--- conflicted
+++ resolved
@@ -29,10 +29,6 @@
 
 # Polkadot
 polkadot-parachain = { git = "https://github.com/paritytech/polkadot", default-features = false, features = [ "wasm-api" ], branch = "master" }
-<<<<<<< HEAD
-polkadot-primitives = { git = "https://github.com/paritytech/polkadot", branch = "master", default-features = false }
-=======
->>>>>>> 8db577e3
 
 # Cumulus
 cumulus-pallet-parachain-system-proc-macro = { path = "proc-macro", default-features = false }
@@ -73,10 +69,6 @@
 	"sp-state-machine/std",
 	"sp-std/std",
 	"sp-trie/std",
-<<<<<<< HEAD
-	"polkadot-primitives/std",
-=======
->>>>>>> 8db577e3
 ]
 
 runtime-benchmarks = [
@@ -85,7 +77,6 @@
 	"frame-support/runtime-benchmarks",
 	"frame-system/runtime-benchmarks",
 	"frame-benchmarking/runtime-benchmarks",
-	"polkadot-primitives/runtime-benchmarks",
 ]
 
 try-runtime = ["frame-support/try-runtime"]