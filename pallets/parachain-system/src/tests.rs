--- conflicted
+++ resolved
@@ -19,11 +19,9 @@
 use super::*;
 use crate::mock::*;
 
-<<<<<<< HEAD
 use cumulus_primitives_core::{AbridgedHrmpChannel, InboundDownwardMessage, InboundHrmpMessage};
 use frame_support::{assert_ok, parameter_types};
 use frame_system::RawOrigin;
-=======
 use codec::Encode;
 use cumulus_primitives_core::{
 	relay_chain::BlockNumber as RelayBlockNumber, AbridgedHrmpChannel, InboundDownwardMessage,
@@ -42,13 +40,9 @@
 	pallet_prelude::{BlockNumberFor, HeaderFor},
 	RawOrigin,
 };
->>>>>>> ba844a9e
 use hex_literal::hex;
 use rand::Rng;
 use relay_chain::HrmpChannelId;
-<<<<<<< HEAD
-use sp_core::H256;
-=======
 use sp_core::{blake2_256, H256};
 use sp_runtime::{
 	traits::{BlakeTwo256, IdentityLookup},
@@ -400,9 +394,7 @@
 						hook(self, relay_parent_number, &mut system_inherent_data);
 					}
 					inherent_data
-						.put_data(
-							cumulus_primitives_parachain_inherent::INHERENT_IDENTIFIER,
-							&system_inherent_data,
+						.put_data(/// Process all inbound downward messages relayed by the collator.
 						)
 						.expect("failed to put VFP inherent");
 					inherent_data
@@ -455,7 +447,6 @@
 		}
 	}
 }
->>>>>>> ba844a9e
 
 #[test]
 #[should_panic]
@@ -1286,15 +1277,8 @@
 			pub storage SentInBlock: Vec<Vec<InboundDownwardMessage>> = Default::default();
 		}
 
-<<<<<<< HEAD
 		let mut sent_in_block = vec![vec![]];
 		let mut rng = rand::thread_rng();
-=======
-		static ref MSG_2: InboundHrmpMessage = InboundHrmpMessage {
-			sent_at: 2,
-			data: b"2".to_vec(),
-		};
->>>>>>> ba844a9e
 
 		for block in 1..100 {
 			let mut msgs = vec![];
@@ -1341,6 +1325,28 @@
 
 #[test]
 fn receive_hrmp() {
+	lazy_static::lazy_static! {
+		static ref MSG_1: InboundHrmpMessage = InboundHrmpMessage {
+			sent_at: 1,
+			data: b"1".to_vec(),
+		};
+
+		static ref MSG_2: InboundHrmpMessage = InboundHrmpMessage {
+			sent_at: 2,
+			data: b"2".to_vec(),
+		};
+
+		static ref MSG_3: InboundHrmpMessage = InboundHrmpMessage {
+			sent_at: 2,
+			data: b"3".to_vec(),
+		};
+
+		static ref MSG_4: InboundHrmpMessage = InboundHrmpMessage {
+			sent_at: 2,
+			data: b"4".to_vec(),
+		};
+	}
+
 	BlockTests::new()
 		.with_relay_sproof_builder(|_, relay_block_num, sproof| match relay_block_num {
 			1 => {
@@ -1403,15 +1409,9 @@
 				assert_eq!(
 					&*m,
 					&[
-<<<<<<< HEAD
 						(ParaId::from(300), 1, b"1".to_vec()),
 						(ParaId::from(200), 2, b"2".to_vec()),
 						(ParaId::from(300), 2, b"2".to_vec()),
-=======
-						(ParaId::from(200), 2, b"4".to_vec()),
-						(ParaId::from(300), 2, b"2".to_vec()),
-						(ParaId::from(300), 2, b"3".to_vec()),
->>>>>>> ba844a9e
 					]
 				);
 				m.clear();
@@ -1551,22 +1551,6 @@
 }
 
 #[test]
-<<<<<<< HEAD
-#[should_panic = "Relay chain block number needs to strictly increase between Parachain blocks!"]
-fn test() {
-	BlockTests::new()
-		.with_validation_data(|_, data| {
-			data.relay_parent_number = 1;
-		})
-		.add(1, || {})
-		.add(2, || {});
-}
-
-#[test]
-// NOTE: frame-system disables the upgrade version check for benchmarks:
-#[cfg(not(feature = "runtime-benchmarks"))]
-=======
->>>>>>> ba844a9e
 fn upgrade_version_checks_should_work() {
 	use codec::Encode;
 	use sp_runtime::DispatchErrorWithPostInfo;
