--- conflicted
+++ resolved
@@ -509,31 +509,15 @@
 			weight_used += T::DmpMessageHandler::handle_dmp_messages(message_iter, max_weight);
 			LastDmqMqcHead::put(&dmq_head);
 
-<<<<<<< HEAD
 			Self::deposit_event(RawEvent::DownwardMessagesProcessed(weight_used, dmq_head.0));
 		};
 
 		// After hashing each message in the message queue chain submitted by the collator, we should
 		// arrive to the MQC head provided by the relay chain.
+		//
+		// A mismatch means that at least some of the submitted messages were altered, omitted or added
+		// improperly.
 		assert_eq!(dmq_head.0, expected_dmq_mqc_head);
-=======
-			Self::deposit_event(RawEvent::DownwardMessagesProcessed(
-				processed_count,
-				weight_used,
-				result_mqc_head.clone(),
-				expected_dmq_mqc_head.clone(),
-			));
-
-			// After hashing each message in the message queue chain submitted by the collator, we should
-			// arrive to the MQC head provided by the relay chain.
-			//
-			// A mismatch means that at least some of the submitted messages were altered, omitted or added
-			// improperly.
-			assert_eq!(result_mqc_head, expected_dmq_mqc_head);
-		} else {
-			assert_eq!(LastDmqMqcHead::get().0, expected_dmq_mqc_head);
-		}
->>>>>>> 5edcffbc
 
 		// Store the processed_downward_messages here so that it will be accessible from
 		// PVF's `validate_block` wrapper and collation pipeline.
