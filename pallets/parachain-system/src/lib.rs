--- conflicted
+++ resolved
@@ -249,7 +249,6 @@
 				},
 			};
 
-<<<<<<< HEAD
 			let total_bandwidth_out =
 				OutboundBandwidthLimits::from_relay_chain_state(&relevant_messaging_state);
 			let bandwidth_out = AggregatedUnincludedSegment::<T>::get().map(|segment| {
@@ -257,10 +256,6 @@
 				bandwidth_out.subtract(segment.used_bandwidth());
 				bandwidth_out
 			});
-=======
-			<PendingUpwardMessages<T>>::mutate(|up| {
-				let queue_size = relevant_messaging_state.relay_dispatch_queue_remaining_capacity;
->>>>>>> 5bc6356b
 
 			let (ump_msg_count, ump_total_bytes) = <PendingUpwardMessages<T>>::mutate(|up| {
 				let bandwidth_out = bandwidth_out.as_ref().unwrap_or(&total_bandwidth_out);
