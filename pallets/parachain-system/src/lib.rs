// Copyright 2020 Parity Technologies (UK) Ltd.
// This file is part of Cumulus.

// Cumulus is free software: you can redistribute it and/or modify
// it under the terms of the GNU General Public License as published by
// the Free Software Foundation, either version 3 of the License, or
// (at your option) any later version.

// Cumulus is distributed in the hope that it will be useful,
// but WITHOUT ANY WARRANTY; without even the implied warranty of
// MERCHANTABILITY or FITNESS FOR A PARTICULAR PURPOSE.  See the
// GNU General Public License for more details.

// You should have received a copy of the GNU General Public License
// along with Cumulus.  If not, see <http://www.gnu.org/licenses/>.

#![cfg_attr(not(feature = "std"), no_std)]

//! `cumulus-pallet-parachain-system` is a base pallet for Cumulus-based parachains.
//!
//! This pallet handles low-level details of being a parachain. Its responsibilities include:
//!
//! - ingestion of the parachain validation data;
//! - ingestion and dispatch of incoming downward and lateral messages;
//! - coordinating upgrades with the Relay Chain; and
//! - communication of parachain outputs, such as sent messages, signaling an upgrade, etc.
//!
//! Users must ensure that they register this pallet as an inherent provider.

use codec::{Decode, Encode, MaxEncodedLen};
use cumulus_primitives_core::{
	relay_chain, AbridgedHostConfiguration, ChannelStatus, CollationInfo, DmpMessageHandler,
	GetChannelInfo, InboundDownwardMessage, InboundHrmpMessage, MessageSendError,
	OutboundHrmpMessage, ParaId, PersistedValidationData, UpwardMessage, UpwardMessageSender,
	XcmpMessageHandler, XcmpMessageSource,
};
use cumulus_primitives_parachain_inherent::{MessageQueueChain, ParachainInherentData};
use frame_support::{
	dispatch::{DispatchError, DispatchResult, Pays, PostDispatchInfo},
	ensure,
	inherent::{InherentData, InherentIdentifier, ProvideInherent},
	storage,
	traits::Get,
	weights::Weight,
	RuntimeDebug,
};
use frame_system::{ensure_none, ensure_root};
use polkadot_parachain::primitives::RelayChainBlockNumber;
use scale_info::TypeInfo;
use sp_runtime::{
	traits::{BlockNumberProvider, Hash},
	transaction_validity::{
		InvalidTransaction, TransactionLongevity, TransactionSource, TransactionValidity,
		ValidTransaction,
	},
};
use sp_std::{cmp, collections::btree_map::BTreeMap, prelude::*};
use xcm::latest::XcmHash;

<<<<<<< HEAD
mod migration;
=======
pub mod migration;
mod relay_state_snapshot;
#[macro_use]
pub mod validate_block;
>>>>>>> 0602c767
#[cfg(test)]
mod tests;
mod unincluded_segment;

pub mod consensus_hook;
pub mod relay_state_snapshot;
#[macro_use]
pub mod validate_block;

use unincluded_segment::{
	Ancestor, HrmpChannelUpdate, HrmpWatermarkUpdate, OutboundBandwidthLimits, SegmentTracker,
	UsedBandwidth,
};

pub use consensus_hook::ConsensusHook;
/// Register the `validate_block` function that is used by parachains to validate blocks on a
/// validator.
///
/// Does *nothing* when `std` feature is enabled.
///
/// Expects as parameters the runtime, a block executor and an inherent checker.
///
/// # Example
///
/// ```
///     struct BlockExecutor;
///     struct Runtime;
///
///     cumulus_pallet_parachain_system::register_validate_block! {
///         Runtime = Runtime,
///         BlockExecutor = Executive,
///     }
///
/// # fn main() {}
/// ```
pub use cumulus_pallet_parachain_system_proc_macro::register_validate_block;
pub use relay_state_snapshot::{MessagingStateSnapshot, RelayChainStateProof};

pub use pallet::*;

/// Something that can check the associated relay block number.
///
/// Each Parachain block is built in the context of a relay chain block, this trait allows us
/// to validate the given relay chain block number. With async backing it is legal to build
/// multiple Parachain blocks per relay chain parent. With this trait it is possible for the
/// Parachain to ensure that still only one Parachain block is build per relay chain parent.
///
/// By default [`RelayNumberStrictlyIncreases`] and [`AnyRelayNumber`] are provided.
pub trait CheckAssociatedRelayNumber {
	/// Check the current relay number versus the previous relay number.
	///
	/// The implementation should panic when there is something wrong.
	fn check_associated_relay_number(
		current: RelayChainBlockNumber,
		previous: RelayChainBlockNumber,
	);
}

/// Provides an implementation of [`CheckAssociatedRelayNumber`].
///
/// It will ensure that the associated relay block number strictly increases between Parachain
/// blocks. This should be used by production Parachains when in doubt.
pub struct RelayNumberStrictlyIncreases;

impl CheckAssociatedRelayNumber for RelayNumberStrictlyIncreases {
	fn check_associated_relay_number(
		current: RelayChainBlockNumber,
		previous: RelayChainBlockNumber,
	) {
		if current <= previous {
			panic!("Relay chain block number needs to strictly increase between Parachain blocks!")
		}
	}
}

/// Provides an implementation of [`CheckAssociatedRelayNumber`].
///
/// This will accept any relay chain block number combination. This is mainly useful for
/// test parachains.
pub struct AnyRelayNumber;

impl CheckAssociatedRelayNumber for AnyRelayNumber {
	fn check_associated_relay_number(_: RelayChainBlockNumber, _: RelayChainBlockNumber) {}
}

/// Information needed when a new runtime binary is submitted and needs to be authorized before
/// replacing the current runtime.
#[derive(Decode, Encode, Default, PartialEq, Eq, MaxEncodedLen, TypeInfo)]
#[scale_info(skip_type_params(T))]
struct CodeUpgradeAuthorization<T>
where
	T: Config,
{
	/// Hash of the new runtime binary.
	code_hash: T::Hash,
	/// Whether or not to carry out version checks.
	check_version: bool,
}

#[frame_support::pallet]
pub mod pallet {
	use super::*;
	use frame_support::pallet_prelude::*;
	use frame_system::pallet_prelude::*;

	#[pallet::pallet]
	#[pallet::storage_version(migration::STORAGE_VERSION)]
	#[pallet::without_storage_info]
	pub struct Pallet<T>(_);

	#[pallet::config]
	pub trait Config: frame_system::Config<OnSetCode = ParachainSetCode<Self>> {
		/// The overarching event type.
		type RuntimeEvent: From<Event<Self>> + IsType<<Self as frame_system::Config>::RuntimeEvent>;

		/// Something which can be notified when the validation data is set.
		type OnSystemEvent: OnSystemEvent;

		/// Returns the parachain ID we are running with.
		type SelfParaId: Get<ParaId>;

		/// The place where outbound XCMP messages come from. This is queried in `finalize_block`.
		type OutboundXcmpMessageSource: XcmpMessageSource;

		/// The message handler that will be invoked when messages are received via DMP.
		type DmpMessageHandler: DmpMessageHandler;

		/// The weight we reserve at the beginning of the block for processing DMP messages.
		type ReservedDmpWeight: Get<Weight>;

		/// The message handler that will be invoked when messages are received via XCMP.
		///
		/// The messages are dispatched in the order they were relayed by the relay chain. If
		/// multiple messages were relayed at one block, these will be dispatched in ascending
		/// order of the sender's para ID.
		type XcmpMessageHandler: XcmpMessageHandler;

		/// The weight we reserve at the beginning of the block for processing XCMP messages.
		type ReservedXcmpWeight: Get<Weight>;

		/// Something that can check the associated relay parent block number.
		type CheckAssociatedRelayNumber: CheckAssociatedRelayNumber;

		/// An entry-point for higher-level logic to manage the backlog of unincluded parachain blocks
		/// and authorship rights for those blocks.
		///
		/// Typically, this should be a hook tailored to the collator-selection/consensus mechanism
		/// that is used for this chain.
		///
		/// However, to maintain the same behavior as prior to asynchronous backing, provide the
		/// [`consensus_hook::ExpectParentIncluded`] here. This is only necessary in the case
		/// that collators aren't expected to have node versions that supply the included block
		/// in the relay-chain state proof.
		type ConsensusHook: ConsensusHook;
	}

	#[pallet::hooks]
	impl<T: Config> Hooks<BlockNumberFor<T>> for Pallet<T> {
		fn on_finalize(_: T::BlockNumber) {
			<DidSetValidationCode<T>>::kill();
			<UpgradeRestrictionSignal<T>>::kill();
			let relay_upgrade_go_ahead = <UpgradeGoAhead<T>>::take();

			assert!(
				<ValidationData<T>>::exists(),
				"set_validation_data inherent needs to be present in every block!"
			);

			let host_config = match Self::host_configuration() {
				Some(ok) => ok,
				None => {
					debug_assert!(
						false,
						"host configuration is promised to set until `on_finalize`; qed",
					);
					return
				},
			};
			let relevant_messaging_state = match Self::relevant_messaging_state() {
				Some(ok) => ok,
				None => {
					debug_assert!(
						false,
						"relevant messaging state is promised to be set until `on_finalize`; \
							qed",
					);
					return
				},
			};

			let total_bandwidth_out =
				OutboundBandwidthLimits::from_relay_chain_state(&relevant_messaging_state);
			let bandwidth_out = AggregatedUnincludedSegment::<T>::get().map(|segment| {
				let mut bandwidth_out = total_bandwidth_out.clone();
				bandwidth_out.subtract(segment.used_bandwidth());
				bandwidth_out
			});

			let (ump_msg_count, ump_total_bytes) = <PendingUpwardMessages<T>>::mutate(|up| {
				let bandwidth_out = bandwidth_out.as_ref().unwrap_or(&total_bandwidth_out);
				let available_capacity = cmp::min(
					bandwidth_out.ump_messages_remaining,
					host_config.max_upward_message_num_per_candidate,
				);

				let available_size = bandwidth_out.ump_bytes_remaining;

				// Count the number of messages we can possibly fit in the given constraints, i.e.
				// available_capacity and available_size.
				let (num, total_size) = up
					.iter()
					.scan((0u32, 0u32), |state, msg| {
						let (cap_used, size_used) = *state;
						let new_cap = cap_used.saturating_add(1);
						let new_size = size_used.saturating_add(msg.len() as u32);
						match available_capacity
							.checked_sub(new_cap)
							.and(available_size.checked_sub(new_size))
						{
							Some(_) => {
								*state = (new_cap, new_size);
								Some(*state)
							},
							_ => None,
						}
					})
					.last()
					.unwrap_or_default();

				// TODO: #274 Return back messages that do not longer fit into the queue.

				UpwardMessages::<T>::put(&up[..num as usize]);
				*up = up.split_off(num as usize);

				(num, total_size)
			});

			// Sending HRMP messages is a little bit more involved. There are the following
			// constraints:
			//
			// - a channel should exist (and it can be closed while a message is buffered),
			// - at most one message can be sent in a channel,
			// - the sent out messages should be ordered by ascension of recipient para id.
			// - the capacity and total size of the channel is limited,
			// - the maximum size of a message is limited (and can potentially be changed),

			let maximum_channels = host_config
				.hrmp_max_message_num_per_candidate
				.min(<AnnouncedHrmpMessagesPerCandidate<T>>::take()) as usize;

			// TODO [now]: the `ChannelInfo` implementation for this pallet is what's
			// important here for proper limiting.
			let outbound_messages =
				T::OutboundXcmpMessageSource::take_outbound_messages(maximum_channels)
					.into_iter()
					.map(|(recipient, data)| OutboundHrmpMessage { recipient, data })
					.collect::<Vec<_>>();

			// Update the unincluded segment length; capacity checks were done previously in
			// `set_validation_data`, so this can be done unconditionally.
			{
				let hrmp_outgoing = outbound_messages
					.iter()
					.map(|msg| {
						(
							msg.recipient,
							HrmpChannelUpdate { msg_count: 1, total_bytes: msg.data.len() as u32 },
						)
					})
					.collect();
				let used_bandwidth =
					UsedBandwidth { ump_msg_count, ump_total_bytes, hrmp_outgoing };

				let mut aggregated_segment =
					AggregatedUnincludedSegment::<T>::get().unwrap_or_default();
				let consumed_go_ahead_signal =
					if aggregated_segment.consumed_go_ahead_signal().is_some() {
						// Some ancestor within the segment already processed this signal -- validated during
						// inherent creation.
						None
					} else {
						relay_upgrade_go_ahead
					};
				// The bandwidth constructed was ensured to satisfy relay chain constraints.
				let ancestor = Ancestor::new_unchecked(used_bandwidth, consumed_go_ahead_signal);

				let watermark = HrmpWatermark::<T>::get();
				let watermark_update =
					HrmpWatermarkUpdate::new(watermark, LastRelayChainBlockNumber::<T>::get());
				// TODO: In order of this panic to be correct, outbound message source should
				// respect bandwidth limits as well.
				// <https://github.com/paritytech/cumulus/issues/2471>
				aggregated_segment
					.append(&ancestor, watermark_update, &total_bandwidth_out)
					.expect("unincluded segment limits exceeded");
				AggregatedUnincludedSegment::<T>::put(aggregated_segment);
				// Check in `on_initialize` guarantees there's space for this block.
				UnincludedSegment::<T>::append(ancestor);
			}
			HrmpOutboundMessages::<T>::put(outbound_messages);
		}

		fn on_initialize(_n: T::BlockNumber) -> Weight {
			let mut weight = Weight::zero();

			// To prevent removing `NewValidationCode` that was set by another `on_initialize`
			// like for example from scheduler, we only kill the storage entry if it was not yet
			// updated in the current block.
			if !<DidSetValidationCode<T>>::get() {
				NewValidationCode::<T>::kill();
				weight += T::DbWeight::get().writes(1);
			}

			// The parent hash was unknown during block finalization. Update it here.
			{
				<UnincludedSegment<T>>::mutate(|chain| {
					if let Some(ancestor) = chain.last_mut() {
						let parent = frame_system::Pallet::<T>::parent_hash();
						// Ancestor is the latest finalized block, thus current parent is
						// its output head.
						ancestor.replace_para_head_hash(parent);
					}
				});
				weight += T::DbWeight::get().reads_writes(1, 1);

				// Weight used during finalization.
				weight += T::DbWeight::get().reads_writes(3, 2);
			}

			// Remove the validation from the old block.
			ValidationData::<T>::kill();
			ProcessedDownwardMessages::<T>::kill();
			HrmpWatermark::<T>::kill();
			UpwardMessages::<T>::kill();
			HrmpOutboundMessages::<T>::kill();
			CustomValidationHeadData::<T>::kill();

			weight += T::DbWeight::get().writes(6);

			// Here, in `on_initialize` we must report the weight for both `on_initialize` and
			// `on_finalize`.
			//
			// One complication here, is that the `host_configuration` is updated by an inherent
			// and those are processed after the block initialization phase. Therefore, we have to
			// be content only with the configuration as per the previous block. That means that
			// the configuration can be either stale (or be abscent altogether in case of the
			// beginning of the chain).
			//
			// In order to mitigate this, we do the following. At the time, we are only concerned
			// about `hrmp_max_message_num_per_candidate`. We reserve the amount of weight to
			// process the number of HRMP messages according to the potentially stale
			// configuration. In `on_finalize` we will process only the maximum between the
			// announced number of messages and the actual received in the fresh configuration.
			//
			// In the common case, they will be the same. In the case the actual value is smaller
			// than the announced, we would waste some of weight. In the case the actual value is
			// greater than the announced, we will miss opportunity to send a couple of messages.
			weight += T::DbWeight::get().reads_writes(1, 1);
			let hrmp_max_message_num_per_candidate = Self::host_configuration()
				.map(|cfg| cfg.hrmp_max_message_num_per_candidate)
				.unwrap_or(0);
			<AnnouncedHrmpMessagesPerCandidate<T>>::put(hrmp_max_message_num_per_candidate);

			// NOTE that the actual weight consumed by `on_finalize` may turn out lower.
			weight += T::DbWeight::get().reads_writes(
				3 + hrmp_max_message_num_per_candidate as u64,
				4 + hrmp_max_message_num_per_candidate as u64,
			);

			// Always try to read `UpgradeGoAhead` in `on_finalize`.
			weight += T::DbWeight::get().reads(1);

			weight
		}
	}

	#[pallet::call]
	impl<T: Config> Pallet<T> {
		/// Set the current validation data.
		///
		/// This should be invoked exactly once per block. It will panic at the finalization
		/// phase if the call was not invoked.
		///
		/// The dispatch origin for this call must be `Inherent`
		///
		/// As a side effect, this function upgrades the current validation function
		/// if the appropriate time has come.
		#[pallet::call_index(0)]
		#[pallet::weight((0, DispatchClass::Mandatory))]
		// TODO: This weight should be corrected.
		pub fn set_validation_data(
			origin: OriginFor<T>,
			data: ParachainInherentData,
		) -> DispatchResultWithPostInfo {
			ensure_none(origin)?;
			assert!(
				!<ValidationData<T>>::exists(),
				"ValidationData must be updated only once in a block",
			);

			// TODO: This is more than zero, but will need benchmarking to figure out what.
			let mut total_weight = Weight::zero();

			// NOTE: the inherent data is expected to be unique, even if this block is built
			// in the context of the same relay parent as the previous one. In particular,
			// the inherent shouldn't contain messages that were already processed by any of the
			// ancestors.
			//
			// This invariant should be upheld by the `ProvideInherent` implementation.
			let ParachainInherentData {
				validation_data: vfp,
				relay_chain_state,
				downward_messages,
				horizontal_messages,
			} = data;

			// Check that the associated relay chain block number is as expected.
			T::CheckAssociatedRelayNumber::check_associated_relay_number(
				vfp.relay_parent_number,
				LastRelayChainBlockNumber::<T>::get(),
			);
			LastRelayChainBlockNumber::<T>::put(vfp.relay_parent_number);

			let relay_state_proof = RelayChainStateProof::new(
				T::SelfParaId::get(),
				vfp.relay_parent_storage_root,
				relay_chain_state.clone(),
			)
			.expect("Invalid relay chain state proof");

			// Update the desired maximum capacity according to the consensus hook.
			let (consensus_hook_weight, capacity) =
				T::ConsensusHook::on_state_proof(&relay_state_proof);
			total_weight += consensus_hook_weight;
			total_weight += Self::maybe_drop_included_ancestors(&relay_state_proof, capacity);
			// Deposit a log indicating the relay-parent storage root.
			// TODO: remove this in favor of the relay-parent's hash after
			// https://github.com/paritytech/cumulus/issues/303
			frame_system::Pallet::<T>::deposit_log(
				cumulus_primitives_core::rpsr_digest::relay_parent_storage_root_item(
					vfp.relay_parent_storage_root,
					vfp.relay_parent_number,
				),
			);

			// initialization logic: we know that this runs exactly once every block,
			// which means we can put the initialization logic here to remove the
			// sequencing problem.
			let upgrade_go_ahead_signal = relay_state_proof
				.read_upgrade_go_ahead_signal()
				.expect("Invalid upgrade go ahead signal");

			let upgrade_signal_in_segment = AggregatedUnincludedSegment::<T>::get()
				.as_ref()
				.and_then(SegmentTracker::consumed_go_ahead_signal);
			if let Some(signal_in_segment) = upgrade_signal_in_segment.as_ref() {
				// Unincluded ancestor consuming upgrade signal is still within the segment,
				// sanity check that it matches with the signal from relay chain.
				assert_eq!(upgrade_go_ahead_signal, Some(*signal_in_segment));
			}
			match upgrade_go_ahead_signal {
				Some(_signal) if upgrade_signal_in_segment.is_some() => {
					// Do nothing, processing logic was executed by unincluded ancestor.
				},
				Some(relay_chain::UpgradeGoAhead::GoAhead) => {
					assert!(
						<PendingValidationCode<T>>::exists(),
						"No new validation function found in storage, GoAhead signal is not expected",
					);
					let validation_code = <PendingValidationCode<T>>::take();

					Self::put_parachain_code(&validation_code);
					<T::OnSystemEvent as OnSystemEvent>::on_validation_code_applied();
					Self::deposit_event(Event::ValidationFunctionApplied {
						relay_chain_block_num: vfp.relay_parent_number,
					});
				},
				Some(relay_chain::UpgradeGoAhead::Abort) => {
					<PendingValidationCode<T>>::kill();
					Self::deposit_event(Event::ValidationFunctionDiscarded);
				},
				None => {},
			}
			<UpgradeRestrictionSignal<T>>::put(
				relay_state_proof
					.read_upgrade_restriction_signal()
					.expect("Invalid upgrade restriction signal"),
			);
			<UpgradeGoAhead<T>>::put(upgrade_go_ahead_signal);

			let host_config = relay_state_proof
				.read_abridged_host_configuration()
				.expect("Invalid host configuration in relay chain state proof");
			let relevant_messaging_state = relay_state_proof
				.read_messaging_state_snapshot(&host_config)
				.expect("Invalid messaging state in relay chain state proof");

			<ValidationData<T>>::put(&vfp);
			<RelayStateProof<T>>::put(relay_chain_state);
			<RelevantMessagingState<T>>::put(relevant_messaging_state.clone());
			<HostConfiguration<T>>::put(host_config);

			<T::OnSystemEvent as OnSystemEvent>::on_validation_data(&vfp);

			total_weight += Self::process_inbound_downward_messages(
				relevant_messaging_state.dmq_mqc_head,
				downward_messages,
			);
			total_weight += Self::process_inbound_horizontal_messages(
				&relevant_messaging_state.ingress_channels,
				horizontal_messages,
				vfp.relay_parent_number,
			);

			Ok(PostDispatchInfo { actual_weight: Some(total_weight), pays_fee: Pays::No })
		}

		#[pallet::call_index(1)]
		#[pallet::weight((1_000, DispatchClass::Operational))]
		pub fn sudo_send_upward_message(
			origin: OriginFor<T>,
			message: UpwardMessage,
		) -> DispatchResult {
			ensure_root(origin)?;
			let _ = Self::send_upward_message(message);
			Ok(())
		}

		/// Authorize an upgrade to a given `code_hash` for the runtime. The runtime can be supplied
		/// later.
		///
		/// The `check_version` parameter sets a boolean flag for whether or not the runtime's spec
		/// version and name should be verified on upgrade. Since the authorization only has a hash,
		/// it cannot actually perform the verification.
		///
		/// This call requires Root origin.
		#[pallet::call_index(2)]
		#[pallet::weight((1_000_000, DispatchClass::Operational))]
		pub fn authorize_upgrade(
			origin: OriginFor<T>,
			code_hash: T::Hash,
			check_version: bool,
		) -> DispatchResult {
			ensure_root(origin)?;
			AuthorizedUpgrade::<T>::put(CodeUpgradeAuthorization { code_hash, check_version });

			Self::deposit_event(Event::UpgradeAuthorized { code_hash });
			Ok(())
		}

		/// Provide the preimage (runtime binary) `code` for an upgrade that has been authorized.
		///
		/// If the authorization required a version check, this call will ensure the spec name
		/// remains unchanged and that the spec version has increased.
		///
		/// Note that this function will not apply the new `code`, but only attempt to schedule the
		/// upgrade with the Relay Chain.
		///
		/// All origins are allowed.
		#[pallet::call_index(3)]
		#[pallet::weight({1_000_000})]
		pub fn enact_authorized_upgrade(
			_: OriginFor<T>,
			code: Vec<u8>,
		) -> DispatchResultWithPostInfo {
			Self::validate_authorized_upgrade(&code[..])?;
			Self::schedule_code_upgrade(code)?;
			AuthorizedUpgrade::<T>::kill();
			Ok(Pays::No.into())
		}
	}

	#[pallet::event]
	#[pallet::generate_deposit(pub(super) fn deposit_event)]
	pub enum Event<T: Config> {
		/// The validation function has been scheduled to apply.
		ValidationFunctionStored,
		/// The validation function was applied as of the contained relay chain block number.
		ValidationFunctionApplied { relay_chain_block_num: RelayChainBlockNumber },
		/// The relay-chain aborted the upgrade process.
		ValidationFunctionDiscarded,
		/// An upgrade has been authorized.
		UpgradeAuthorized { code_hash: T::Hash },
		/// Some downward messages have been received and will be processed.
		DownwardMessagesReceived { count: u32 },
		/// Downward messages were processed using the given weight.
		DownwardMessagesProcessed { weight_used: Weight, dmq_head: relay_chain::Hash },
		/// An upward message was sent to the relay chain.
		UpwardMessageSent { message_hash: Option<XcmHash> },
	}

	#[pallet::error]
	pub enum Error<T> {
		/// Attempt to upgrade validation function while existing upgrade pending.
		OverlappingUpgrades,
		/// Polkadot currently prohibits this parachain from upgrading its validation function.
		ProhibitedByPolkadot,
		/// The supplied validation function has compiled into a blob larger than Polkadot is
		/// willing to run.
		TooBig,
		/// The inherent which supplies the validation data did not run this block.
		ValidationDataNotAvailable,
		/// The inherent which supplies the host configuration did not run this block.
		HostConfigurationNotAvailable,
		/// No validation function upgrade is currently scheduled.
		NotScheduled,
		/// No code upgrade has been authorized.
		NothingAuthorized,
		/// The given code upgrade has not been authorized.
		Unauthorized,
	}

	/// Latest included block descendants the runtime accepted. In other words, these are
	/// ancestors of the currently executing block which have not been included in the observed
	/// relay-chain state.
	///
	/// The segment length is limited by the capacity returned from the [`ConsensusHook`] configured
	/// in the pallet.
	#[pallet::storage]
	pub(super) type UnincludedSegment<T: Config> =
		StorageValue<_, Vec<Ancestor<T::Hash>>, ValueQuery>;

	/// Storage field that keeps track of bandwidth used by the unincluded segment along with the latest
	/// the latest HRMP watermark. Used for limiting the acceptance of new blocks with respect to relay
	/// chain constraints.
	#[pallet::storage]
	pub(super) type AggregatedUnincludedSegment<T: Config> =
		StorageValue<_, SegmentTracker<T::Hash>, OptionQuery>;

	/// In case of a scheduled upgrade, this storage field contains the validation code to be applied.
	///
	/// As soon as the relay chain gives us the go-ahead signal, we will overwrite the [`:code`][sp_core::storage::well_known_keys::CODE]
	/// which will result the next block process with the new validation code. This concludes the upgrade process.
	#[pallet::storage]
	#[pallet::getter(fn new_validation_function)]
	pub(super) type PendingValidationCode<T: Config> = StorageValue<_, Vec<u8>, ValueQuery>;

	/// Validation code that is set by the parachain and is to be communicated to collator and
	/// consequently the relay-chain.
	///
	/// This will be cleared in `on_initialize` of each new block if no other pallet already set
	/// the value.
	#[pallet::storage]
	pub(super) type NewValidationCode<T: Config> = StorageValue<_, Vec<u8>, OptionQuery>;

	/// The [`PersistedValidationData`] set for this block.
	/// This value is expected to be set only once per block and it's never stored
	/// in the trie.
	#[pallet::storage]
	#[pallet::getter(fn validation_data)]
	pub(super) type ValidationData<T: Config> = StorageValue<_, PersistedValidationData>;

	/// Were the validation data set to notify the relay chain?
	#[pallet::storage]
	pub(super) type DidSetValidationCode<T: Config> = StorageValue<_, bool, ValueQuery>;

	/// The relay chain block number associated with the last parachain block.
	#[pallet::storage]
	pub(super) type LastRelayChainBlockNumber<T: Config> =
		StorageValue<_, RelayChainBlockNumber, ValueQuery>;

	/// An option which indicates if the relay-chain restricts signalling a validation code upgrade.
	/// In other words, if this is `Some` and [`NewValidationCode`] is `Some` then the produced
	/// candidate will be invalid.
	///
	/// This storage item is a mirror of the corresponding value for the current parachain from the
	/// relay-chain. This value is ephemeral which means it doesn't hit the storage. This value is
	/// set after the inherent.
	#[pallet::storage]
	pub(super) type UpgradeRestrictionSignal<T: Config> =
		StorageValue<_, Option<relay_chain::UpgradeRestriction>, ValueQuery>;

	/// Optional upgrade go-ahead signal from the relay-chain.
	///
	/// This storage item is a mirror of the corresponding value for the current parachain from the
	/// relay-chain. This value is ephemeral which means it doesn't hit the storage. This value is
	/// set after the inherent.
	#[pallet::storage]
	pub(super) type UpgradeGoAhead<T: Config> =
		StorageValue<_, Option<relay_chain::UpgradeGoAhead>, ValueQuery>;

	/// The state proof for the last relay parent block.
	///
	/// This field is meant to be updated each block with the validation data inherent. Therefore,
	/// before processing of the inherent, e.g. in `on_initialize` this data may be stale.
	///
	/// This data is also absent from the genesis.
	#[pallet::storage]
	#[pallet::getter(fn relay_state_proof)]
	pub(super) type RelayStateProof<T: Config> = StorageValue<_, sp_trie::StorageProof>;

	/// The snapshot of some state related to messaging relevant to the current parachain as per
	/// the relay parent.
	///
	/// This field is meant to be updated each block with the validation data inherent. Therefore,
	/// before processing of the inherent, e.g. in `on_initialize` this data may be stale.
	///
	/// This data is also absent from the genesis.
	#[pallet::storage]
	#[pallet::getter(fn relevant_messaging_state)]
	pub(super) type RelevantMessagingState<T: Config> = StorageValue<_, MessagingStateSnapshot>;

	/// The parachain host configuration that was obtained from the relay parent.
	///
	/// This field is meant to be updated each block with the validation data inherent. Therefore,
	/// before processing of the inherent, e.g. in `on_initialize` this data may be stale.
	///
	/// This data is also absent from the genesis.
	#[pallet::storage]
	#[pallet::getter(fn host_configuration)]
	pub(super) type HostConfiguration<T: Config> = StorageValue<_, AbridgedHostConfiguration>;

	/// The last downward message queue chain head we have observed.
	///
	/// This value is loaded before and saved after processing inbound downward messages carried
	/// by the system inherent.
	#[pallet::storage]
	pub(super) type LastDmqMqcHead<T: Config> = StorageValue<_, MessageQueueChain, ValueQuery>;

	/// The message queue chain heads we have observed per each channel incoming channel.
	///
	/// This value is loaded before and saved after processing inbound downward messages carried
	/// by the system inherent.
	#[pallet::storage]
	pub(super) type LastHrmpMqcHeads<T: Config> =
		StorageValue<_, BTreeMap<ParaId, MessageQueueChain>, ValueQuery>;

	/// Number of downward messages processed in a block.
	///
	/// This will be cleared in `on_initialize` of each new block.
	#[pallet::storage]
	pub(super) type ProcessedDownwardMessages<T: Config> = StorageValue<_, u32, ValueQuery>;

	/// HRMP watermark that was set in a block.
	///
	/// This will be cleared in `on_initialize` of each new block.
	#[pallet::storage]
	pub(super) type HrmpWatermark<T: Config> =
		StorageValue<_, relay_chain::BlockNumber, ValueQuery>;

	/// HRMP messages that were sent in a block.
	///
	/// This will be cleared in `on_initialize` of each new block.
	#[pallet::storage]
	pub(super) type HrmpOutboundMessages<T: Config> =
		StorageValue<_, Vec<OutboundHrmpMessage>, ValueQuery>;

	/// Upward messages that were sent in a block.
	///
	/// This will be cleared in `on_initialize` of each new block.
	#[pallet::storage]
	pub(super) type UpwardMessages<T: Config> = StorageValue<_, Vec<UpwardMessage>, ValueQuery>;

	/// Upward messages that are still pending and not yet send to the relay chain.
	#[pallet::storage]
	pub(super) type PendingUpwardMessages<T: Config> =
		StorageValue<_, Vec<UpwardMessage>, ValueQuery>;

	/// The number of HRMP messages we observed in `on_initialize` and thus used that number for
	/// announcing the weight of `on_initialize` and `on_finalize`.
	#[pallet::storage]
	pub(super) type AnnouncedHrmpMessagesPerCandidate<T: Config> = StorageValue<_, u32, ValueQuery>;

	/// The weight we reserve at the beginning of the block for processing XCMP messages. This
	/// overrides the amount set in the Config trait.
	#[pallet::storage]
	pub(super) type ReservedXcmpWeightOverride<T: Config> = StorageValue<_, Weight>;

	/// The weight we reserve at the beginning of the block for processing DMP messages. This
	/// overrides the amount set in the Config trait.
	#[pallet::storage]
	pub(super) type ReservedDmpWeightOverride<T: Config> = StorageValue<_, Weight>;

	/// The next authorized upgrade, if there is one.
	#[pallet::storage]
	pub(super) type AuthorizedUpgrade<T: Config> = StorageValue<_, CodeUpgradeAuthorization<T>>;

	/// A custom head data that should be returned as result of `validate_block`.
	///
	/// See `Pallet::set_custom_validation_head_data` for more information.
	#[pallet::storage]
	pub(super) type CustomValidationHeadData<T: Config> = StorageValue<_, Vec<u8>, OptionQuery>;

	#[pallet::inherent]
	impl<T: Config> ProvideInherent for Pallet<T> {
		type Call = Call<T>;
		type Error = sp_inherents::MakeFatalError<()>;
		const INHERENT_IDENTIFIER: InherentIdentifier =
			cumulus_primitives_parachain_inherent::INHERENT_IDENTIFIER;

		fn create_inherent(data: &InherentData) -> Option<Self::Call> {
			let mut data: ParachainInherentData =
				data.get_data(&Self::INHERENT_IDENTIFIER).ok().flatten().expect(
					"validation function params are always injected into inherent data; qed",
				);

			Self::drop_processed_messages_from_inherent(&mut data);

			Some(Call::set_validation_data { data })
		}

		fn is_inherent(call: &Self::Call) -> bool {
			matches!(call, Call::set_validation_data { .. })
		}
	}

	#[pallet::genesis_config]
	#[derive(Default)]
	pub struct GenesisConfig;

	#[pallet::genesis_build]
	impl<T: Config> GenesisBuild<T> for GenesisConfig {
		fn build(&self) {
			// TODO: Remove after https://github.com/paritytech/cumulus/issues/479
			sp_io::storage::set(b":c", &[]);
		}
	}

	#[pallet::validate_unsigned]
	impl<T: Config> sp_runtime::traits::ValidateUnsigned for Pallet<T> {
		type Call = Call<T>;

		fn validate_unsigned(_source: TransactionSource, call: &Self::Call) -> TransactionValidity {
			if let Call::enact_authorized_upgrade { ref code } = call {
				if let Ok(hash) = Self::validate_authorized_upgrade(code) {
					return Ok(ValidTransaction {
						priority: 100,
						requires: Vec::new(),
						provides: vec![hash.as_ref().to_vec()],
						longevity: TransactionLongevity::max_value(),
						propagate: true,
					})
				}
			}
			if let Call::set_validation_data { .. } = call {
				return Ok(Default::default())
			}
			Err(InvalidTransaction::Call.into())
		}
	}
}

impl<T: Config> Pallet<T> {
	fn validate_authorized_upgrade(code: &[u8]) -> Result<T::Hash, DispatchError> {
		let authorization = AuthorizedUpgrade::<T>::get().ok_or(Error::<T>::NothingAuthorized)?;

		// ensure that the actual hash matches the authorized hash
		let actual_hash = T::Hashing::hash(code);
		ensure!(actual_hash == authorization.code_hash, Error::<T>::Unauthorized);

		// check versions if required as part of the authorization
		if authorization.check_version {
			frame_system::Pallet::<T>::can_set_code(code)?;
		}

		Ok(actual_hash)
	}
}

impl<T: Config> GetChannelInfo for Pallet<T> {
	fn get_channel_status(id: ParaId) -> ChannelStatus {
		// Note, that we are using `relevant_messaging_state` which may be from the previous
		// block, in case this is called from `on_initialize`, i.e. before the inherent with
		// fresh data is submitted.
		//
		// That shouldn't be a problem though because this is anticipated and already can
		// happen. This is because sending implies that a message is buffered until there is
		// space to send a message in the candidate. After a while waiting in a buffer, it may
		// be discovered that the channel to which a message were addressed is now closed.
		// Another possibility, is that the maximum message size was decreased so that a
		// message in the buffer doesn't fit. Should any of that happen the sender should be
		// notified about the message was discarded.
		//
		// Here it a similar case, with the difference that the realization that the channel is
		// closed came the same block.
		let channels = match Self::relevant_messaging_state() {
			None => {
				log::warn!("calling `get_channel_status` with no RelevantMessagingState?!");
				return ChannelStatus::Closed
			},
			Some(d) => d.egress_channels,
		};
		// ^^^ NOTE: This storage field should carry over from the previous block. So if it's
		// None then it must be that this is an edge-case where a message is attempted to be
		// sent at the first block. It should be safe to assume that there are no channels
		// opened at all so early. At least, relying on this assumption seems to be a better
		// trade-off, compared to introducing an error variant that the clients should be
		// prepared to handle.
		let index = match channels.binary_search_by_key(&id, |item| item.0) {
			Err(_) => return ChannelStatus::Closed,
			Ok(i) => i,
		};
		let meta = &channels[index].1;
		if meta.msg_count + 1 > meta.max_capacity {
			// The channel is at its capacity. Skip it for now.
			return ChannelStatus::Full
		}
		let max_size_now = meta.max_total_size - meta.total_size;
		let max_size_ever = meta.max_message_size;
		ChannelStatus::Ready(max_size_now as usize, max_size_ever as usize)
	}

	fn get_channel_max(id: ParaId) -> Option<usize> {
		let channels = Self::relevant_messaging_state()?.egress_channels;
		let index = channels.binary_search_by_key(&id, |item| item.0).ok()?;
		Some(channels[index].1.max_message_size as usize)
	}
}

impl<T: Config> Pallet<T> {
	/// Updates inherent data to only contain messages that weren't already processed
	/// by the runtime based on last relay chain block number.
	///
	/// This method doesn't check for mqc heads mismatch.
	fn drop_processed_messages_from_inherent(para_inherent: &mut ParachainInherentData) {
		let ParachainInherentData { downward_messages, horizontal_messages, .. } = para_inherent;

		// Last relay chain block number. Any message with sent-at block number less
		// than or equal to this value is assumed to be processed previously.
		let last_relay_block_number = LastRelayChainBlockNumber::<T>::get();

		// DMQ.
		let dmq_processed_num = downward_messages
			.iter()
			.take_while(|message| message.sent_at <= last_relay_block_number)
			.count();
		downward_messages.drain(..dmq_processed_num);

		// HRMP.
		for horizontal in horizontal_messages.values_mut() {
			let horizontal_processed_num = horizontal
				.iter()
				.take_while(|message| message.sent_at <= last_relay_block_number)
				.count();
			horizontal.drain(..horizontal_processed_num);
		}

		// If MQC doesn't match after dropping messages, the runtime will panic when creating
		// inherent.
	}

	/// Process all inbound downward messages relayed by the collator.
	///
	/// Checks if the sequence of the messages is valid, dispatches them and communicates the
	/// number of processed messages to the collator via a storage update.
	///
	/// # Panics
	///
	/// If it turns out that after processing all messages the Message Queue Chain
	/// hash doesn't match the expected.
	fn process_inbound_downward_messages(
		expected_dmq_mqc_head: relay_chain::Hash,
		downward_messages: Vec<InboundDownwardMessage>,
	) -> Weight {
		let dm_count = downward_messages.len() as u32;
		let mut dmq_head = <LastDmqMqcHead<T>>::get();

		let mut weight_used = Weight::zero();
		if dm_count != 0 {
			Self::deposit_event(Event::DownwardMessagesReceived { count: dm_count });
			let max_weight =
				<ReservedDmpWeightOverride<T>>::get().unwrap_or_else(T::ReservedDmpWeight::get);

			let message_iter = downward_messages
				.into_iter()
				.inspect(|m| {
					dmq_head.extend_downward(m);
				})
				.map(|m| (m.sent_at, m.msg));
			weight_used += T::DmpMessageHandler::handle_dmp_messages(message_iter, max_weight);
			<LastDmqMqcHead<T>>::put(&dmq_head);

			Self::deposit_event(Event::DownwardMessagesProcessed {
				weight_used,
				dmq_head: dmq_head.head(),
			});
		}

		// After hashing each message in the message queue chain submitted by the collator, we
		// should arrive to the MQC head provided by the relay chain.
		//
		// A mismatch means that at least some of the submitted messages were altered, omitted or
		// added improperly.
		assert_eq!(dmq_head.head(), expected_dmq_mqc_head);

		ProcessedDownwardMessages::<T>::put(dm_count);

		weight_used
	}

	/// Process all inbound horizontal messages relayed by the collator.
	///
	/// This is similar to `Pallet::process_inbound_downward_messages`, but works on multiple inbound
	/// channels.
	///
	/// **Panics** if either any of horizontal messages submitted by the collator was sent from
	///            a para which has no open channel to this parachain or if after processing
	///            messages across all inbound channels MQCs were obtained which do not
	///            correspond to the ones found on the relay-chain.
	fn process_inbound_horizontal_messages(
		ingress_channels: &[(ParaId, cumulus_primitives_core::AbridgedHrmpChannel)],
		horizontal_messages: BTreeMap<ParaId, Vec<InboundHrmpMessage>>,
		relay_parent_number: relay_chain::BlockNumber,
	) -> Weight {
		// First, check that all submitted messages are sent from channels that exist. The
		// channel exists if its MQC head is present in `vfp.hrmp_mqc_heads`.
		for sender in horizontal_messages.keys() {
			// A violation of the assertion below indicates that one of the messages submitted
			// by the collator was sent from a sender that doesn't have a channel opened to
			// this parachain, according to the relay-parent state.
			assert!(ingress_channels.binary_search_by_key(sender, |&(s, _)| s).is_ok(),);
		}

		// Second, prepare horizontal messages for a more convenient processing:
		//
		// instead of a mapping from a para to a list of inbound HRMP messages, we will have a
		// list of tuples `(sender, message)` first ordered by `sent_at` (the relay chain block
		// number in which the message hit the relay-chain) and second ordered by para id
		// ascending.
		//
		// The messages will be dispatched in this order.
		let mut horizontal_messages = horizontal_messages
			.into_iter()
			.flat_map(|(sender, channel_contents)| {
				channel_contents.into_iter().map(move |message| (sender, message))
			})
			.collect::<Vec<_>>();
		horizontal_messages.sort_by(|a, b| {
			// first sort by sent-at and then by the para id
			match a.1.sent_at.cmp(&b.1.sent_at) {
				cmp::Ordering::Equal => a.0.cmp(&b.0),
				ord => ord,
			}
		});

		let last_mqc_heads = <LastHrmpMqcHeads<T>>::get();
		let mut running_mqc_heads = BTreeMap::new();
		let mut hrmp_watermark = None;

		{
			for (sender, ref horizontal_message) in &horizontal_messages {
				if hrmp_watermark.map(|w| w < horizontal_message.sent_at).unwrap_or(true) {
					hrmp_watermark = Some(horizontal_message.sent_at);
				}

				running_mqc_heads
					.entry(sender)
					.or_insert_with(|| last_mqc_heads.get(sender).cloned().unwrap_or_default())
					.extend_hrmp(horizontal_message);
			}
		}
		let message_iter = horizontal_messages
			.iter()
			.map(|&(sender, ref message)| (sender, message.sent_at, &message.data[..]));

		let max_weight =
			<ReservedXcmpWeightOverride<T>>::get().unwrap_or_else(T::ReservedXcmpWeight::get);
		let weight_used = T::XcmpMessageHandler::handle_xcmp_messages(message_iter, max_weight);

		// Check that the MQC heads for each channel provided by the relay chain match the MQC
		// heads we have after processing all incoming messages.
		//
		// Along the way we also carry over the relevant entries from the `last_mqc_heads` to
		// `running_mqc_heads`. Otherwise, in a block where no messages were sent in a channel
		// it won't get into next block's `last_mqc_heads` and thus will be all zeros, which
		// would corrupt the message queue chain.
		for (sender, channel) in ingress_channels {
			let cur_head = running_mqc_heads
				.entry(sender)
				.or_insert_with(|| last_mqc_heads.get(sender).cloned().unwrap_or_default())
				.head();
			let target_head = channel.mqc_head.unwrap_or_default();

			assert!(cur_head == target_head);
		}

		<LastHrmpMqcHeads<T>>::put(running_mqc_heads);

		// If we processed at least one message, then advance watermark to that location or if there
		// were no messages, set it to the block number of the relay parent.
		HrmpWatermark::<T>::put(hrmp_watermark.unwrap_or(relay_parent_number));

		weight_used
	}

	/// Drop blocks from the unincluded segment with respect to the latest parachain head.
	fn maybe_drop_included_ancestors(
		relay_state_proof: &RelayChainStateProof,
		capacity: consensus_hook::UnincludedSegmentCapacity,
	) -> Weight {
		let mut weight_used = Weight::zero();
		// If the unincluded segment length is nonzero, then the parachain head must be present.
		let para_head =
			relay_state_proof.read_included_para_head().ok().map(|h| T::Hashing::hash(&h.0));

		let unincluded_segment_len = <UnincludedSegment<T>>::decode_len().unwrap_or(0);
		weight_used += T::DbWeight::get().reads(1);

		// Clean up unincluded segment if nonempty.
		let included_head = match (para_head, capacity.is_expecting_included_parent()) {
			(Some(h), true) => {
				assert_eq!(
					h,
					frame_system::Pallet::<T>::parent_hash(),
					"expected parent to be included"
				);

				h
			},
			(Some(h), false) => h,
			(None, true) => {
				// All this logic is essentially a workaround to support collators which
				// might still not provide the included block with the state proof.
				frame_system::Pallet::<T>::parent_hash()
			},
			(None, false) => panic!("included head not present in relay storage proof"),
		};

		let new_len = {
			let para_head_hash = included_head;
			let dropped: Vec<Ancestor<T::Hash>> = <UnincludedSegment<T>>::mutate(|chain| {
				// Drop everything up to (inclusive) the block with an included para head, if present.
				let idx = chain
					.iter()
					.position(|block| {
						let head_hash = block
							.para_head_hash()
							.expect("para head hash is updated during block initialization; qed");
						head_hash == &para_head_hash
					})
					.map_or(0, |idx| idx + 1); // inclusive.

				chain.drain(..idx).collect()
			});
			weight_used += T::DbWeight::get().reads_writes(1, 1);

			let new_len = unincluded_segment_len - dropped.len();
			if !dropped.is_empty() {
				<AggregatedUnincludedSegment<T>>::mutate(|agg| {
					let agg = agg.as_mut().expect(
						"dropped part of the segment wasn't empty, hence value exists; qed",
					);
					for block in dropped {
						agg.subtract(&block);
					}
				});
				weight_used += T::DbWeight::get().reads_writes(1, 1);
			}

			new_len as u32
		};

		// Current block validity check: ensure there is space in the unincluded segment.
		//
		// If this fails, the parachain needs to wait for ancestors to be included before
		// a new block is allowed.
		assert!(new_len < capacity.get(), "no space left for the block in the unincluded segment");
		weight_used
	}

	/// Put a new validation function into a particular location where polkadot
	/// monitors for updates. Calling this function notifies polkadot that a new
	/// upgrade has been scheduled.
	fn notify_polkadot_of_pending_upgrade(code: &[u8]) {
		NewValidationCode::<T>::put(code);
		<DidSetValidationCode<T>>::put(true);
	}

	/// Put a new validation function into a particular location where this
	/// parachain will execute it on subsequent blocks.
	fn put_parachain_code(code: &[u8]) {
		storage::unhashed::put_raw(sp_core::storage::well_known_keys::CODE, code);
	}

	/// The maximum code size permitted, in bytes.
	///
	/// Returns `None` if the relay chain parachain host configuration hasn't been submitted yet.
	pub fn max_code_size() -> Option<u32> {
		<HostConfiguration<T>>::get().map(|cfg| cfg.max_code_size)
	}

	/// The implementation of the runtime upgrade functionality for parachains.
	pub fn schedule_code_upgrade(validation_function: Vec<u8>) -> DispatchResult {
		// Ensure that `ValidationData` exists. We do not care about the validation data per se,
		// but we do care about the [`UpgradeRestrictionSignal`] which arrives with the same inherent.
		ensure!(<ValidationData<T>>::exists(), Error::<T>::ValidationDataNotAvailable,);
		ensure!(<UpgradeRestrictionSignal<T>>::get().is_none(), Error::<T>::ProhibitedByPolkadot);

		ensure!(!<PendingValidationCode<T>>::exists(), Error::<T>::OverlappingUpgrades);
		let cfg = Self::host_configuration().ok_or(Error::<T>::HostConfigurationNotAvailable)?;
		ensure!(validation_function.len() <= cfg.max_code_size as usize, Error::<T>::TooBig);

		// When a code upgrade is scheduled, it has to be applied in two
		// places, synchronized: both polkadot and the individual parachain
		// have to upgrade on the same relay chain block.
		//
		// `notify_polkadot_of_pending_upgrade` notifies polkadot; the `PendingValidationCode`
		// storage keeps track locally for the parachain upgrade, which will
		// be applied later: when the relay-chain communicates go-ahead signal to us.
		Self::notify_polkadot_of_pending_upgrade(&validation_function);
		<PendingValidationCode<T>>::put(validation_function);
		Self::deposit_event(Event::ValidationFunctionStored);

		Ok(())
	}

	/// Returns the [`CollationInfo`] of the current active block.
	///
	/// The given `header` is the header of the built block we are collecting the collation info for.
	///
	/// This is expected to be used by the
	/// [`CollectCollationInfo`](cumulus_primitives_core::CollectCollationInfo) runtime api.
	pub fn collect_collation_info(header: &T::Header) -> CollationInfo {
		CollationInfo {
			hrmp_watermark: HrmpWatermark::<T>::get(),
			horizontal_messages: HrmpOutboundMessages::<T>::get(),
			upward_messages: UpwardMessages::<T>::get(),
			processed_downward_messages: ProcessedDownwardMessages::<T>::get(),
			new_validation_code: NewValidationCode::<T>::get().map(Into::into),
			// Check if there is a custom header that will also be returned by the validation phase.
			// If so, we need to also return it here.
			head_data: CustomValidationHeadData::<T>::get()
				.map_or_else(|| header.encode(), |v| v)
				.into(),
		}
	}

	/// Set a custom head data that should be returned as result of `validate_block`.
	///
	/// This will overwrite the head data that is returned as result of `validate_block` while
	/// validating a `PoV` on the relay chain. Normally the head data that is being returned
	/// by `validate_block` is the header of the block that is validated, thus it can be
	/// enacted as the new best block. However, for features like forking it can be useful
	/// to overwrite the head data with a custom header.
	///
	/// # Attention
	///
	/// This should only be used when you are sure what you are doing as this can brick
	/// your Parachain.
	pub fn set_custom_validation_head_data(head_data: Vec<u8>) {
		CustomValidationHeadData::<T>::put(head_data);
	}

	/// Open HRMP channel for using it in benchmarks.
	///
	/// The caller assumes that the pallet will accept regular outbound message to the sibling
	/// `target_parachain` after this call. No other assumptions are made.
	#[cfg(feature = "runtime-benchmarks")]
	pub fn open_outbound_hrmp_channel_for_benchmarks(target_parachain: ParaId) {
		RelevantMessagingState::<T>::put(MessagingStateSnapshot {
			dmq_mqc_head: Default::default(),
			relay_dispatch_queue_size: Default::default(),
			ingress_channels: Default::default(),
			egress_channels: vec![(
				target_parachain,
				cumulus_primitives_core::AbridgedHrmpChannel {
					max_capacity: 10,
					max_total_size: 10_000_000_u32,
					max_message_size: 10_000_000_u32,
					msg_count: 5,
					total_size: 5_000_000_u32,
					mqc_head: None,
				},
			)],
		})
	}

	/// Prepare/insert relevant data for `schedule_code_upgrade` for benchmarks.
	#[cfg(feature = "runtime-benchmarks")]
	pub fn initialize_for_set_code_benchmark(max_code_size: u32) {
		// insert dummy ValidationData
		let vfp = PersistedValidationData {
			parent_head: polkadot_parachain::primitives::HeadData(Default::default()),
			relay_parent_number: 1,
			relay_parent_storage_root: Default::default(),
			max_pov_size: 1_000,
		};
		<ValidationData<T>>::put(&vfp);

		// insert dummy HostConfiguration with
		let host_config = AbridgedHostConfiguration {
			max_code_size,
			max_head_data_size: 32 * 1024,
			max_upward_queue_count: 8,
			max_upward_queue_size: 1024 * 1024,
			max_upward_message_size: 4 * 1024,
			max_upward_message_num_per_candidate: 2,
			hrmp_max_message_num_per_candidate: 2,
			validation_upgrade_cooldown: 2,
			validation_upgrade_delay: 2,
		};
		<HostConfiguration<T>>::put(host_config);
	}
}

pub struct ParachainSetCode<T>(sp_std::marker::PhantomData<T>);

impl<T: Config> frame_system::SetCode<T> for ParachainSetCode<T> {
	fn set_code(code: Vec<u8>) -> DispatchResult {
		Pallet::<T>::schedule_code_upgrade(code)
	}
}

impl<T: Config> Pallet<T> {
	pub fn send_upward_message(message: UpwardMessage) -> Result<(u32, XcmHash), MessageSendError> {
		// Check if the message fits into the relay-chain constraints.
		//
		// Note, that we are using `host_configuration` here which may be from the previous
		// block, in case this is called from `on_initialize`, i.e. before the inherent with fresh
		// data is submitted.
		//
		// That shouldn't be a problem since this is a preliminary check and the actual check would
		// be performed just before submitting the message from the candidate, and it already can
		// happen that during the time the message is buffered for sending the relay-chain setting
		// may change so that the message is no longer valid.
		//
		// However, changing this setting is expected to be rare.
		if let Some(cfg) = Self::host_configuration() {
			if message.len() > cfg.max_upward_message_size as usize {
				return Err(MessageSendError::TooBig)
			}
		} else {
			// This storage field should carry over from the previous block. So if it's None
			// then it must be that this is an edge-case where a message is attempted to be
			// sent at the first block.
			//
			// Let's pass this message through. I think it's not unreasonable to expect that
			// the message is not huge and it comes through, but if it doesn't it can be
			// returned back to the sender.
			//
			// Thus fall through here.
		};
		<PendingUpwardMessages<T>>::append(message.clone());

		// The relay ump does not use using_encoded
		// We apply the same this to use the same hash
		let hash = sp_io::hashing::blake2_256(&message);
		Self::deposit_event(Event::UpwardMessageSent { message_hash: Some(hash) });
		Ok((0, hash))
	}
}

impl<T: Config> UpwardMessageSender for Pallet<T> {
	fn send_upward_message(message: UpwardMessage) -> Result<(u32, XcmHash), MessageSendError> {
		Self::send_upward_message(message)
	}
}

/// Something that should be informed about system related events.
///
/// This includes events like [`on_validation_data`](Self::on_validation_data) that is being
/// called when the parachain inherent is executed that contains the validation data.
/// Or like [`on_validation_code_applied`](Self::on_validation_code_applied) that is called
/// when the new validation is written to the state. This means that
/// from the next block the runtime is being using this new code.
#[impl_trait_for_tuples::impl_for_tuples(30)]
pub trait OnSystemEvent {
	/// Called in each blocks once when the validation data is set by the inherent.
	fn on_validation_data(data: &PersistedValidationData);
	/// Called when the validation code is being applied, aka from the next block on this is the new runtime.
	fn on_validation_code_applied();
}

/// Holds the most recent relay-parent state root and block number of the current parachain block.
#[derive(PartialEq, Eq, Clone, Encode, Decode, TypeInfo, Default, RuntimeDebug)]
pub struct RelayChainState {
	/// Current relay chain height.
	pub number: relay_chain::BlockNumber,
	/// State root for current relay chain height.
	pub state_root: relay_chain::Hash,
}

/// This exposes the [`RelayChainState`] to other runtime modules.
///
/// Enables parachains to read relay chain state via state proofs.
pub trait RelaychainStateProvider {
	/// May be called by any runtime module to obtain the current state of the relay chain.
	///
	/// **NOTE**: This is not guaranteed to return monotonically increasing relay parents.
	fn current_relay_chain_state() -> RelayChainState;
}

/// Implements [`BlockNumberProvider`] that returns relay chain block number fetched from validation data.
/// When validation data is not available (e.g. within on_initialize), 0 will be returned.
///
/// **NOTE**: This has been deprecated, please use [`RelaychainDataProvider`]
#[deprecated = "Use `RelaychainDataProvider` instead"]
pub struct RelaychainBlockNumberProvider<T>(sp_std::marker::PhantomData<T>);

#[allow(deprecated)]
impl<T: Config> BlockNumberProvider for RelaychainBlockNumberProvider<T> {
	type BlockNumber = relay_chain::BlockNumber;

	fn current_block_number() -> relay_chain::BlockNumber {
		Pallet::<T>::validation_data()
			.map(|d| d.relay_parent_number)
			.unwrap_or_default()
	}

	#[cfg(feature = "runtime-benchmarks")]
	fn set_block_number(block: Self::BlockNumber) {
		let mut validation_data = Pallet::<T>::validation_data().unwrap_or_else(||
			// PersistedValidationData does not impl default in non-std
			PersistedValidationData {
				parent_head: vec![].into(),
				relay_parent_number: Default::default(),
				max_pov_size: Default::default(),
				relay_parent_storage_root: Default::default(),
			});
		validation_data.relay_parent_number = block;
		ValidationData::<T>::put(validation_data)
	}
}

impl<T: Config> RelaychainStateProvider for RelaychainDataProvider<T> {
	fn current_relay_chain_state() -> RelayChainState {
		Pallet::<T>::validation_data()
			.map(|d| RelayChainState {
				number: d.relay_parent_number,
				state_root: d.relay_parent_storage_root,
			})
			.unwrap_or_default()
	}
}

/// Implements [`BlockNumberProvider`] and [`RelaychainStateProvider`] that returns relevant relay data fetched from
/// validation data.
/// NOTE: When validation data is not available (e.g. within on_initialize), default values will be returned.
pub struct RelaychainDataProvider<T>(sp_std::marker::PhantomData<T>);

impl<T: Config> BlockNumberProvider for RelaychainDataProvider<T> {
	type BlockNumber = relay_chain::BlockNumber;

	fn current_block_number() -> relay_chain::BlockNumber {
		Pallet::<T>::validation_data()
			.map(|d| d.relay_parent_number)
			.unwrap_or_default()
	}

	#[cfg(feature = "runtime-benchmarks")]
	fn set_block_number(block: Self::BlockNumber) {
		let mut validation_data = Pallet::<T>::validation_data().unwrap_or_else(||
			// PersistedValidationData does not impl default in non-std
			PersistedValidationData {
				parent_head: vec![].into(),
				relay_parent_number: Default::default(),
				max_pov_size: Default::default(),
				relay_parent_storage_root: Default::default(),
			});
		validation_data.relay_parent_number = block;
		ValidationData::<T>::put(validation_data)
	}
}<|MERGE_RESOLUTION|>--- conflicted
+++ resolved
@@ -57,14 +57,8 @@
 use sp_std::{cmp, collections::btree_map::BTreeMap, prelude::*};
 use xcm::latest::XcmHash;
 
-<<<<<<< HEAD
-mod migration;
-=======
 pub mod migration;
-mod relay_state_snapshot;
-#[macro_use]
-pub mod validate_block;
->>>>>>> 0602c767
+
 #[cfg(test)]
 mod tests;
 mod unincluded_segment;
