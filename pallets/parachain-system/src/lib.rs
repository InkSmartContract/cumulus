// Copyright 2020 Parity Technologies (UK) Ltd.
// This file is part of Cumulus.

// Cumulus is free software: you can redistribute it and/or modify
// it under the terms of the GNU General Public License as published by
// the Free Software Foundation, either version 3 of the License, or
// (at your option) any later version.

// Cumulus is distributed in the hope that it will be useful,
// but WITHOUT ANY WARRANTY; without even the implied warranty of
// MERCHANTABILITY or FITNESS FOR A PARTICULAR PURPOSE.  See the
// GNU General Public License for more details.

// You should have received a copy of the GNU General Public License
// along with Cumulus.  If not, see <http://www.gnu.org/licenses/>.

#![cfg_attr(not(feature = "std"), no_std)]

//! `cumulus-pallet-parachain-system` is a base pallet for Cumulus-based parachains.
//!
//! This pallet handles low-level details of being a parachain. Its responsibilities include:
//!
//! - ingestion of the parachain validation data;
//! - ingestion and dispatch of incoming downward and lateral messages;
//! - coordinating upgrades with the Relay Chain; and
//! - communication of parachain outputs, such as sent messages, signaling an upgrade, etc.
//!
//! Users must ensure that they register this pallet as an inherent provider.

use codec::{Decode, Encode, MaxEncodedLen};
use cumulus_primitives_core::{
	relay_chain, AbridgedHostConfiguration, AggregateMessageOrigin, ChannelStatus, CollationInfo,
	GetChannelInfo, InboundDownwardMessage, InboundHrmpMessage, MessageSendError,
	OutboundHrmpMessage, ParaId, PersistedValidationData, UpwardMessage, UpwardMessageSender,
	XcmpMessageHandler, XcmpMessageSource,
};
use cumulus_primitives_parachain_inherent::{MessageQueueChain, ParachainInherentData};
use frame_support::{
	defensive,
	dispatch::{DispatchError, DispatchResult, Pays, PostDispatchInfo},
	ensure,
	inherent::{InherentData, InherentIdentifier, ProvideInherent},
	storage,
	traits::{EnqueueMessage, Get},
	weights::Weight,
	RuntimeDebug,
};
use frame_system::{ensure_none, ensure_root, pallet_prelude::HeaderFor};
use polkadot_parachain::primitives::RelayChainBlockNumber;
use scale_info::TypeInfo;
use sp_runtime::{
	traits::{Block as BlockT, BlockNumberProvider, Hash},
	transaction_validity::{
		InvalidTransaction, TransactionLongevity, TransactionSource, TransactionValidity,
		ValidTransaction,
	},
	BoundedSlice,
};
use sp_std::{cmp, collections::btree_map::BTreeMap, prelude::*};
use xcm::latest::XcmHash;

mod benchmarking;
pub mod migration;
mod relay_state_snapshot;
#[macro_use]
pub mod validate_block;
mod mock;
#[cfg(test)]
mod tests;
pub mod weights;

pub use weights::WeightInfo;

/// Register the `validate_block` function that is used by parachains to validate blocks on a
/// validator.
///
/// Does *nothing* when `std` feature is enabled.
///
/// Expects as parameters the runtime, a block executor and an inherent checker.
///
/// # Example
///
/// ```
///     struct BlockExecutor;
///     struct Runtime;
///     struct CheckInherents;
///
///     cumulus_pallet_parachain_system::register_validate_block! {
///         Runtime = Runtime,
///         BlockExecutor = Executive,
///         CheckInherents = CheckInherents,
///     }
///
/// # fn main() {}
/// ```
pub use cumulus_pallet_parachain_system_proc_macro::register_validate_block;
pub use relay_state_snapshot::{MessagingStateSnapshot, RelayChainStateProof};

pub use pallet::*;

/// Something that can check the associated relay block number.
///
/// Each Parachain block is built in the context of a relay chain block, this trait allows us
/// to validate the given relay chain block number. With async backing it is legal to build
/// multiple Parachain blocks per relay chain parent. With this trait it is possible for the
/// Parachain to ensure that still only one Parachain block is build per relay chain parent.
///
/// By default [`RelayNumberStrictlyIncreases`] and [`AnyRelayNumber`] are provided.
pub trait CheckAssociatedRelayNumber {
	/// Check the current relay number versus the previous relay number.
	///
	/// The implementation should panic when there is something wrong.
	fn check_associated_relay_number(
		current: RelayChainBlockNumber,
		previous: RelayChainBlockNumber,
	);
}

/// Provides an implementation of [`CheckAssociatedRelayNumber`].
///
/// It will ensure that the associated relay block number strictly increases between Parachain
/// blocks. This should be used by production Parachains when in doubt.
pub struct RelayNumberStrictlyIncreases;

impl CheckAssociatedRelayNumber for RelayNumberStrictlyIncreases {
	fn check_associated_relay_number(
		current: RelayChainBlockNumber,
		previous: RelayChainBlockNumber,
	) {
		if current <= previous {
			panic!("Relay chain block number needs to strictly increase between Parachain blocks!")
		}
	}
}

/// Provides an implementation of [`CheckAssociatedRelayNumber`].
///
/// This will accept any relay chain block number combination. This is mainly useful for
/// test parachains.
pub struct AnyRelayNumber;

impl CheckAssociatedRelayNumber for AnyRelayNumber {
	fn check_associated_relay_number(_: RelayChainBlockNumber, _: RelayChainBlockNumber) {}
}

/// Information needed when a new runtime binary is submitted and needs to be authorized before
/// replacing the current runtime.
#[derive(Decode, Encode, Default, PartialEq, Eq, MaxEncodedLen, TypeInfo)]
#[scale_info(skip_type_params(T))]
struct CodeUpgradeAuthorization<T>
where
	T: Config,
{
	/// Hash of the new runtime binary.
	code_hash: T::Hash,
	/// Whether or not to carry out version checks.
	check_version: bool,
}

/// The maximal length of a DMP message.
pub type MaxDmpMessageLenOf<T> =
	<<T as Config>::DmpQueue as EnqueueMessage<AggregateMessageOrigin>>::MaxMessageLen;

#[frame_support::pallet]
pub mod pallet {
	use super::*;
	use frame_support::pallet_prelude::*;
	use frame_system::pallet_prelude::*;

	#[pallet::pallet]
	#[pallet::storage_version(migration::STORAGE_VERSION)]
	#[pallet::without_storage_info]
	pub struct Pallet<T>(_);

	#[pallet::config]
	pub trait Config: frame_system::Config<OnSetCode = ParachainSetCode<Self>> {
		/// The overarching event type.
		type RuntimeEvent: From<Event<Self>> + IsType<<Self as frame_system::Config>::RuntimeEvent>;

		/// Something which can be notified when the validation data is set.
		type OnSystemEvent: OnSystemEvent;

		/// Returns the parachain ID we are running with.
		type SelfParaId: Get<ParaId>;

		/// The place where outbound XCMP messages come from. This is queried in `finalize_block`.
		type OutboundXcmpMessageSource: XcmpMessageSource;

		/// Queues inbound downward messages for delayed processing.
		///
		/// All inbound DMP messages from the relay are pushed into this. The handler is expected to
		/// eventually process all the messages that are pushed to it.
		///
		/// This will only ever be used to enqueue messages with origin [`AggregateMessageOrigin::Parent`].
		type DmpQueue: EnqueueMessage<AggregateMessageOrigin>;

		/// The weight we reserve at the beginning of the block for processing DMP messages.
		type ReservedDmpWeight: Get<Weight>;

		/// The message handler that will be invoked when messages are received via XCMP.
		///
		/// This should normally link to the XCMP Queue pallet.
		type XcmpMessageHandler: XcmpMessageHandler;

		/// The weight we reserve at the beginning of the block for processing XCMP messages.
		type ReservedXcmpWeight: Get<Weight>;

		/// Something that can check the associated relay parent block number.
		type CheckAssociatedRelayNumber: CheckAssociatedRelayNumber;

		/// Weight info for functions and calls.
		type WeightInfo: WeightInfo;
	}

	#[pallet::hooks]
	impl<T: Config> Hooks<BlockNumberFor<T>> for Pallet<T> {
		fn on_finalize(_: BlockNumberFor<T>) {
			<DidSetValidationCode<T>>::kill();
			<UpgradeRestrictionSignal<T>>::kill();

			assert!(
				<ValidationData<T>>::exists(),
				"set_validation_data inherent needs to be present in every block!"
			);

			let host_config = match Self::host_configuration() {
				Some(ok) => ok,
				None => {
					debug_assert!(
						false,
						"host configuration is promised to set until `on_finalize`; qed",
					);
					return
				},
			};
			let relevant_messaging_state = match Self::relevant_messaging_state() {
				Some(ok) => ok,
				None => {
					debug_assert!(
						false,
						"relevant messaging state is promised to be set until `on_finalize`; \
							qed",
					);
					return
				},
			};

			<PendingUpwardMessages<T>>::mutate(|up| {
				let queue_size = relevant_messaging_state.relay_dispatch_queue_remaining_capacity;

				let available_capacity = cmp::min(
					queue_size.remaining_count,
					host_config.max_upward_message_num_per_candidate.into(),
				);
				let available_size = queue_size.remaining_size;

				// Count the number of messages we can possibly fit in the given constraints, i.e.
				// available_capacity and available_size.
				let num = up
					.iter()
					.scan((available_capacity as usize, available_size as usize), |state, msg| {
						let (cap_left, size_left) = *state;
						match (cap_left.checked_sub(1), size_left.checked_sub(msg.len())) {
							(Some(new_cap), Some(new_size)) => {
								*state = (new_cap, new_size);
								Some(())
							},
							_ => None,
						}
					})
					.count();

				// TODO: #274 Return back messages that do not longer fit into the queue.

				UpwardMessages::<T>::put(&up[..num]);
				*up = up.split_off(num);
			});

			// Sending HRMP messages is a little bit more involved. There are the following
			// constraints:
			//
			// - a channel should exist (and it can be closed while a message is buffered),
			// - at most one message can be sent in a channel,
			// - the sent out messages should be ordered by ascension of recipient para id.
			// - the capacity and total size of the channel is limited,
			// - the maximum size of a message is limited (and can potentially be changed),

			let maximum_channels = host_config
				.hrmp_max_message_num_per_candidate
				.min(<AnnouncedHrmpMessagesPerCandidate<T>>::take()) as usize;

			let outbound_messages =
				T::OutboundXcmpMessageSource::take_outbound_messages(maximum_channels)
					.into_iter()
					.map(|(recipient, data)| OutboundHrmpMessage { recipient, data })
					.collect::<Vec<_>>();

			HrmpOutboundMessages::<T>::put(outbound_messages);
		}

		fn on_initialize(_n: BlockNumberFor<T>) -> Weight {
			let mut weight = Weight::zero();

			// To prevent removing `NewValidationCode` that was set by another `on_initialize`
			// like for example from scheduler, we only kill the storage entry if it was not yet
			// updated in the current block.
			if !<DidSetValidationCode<T>>::get() {
				NewValidationCode::<T>::kill();
				weight += T::DbWeight::get().writes(1);
			}

			// Remove the validation from the old block.
			ValidationData::<T>::kill();
			ProcessedDownwardMessages::<T>::kill();
			HrmpWatermark::<T>::kill();
			UpwardMessages::<T>::kill();
			HrmpOutboundMessages::<T>::kill();
			CustomValidationHeadData::<T>::kill();

			weight += T::DbWeight::get().writes(6);

			// Here, in `on_initialize` we must report the weight for both `on_initialize` and
			// `on_finalize`.
			//
			// One complication here, is that the `host_configuration` is updated by an inherent
			// and those are processed after the block initialization phase. Therefore, we have to
			// be content only with the configuration as per the previous block. That means that
			// the configuration can be either stale (or be abscent altogether in case of the
			// beginning of the chain).
			//
			// In order to mitigate this, we do the following. At the time, we are only concerned
			// about `hrmp_max_message_num_per_candidate`. We reserve the amount of weight to
			// process the number of HRMP messages according to the potentially stale
			// configuration. In `on_finalize` we will process only the maximum between the
			// announced number of messages and the actual received in the fresh configuration.
			//
			// In the common case, they will be the same. In the case the actual value is smaller
			// than the announced, we would waste some of weight. In the case the actual value is
			// greater than the announced, we will miss opportunity to send a couple of messages.
			weight += T::DbWeight::get().reads_writes(1, 1);
			let hrmp_max_message_num_per_candidate = Self::host_configuration()
				.map(|cfg| cfg.hrmp_max_message_num_per_candidate)
				.unwrap_or(0);
			<AnnouncedHrmpMessagesPerCandidate<T>>::put(hrmp_max_message_num_per_candidate);

			// NOTE that the actual weight consumed by `on_finalize` may turn out lower.
			weight += T::DbWeight::get().reads_writes(
				3 + hrmp_max_message_num_per_candidate as u64,
				4 + hrmp_max_message_num_per_candidate as u64,
			);

			weight
		}
	}

	#[pallet::call]
	impl<T: Config> Pallet<T> {
		/// Set the current validation data.
		///
		/// This should be invoked exactly once per block. It will panic at the finalization
		/// phase if the call was not invoked.
		///
		/// The dispatch origin for this call must be `Inherent`
		///
		/// As a side effect, this function upgrades the current validation function
		/// if the appropriate time has come.
		#[pallet::call_index(0)]
		#[pallet::weight((0, DispatchClass::Mandatory))]
		// TODO: This weight should be corrected.
		pub fn set_validation_data(
			origin: OriginFor<T>,
			data: ParachainInherentData,
		) -> DispatchResultWithPostInfo {
			ensure_none(origin)?;
			assert!(
				!<ValidationData<T>>::exists(),
				"ValidationData must be updated only once in a block",
			);

			let ParachainInherentData {
				validation_data: vfp,
				relay_chain_state,
				downward_messages,
				horizontal_messages,
			} = data;

			// Check that the associated relay chain block number is as expected.
			T::CheckAssociatedRelayNumber::check_associated_relay_number(
				vfp.relay_parent_number,
				LastRelayChainBlockNumber::<T>::get(),
			);
			LastRelayChainBlockNumber::<T>::put(vfp.relay_parent_number);

			let relay_state_proof = RelayChainStateProof::new(
				T::SelfParaId::get(),
				vfp.relay_parent_storage_root,
				relay_chain_state.clone(),
			)
			.expect("Invalid relay chain state proof");

			// Deposit a log indicating the relay-parent storage root.
			// TODO: remove this in favor of the relay-parent's hash after
			// https://github.com/paritytech/cumulus/issues/303
			frame_system::Pallet::<T>::deposit_log(
				cumulus_primitives_core::rpsr_digest::relay_parent_storage_root_item(
					vfp.relay_parent_storage_root,
					vfp.relay_parent_number,
				),
			);

			// initialization logic: we know that this runs exactly once every block,
			// which means we can put the initialization logic here to remove the
			// sequencing problem.
			let upgrade_go_ahead_signal = relay_state_proof
				.read_upgrade_go_ahead_signal()
				.expect("Invalid upgrade go ahead signal");
			match upgrade_go_ahead_signal {
				Some(relay_chain::UpgradeGoAhead::GoAhead) => {
					assert!(
						<PendingValidationCode<T>>::exists(),
						"No new validation function found in storage, GoAhead signal is not expected",
					);
					let validation_code = <PendingValidationCode<T>>::take();

					Self::put_parachain_code(&validation_code);
					<T::OnSystemEvent as OnSystemEvent>::on_validation_code_applied();
					Self::deposit_event(Event::ValidationFunctionApplied {
						relay_chain_block_num: vfp.relay_parent_number,
					});
				},
				Some(relay_chain::UpgradeGoAhead::Abort) => {
					<PendingValidationCode<T>>::kill();
					Self::deposit_event(Event::ValidationFunctionDiscarded);
				},
				None => {},
			}
			<UpgradeRestrictionSignal<T>>::put(
				relay_state_proof
					.read_upgrade_restriction_signal()
					.expect("Invalid upgrade restriction signal"),
			);

			let host_config = relay_state_proof
				.read_abridged_host_configuration()
				.expect("Invalid host configuration in relay chain state proof");
			let relevant_messaging_state = relay_state_proof
				.read_messaging_state_snapshot(&host_config)
				.expect("Invalid messaging state in relay chain state proof");

			<ValidationData<T>>::put(&vfp);
			<RelayStateProof<T>>::put(relay_chain_state);
			<RelevantMessagingState<T>>::put(relevant_messaging_state.clone());
			<HostConfiguration<T>>::put(host_config);

			<T::OnSystemEvent as OnSystemEvent>::on_validation_data(&vfp);

			let mut total_weight = Weight::zero();
			total_weight.saturating_accrue(Self::enqueue_inbound_downward_messages(
				relevant_messaging_state.dmq_mqc_head,
				downward_messages,
			));
			total_weight.saturating_accrue(Self::enqueue_inbound_horizontal_messages(
				&relevant_messaging_state.ingress_channels,
				horizontal_messages,
				vfp.relay_parent_number,
			));

			Ok(PostDispatchInfo { actual_weight: Some(total_weight), pays_fee: Pays::No })
		}

		#[pallet::call_index(1)]
		#[pallet::weight((1_000, DispatchClass::Operational))]
		pub fn sudo_send_upward_message(
			origin: OriginFor<T>,
			message: UpwardMessage,
		) -> DispatchResult {
			ensure_root(origin)?;
			let _ = Self::send_upward_message(message);
			Ok(())
		}

		/// Authorize an upgrade to a given `code_hash` for the runtime. The runtime can be supplied
		/// later.
		///
		/// The `check_version` parameter sets a boolean flag for whether or not the runtime's spec
		/// version and name should be verified on upgrade. Since the authorization only has a hash,
		/// it cannot actually perform the verification.
		///
		/// This call requires Root origin.
		#[pallet::call_index(2)]
		#[pallet::weight((1_000_000, DispatchClass::Operational))]
		pub fn authorize_upgrade(
			origin: OriginFor<T>,
			code_hash: T::Hash,
			check_version: bool,
		) -> DispatchResult {
			ensure_root(origin)?;
			AuthorizedUpgrade::<T>::put(CodeUpgradeAuthorization { code_hash, check_version });

			Self::deposit_event(Event::UpgradeAuthorized { code_hash });
			Ok(())
		}

		/// Provide the preimage (runtime binary) `code` for an upgrade that has been authorized.
		///
		/// If the authorization required a version check, this call will ensure the spec name
		/// remains unchanged and that the spec version has increased.
		///
		/// Note that this function will not apply the new `code`, but only attempt to schedule the
		/// upgrade with the Relay Chain.
		///
		/// All origins are allowed.
		#[pallet::call_index(3)]
		#[pallet::weight({1_000_000})]
		pub fn enact_authorized_upgrade(
			_: OriginFor<T>,
			code: Vec<u8>,
		) -> DispatchResultWithPostInfo {
			Self::validate_authorized_upgrade(&code[..])?;
			Self::schedule_code_upgrade(code)?;
			AuthorizedUpgrade::<T>::kill();
			Ok(Pays::No.into())
		}
	}

	#[pallet::event]
	#[pallet::generate_deposit(pub(super) fn deposit_event)]
	pub enum Event<T: Config> {
		/// The validation function has been scheduled to apply.
		ValidationFunctionStored,
		/// The validation function was applied as of the contained relay chain block number.
		ValidationFunctionApplied { relay_chain_block_num: RelayChainBlockNumber },
		/// The relay-chain aborted the upgrade process.
		ValidationFunctionDiscarded,
		/// An upgrade has been authorized.
		UpgradeAuthorized { code_hash: T::Hash },
		/// Some downward messages have been received and will be processed.
		DownwardMessagesReceived { count: u32 },
		/// Downward messages were processed using the given weight.
		DownwardMessagesProcessed { weight_used: Weight, dmq_head: relay_chain::Hash },
		/// An upward message was sent to the relay chain.
		UpwardMessageSent { message_hash: Option<XcmHash> },
	}

	#[pallet::error]
	pub enum Error<T> {
		/// Attempt to upgrade validation function while existing upgrade pending.
		OverlappingUpgrades,
		/// Polkadot currently prohibits this parachain from upgrading its validation function.
		ProhibitedByPolkadot,
		/// The supplied validation function has compiled into a blob larger than Polkadot is
		/// willing to run.
		TooBig,
		/// The inherent which supplies the validation data did not run this block.
		ValidationDataNotAvailable,
		/// The inherent which supplies the host configuration did not run this block.
		HostConfigurationNotAvailable,
		/// No validation function upgrade is currently scheduled.
		NotScheduled,
		/// No code upgrade has been authorized.
		NothingAuthorized,
		/// The given code upgrade has not been authorized.
		Unauthorized,
	}

	/// In case of a scheduled upgrade, this storage field contains the validation code to be
	/// applied.
	///
	/// As soon as the relay chain gives us the go-ahead signal, we will overwrite the
	/// [`:code`][sp_core::storage::well_known_keys::CODE] which will result the next block process
	/// with the new validation code. This concludes the upgrade process.
	#[pallet::storage]
	#[pallet::getter(fn new_validation_function)]
	pub(super) type PendingValidationCode<T: Config> = StorageValue<_, Vec<u8>, ValueQuery>;

	/// Validation code that is set by the parachain and is to be communicated to collator and
	/// consequently the relay-chain.
	///
	/// This will be cleared in `on_initialize` of each new block if no other pallet already set
	/// the value.
	#[pallet::storage]
	pub(super) type NewValidationCode<T: Config> = StorageValue<_, Vec<u8>, OptionQuery>;

	/// The [`PersistedValidationData`] set for this block.
	/// This value is expected to be set only once per block and it's never stored
	/// in the trie.
	#[pallet::storage]
	#[pallet::getter(fn validation_data)]
	pub(super) type ValidationData<T: Config> = StorageValue<_, PersistedValidationData>;

	/// Were the validation data set to notify the relay chain?
	#[pallet::storage]
	pub(super) type DidSetValidationCode<T: Config> = StorageValue<_, bool, ValueQuery>;

	/// The relay chain block number associated with the last parachain block.
	#[pallet::storage]
	pub(super) type LastRelayChainBlockNumber<T: Config> =
		StorageValue<_, RelayChainBlockNumber, ValueQuery>;

	/// An option which indicates if the relay-chain restricts signalling a validation code upgrade.
	/// In other words, if this is `Some` and [`NewValidationCode`] is `Some` then the produced
	/// candidate will be invalid.
	///
	/// This storage item is a mirror of the corresponding value for the current parachain from the
	/// relay-chain. This value is ephemeral which means it doesn't hit the storage. This value is
	/// set after the inherent.
	#[pallet::storage]
	pub(super) type UpgradeRestrictionSignal<T: Config> =
		StorageValue<_, Option<relay_chain::UpgradeRestriction>, ValueQuery>;

	/// The state proof for the last relay parent block.
	///
	/// This field is meant to be updated each block with the validation data inherent. Therefore,
	/// before processing of the inherent, e.g. in `on_initialize` this data may be stale.
	///
	/// This data is also absent from the genesis.
	#[pallet::storage]
	#[pallet::getter(fn relay_state_proof)]
	pub(super) type RelayStateProof<T: Config> = StorageValue<_, sp_trie::StorageProof>;

	/// The snapshot of some state related to messaging relevant to the current parachain as per
	/// the relay parent.
	///
	/// This field is meant to be updated each block with the validation data inherent. Therefore,
	/// before processing of the inherent, e.g. in `on_initialize` this data may be stale.
	///
	/// This data is also absent from the genesis.
	#[pallet::storage]
	#[pallet::getter(fn relevant_messaging_state)]
	pub(super) type RelevantMessagingState<T: Config> = StorageValue<_, MessagingStateSnapshot>;

	/// The parachain host configuration that was obtained from the relay parent.
	///
	/// This field is meant to be updated each block with the validation data inherent. Therefore,
	/// before processing of the inherent, e.g. in `on_initialize` this data may be stale.
	///
	/// This data is also absent from the genesis.
	#[pallet::storage]
	#[pallet::getter(fn host_configuration)]
	pub(super) type HostConfiguration<T: Config> = StorageValue<_, AbridgedHostConfiguration>;

	/// The last downward message queue chain head we have observed.
	///
	/// This value is loaded before and saved after processing inbound downward messages carried
	/// by the system inherent.
	#[pallet::storage]
	pub(super) type LastDmqMqcHead<T: Config> = StorageValue<_, MessageQueueChain, ValueQuery>;

	/// The message queue chain heads we have observed per each channel incoming channel.
	///
	/// This value is loaded before and saved after processing inbound downward messages carried
	/// by the system inherent.
	#[pallet::storage]
	pub(super) type LastHrmpMqcHeads<T: Config> =
		StorageValue<_, BTreeMap<ParaId, MessageQueueChain>, ValueQuery>;

	/// Number of downward messages processed in a block.
	///
	/// This will be cleared in `on_initialize` of each new block.
	#[pallet::storage]
	pub(super) type ProcessedDownwardMessages<T: Config> = StorageValue<_, u32, ValueQuery>;

	/// HRMP watermark that was set in a block.
	///
	/// This will be cleared in `on_initialize` of each new block.
	#[pallet::storage]
	pub(super) type HrmpWatermark<T: Config> =
		StorageValue<_, relay_chain::BlockNumber, ValueQuery>;

	/// HRMP messages that were sent in a block.
	///
	/// This will be cleared in `on_initialize` of each new block.
	#[pallet::storage]
	pub(super) type HrmpOutboundMessages<T: Config> =
		StorageValue<_, Vec<OutboundHrmpMessage>, ValueQuery>;

	/// Upward messages that were sent in a block.
	///
	/// This will be cleared in `on_initialize` of each new block.
	#[pallet::storage]
	pub(super) type UpwardMessages<T: Config> = StorageValue<_, Vec<UpwardMessage>, ValueQuery>;

	/// Upward messages that are still pending and not yet send to the relay chain.
	#[pallet::storage]
	pub(super) type PendingUpwardMessages<T: Config> =
		StorageValue<_, Vec<UpwardMessage>, ValueQuery>;

	/// The number of HRMP messages we observed in `on_initialize` and thus used that number for
	/// announcing the weight of `on_initialize` and `on_finalize`.
	#[pallet::storage]
	pub(super) type AnnouncedHrmpMessagesPerCandidate<T: Config> = StorageValue<_, u32, ValueQuery>;

	/// The weight we reserve at the beginning of the block for processing XCMP messages. This
	/// overrides the amount set in the Config trait.
	#[pallet::storage]
	pub(super) type ReservedXcmpWeightOverride<T: Config> = StorageValue<_, Weight>;

	/// The weight we reserve at the beginning of the block for processing DMP messages. This
	/// overrides the amount set in the Config trait.
	#[pallet::storage]
	pub(super) type ReservedDmpWeightOverride<T: Config> = StorageValue<_, Weight>;

	/// The next authorized upgrade, if there is one.
	#[pallet::storage]
	pub(super) type AuthorizedUpgrade<T: Config> = StorageValue<_, CodeUpgradeAuthorization<T>>;

	/// A custom head data that should be returned as result of `validate_block`.
	///
	/// See `Pallet::set_custom_validation_head_data` for more information.
	#[pallet::storage]
	pub(super) type CustomValidationHeadData<T: Config> = StorageValue<_, Vec<u8>, OptionQuery>;

	#[pallet::inherent]
	impl<T: Config> ProvideInherent for Pallet<T> {
		type Call = Call<T>;
		type Error = sp_inherents::MakeFatalError<()>;
		const INHERENT_IDENTIFIER: InherentIdentifier =
			cumulus_primitives_parachain_inherent::INHERENT_IDENTIFIER;

		fn create_inherent(data: &InherentData) -> Option<Self::Call> {
			let data: ParachainInherentData =
				data.get_data(&Self::INHERENT_IDENTIFIER).ok().flatten().expect(
					"validation function params are always injected into inherent data; qed",
				);

			Some(Call::set_validation_data { data })
		}

		fn is_inherent(call: &Self::Call) -> bool {
			matches!(call, Call::set_validation_data { .. })
		}
	}

	#[pallet::genesis_config]
	#[derive(frame_support::DefaultNoBound)]
	pub struct GenesisConfig<T: Config> {
		#[serde(skip)]
		pub _config: sp_std::marker::PhantomData<T>,
	}

	#[pallet::genesis_build]
	impl<T: Config> BuildGenesisConfig for GenesisConfig<T> {
		fn build(&self) {
			// TODO: Remove after https://github.com/paritytech/cumulus/issues/479
			sp_io::storage::set(b":c", &[]);
		}
	}

	#[pallet::validate_unsigned]
	impl<T: Config> sp_runtime::traits::ValidateUnsigned for Pallet<T> {
		type Call = Call<T>;

		fn validate_unsigned(_source: TransactionSource, call: &Self::Call) -> TransactionValidity {
			if let Call::enact_authorized_upgrade { ref code } = call {
				if let Ok(hash) = Self::validate_authorized_upgrade(code) {
					return Ok(ValidTransaction {
						priority: 100,
						requires: Vec::new(),
						provides: vec![hash.as_ref().to_vec()],
						longevity: TransactionLongevity::max_value(),
						propagate: true,
					})
				}
			}
			if let Call::set_validation_data { .. } = call {
				return Ok(Default::default())
			}
			Err(InvalidTransaction::Call.into())
		}
	}
}

impl<T: Config> Pallet<T> {
	fn validate_authorized_upgrade(code: &[u8]) -> Result<T::Hash, DispatchError> {
		let authorization = AuthorizedUpgrade::<T>::get().ok_or(Error::<T>::NothingAuthorized)?;

		// ensure that the actual hash matches the authorized hash
		let actual_hash = T::Hashing::hash(code);
		ensure!(actual_hash == authorization.code_hash, Error::<T>::Unauthorized);

		// check versions if required as part of the authorization
		if authorization.check_version {
			frame_system::Pallet::<T>::can_set_code(code)?;
		}

		Ok(actual_hash)
	}
}

impl<T: Config> GetChannelInfo for Pallet<T> {
	fn get_channel_status(id: ParaId) -> ChannelStatus {
		// Note, that we are using `relevant_messaging_state` which may be from the previous
		// block, in case this is called from `on_initialize`, i.e. before the inherent with
		// fresh data is submitted.
		//
		// That shouldn't be a problem though because this is anticipated and already can
		// happen. This is because sending implies that a message is buffered until there is
		// space to send a message in the candidate. After a while waiting in a buffer, it may
		// be discovered that the channel to which a message were addressed is now closed.
		// Another possibility, is that the maximum message size was decreased so that a
		// message in the buffer doesn't fit. Should any of that happen the sender should be
		// notified about the message was discarded.
		//
		// Here it a similar case, with the difference that the realization that the channel is
		// closed came the same block.
		let channels = match Self::relevant_messaging_state() {
			None => {
				log::warn!("calling `get_channel_status` with no RelevantMessagingState?!");
				return ChannelStatus::Closed
			},
			Some(d) => d.egress_channels,
		};
		// ^^^ NOTE: This storage field should carry over from the previous block. So if it's
		// None then it must be that this is an edge-case where a message is attempted to be
		// sent at the first block. It should be safe to assume that there are no channels
		// opened at all so early. At least, relying on this assumption seems to be a better
		// trade-off, compared to introducing an error variant that the clients should be
		// prepared to handle.
		let index = match channels.binary_search_by_key(&id, |item| item.0) {
			Err(_) => return ChannelStatus::Closed,
			Ok(i) => i,
		};
		let meta = &channels[index].1;
		if meta.msg_count + 1 > meta.max_capacity {
			// The channel is at its capacity. Skip it for now.
			return ChannelStatus::Full
		}
		let max_size_now = meta.max_total_size - meta.total_size;
		let max_size_ever = meta.max_message_size;
		ChannelStatus::Ready(max_size_now as usize, max_size_ever as usize)
	}

	fn get_channel_max(id: ParaId) -> Option<usize> {
		let channels = Self::relevant_messaging_state()?.egress_channels;
		let index = channels.binary_search_by_key(&id, |item| item.0).ok()?;
		Some(channels[index].1.max_message_size as usize)
	}
}

impl<T: Config> Pallet<T> {
	/// Enqueue all inbound downward messages relayed by the collator into the MQ pallet.
	///
	/// Checks if the sequence of the messages is valid, dispatches them and communicates the
	/// number of processed messages to the collator via a storage update.
	///
	/// # Panics
	///
	/// If it turns out that after processing all messages the Message Queue Chain
	/// hash doesn't match the expected.
	fn enqueue_inbound_downward_messages(
		expected_dmq_mqc_head: relay_chain::Hash,
		downward_messages: Vec<InboundDownwardMessage>,
	) -> Weight {
		let dm_count = downward_messages.len() as u32;
		let mut dmq_head = <LastDmqMqcHead<T>>::get();

		let weight_used = T::WeightInfo::enqueue_inbound_downward_messages(dm_count);
		if dm_count != 0 {
			Self::deposit_event(Event::DownwardMessagesReceived { count: dm_count });

			// Eagerly update the MQC head hash:
			for m in &downward_messages {
				dmq_head.extend_downward(m);
			}
			// Note: we are not using `.defensive()` here since that prints the whole value to console. In case that the message is too long, this clogs up the log quite badly.
			let bounded =
				downward_messages
					.iter()
					.filter_map(|m| match BoundedSlice::try_from(&m.msg[..]) {
						Ok(bounded) => Some(bounded),
						Err(_) => {
							defensive!("Inbound Downward message was too long; dropping");
							None
						},
					});
			T::DmpQueue::enqueue_messages(bounded, AggregateMessageOrigin::Parent);
			<LastDmqMqcHead<T>>::put(&dmq_head);

			Self::deposit_event(Event::DownwardMessagesProcessed {
				weight_used,
				dmq_head: dmq_head.head(),
			});
		}

		// After hashing each message in the message queue chain submitted by the collator, we
		// should arrive to the MQC head provided by the relay chain.
		//
		// A mismatch means that at least some of the submitted messages were altered, omitted or
		// added improperly.
		assert_eq!(dmq_head.head(), expected_dmq_mqc_head);

		ProcessedDownwardMessages::<T>::put(dm_count);

		weight_used
	}

	/// Process all inbound horizontal messages relayed by the collator.
	///
<<<<<<< HEAD
	/// This is similar to [`enqueue_inbound_downward_messages`], but works on multiple inbound
	/// channels. It immediately dispatches signals and queues all other XCM. Blob messages are ignored.
=======
	/// This is similar to `Pallet::process_inbound_downward_messages`, but works on multiple
	/// inbound channels.
>>>>>>> 0a6d90fb
	///
	/// **Panics** if either any of horizontal messages submitted by the collator was sent from
	///            a para which has no open channel to this parachain or if after processing
	///            messages across all inbound channels MQCs were obtained which do not
	///            correspond to the ones found on the relay-chain.
	fn enqueue_inbound_horizontal_messages(
		ingress_channels: &[(ParaId, cumulus_primitives_core::AbridgedHrmpChannel)],
		horizontal_messages: BTreeMap<ParaId, Vec<InboundHrmpMessage>>,
		relay_parent_number: relay_chain::BlockNumber,
	) -> Weight {
		// First, check that all submitted messages are sent from channels that exist. The
		// channel exists if its MQC head is present in `vfp.hrmp_mqc_heads`.
		for sender in horizontal_messages.keys() {
			// A violation of the assertion below indicates that one of the messages submitted
			// by the collator was sent from a sender that doesn't have a channel opened to
			// this parachain, according to the relay-parent state.
			assert!(ingress_channels.binary_search_by_key(sender, |&(s, _)| s).is_ok(),);
		}

		// Second, prepare horizontal messages for a more convenient processing:
		//
		// instead of a mapping from a para to a list of inbound HRMP messages, we will have a
		// list of tuples `(sender, message)` first ordered by `sent_at` (the relay chain block
		// number in which the message hit the relay-chain) and second ordered by para id
		// ascending.
		//
		// The messages will be dispatched in this order.
		let mut horizontal_messages = horizontal_messages
			.into_iter()
			.flat_map(|(sender, channel_contents)| {
				channel_contents.into_iter().map(move |message| (sender, message))
			})
			.collect::<Vec<_>>();
		horizontal_messages.sort_by(|a, b| {
			// first sort by sent-at and then by the para id
			match a.1.sent_at.cmp(&b.1.sent_at) {
				cmp::Ordering::Equal => a.0.cmp(&b.0),
				ord => ord,
			}
		});

		let last_mqc_heads = <LastHrmpMqcHeads<T>>::get();
		let mut running_mqc_heads = BTreeMap::new();
		let mut hrmp_watermark = None;

		{
			for (sender, ref horizontal_message) in &horizontal_messages {
				if hrmp_watermark.map(|w| w < horizontal_message.sent_at).unwrap_or(true) {
					hrmp_watermark = Some(horizontal_message.sent_at);
				}

				running_mqc_heads
					.entry(sender)
					.or_insert_with(|| last_mqc_heads.get(sender).cloned().unwrap_or_default())
					.extend_hrmp(horizontal_message);
			}
		}
		let message_iter = horizontal_messages
			.iter()
			.map(|&(sender, ref message)| (sender, message.sent_at, &message.data[..]));

		let max_weight =
			<ReservedXcmpWeightOverride<T>>::get().unwrap_or_else(T::ReservedXcmpWeight::get);
		let weight_used = T::XcmpMessageHandler::handle_xcmp_messages(message_iter, max_weight);

		// Check that the MQC heads for each channel provided by the relay chain match the MQC
		// heads we have after processing all incoming messages.
		//
		// Along the way we also carry over the relevant entries from the `last_mqc_heads` to
		// `running_mqc_heads`. Otherwise, in a block where no messages were sent in a channel
		// it won't get into next block's `last_mqc_heads` and thus will be all zeros, which
		// would corrupt the message queue chain.
		for (sender, channel) in ingress_channels {
			let cur_head = running_mqc_heads
				.entry(sender)
				.or_insert_with(|| last_mqc_heads.get(sender).cloned().unwrap_or_default())
				.head();
			let target_head = channel.mqc_head.unwrap_or_default();

			assert!(cur_head == target_head);
		}

		<LastHrmpMqcHeads<T>>::put(running_mqc_heads);

		// If we processed at least one message, then advance watermark to that location or if there
		// were no messages, set it to the block number of the relay parent.
		HrmpWatermark::<T>::put(hrmp_watermark.unwrap_or(relay_parent_number));

		weight_used
	}

	/// Put a new validation function into a particular location where polkadot
	/// monitors for updates. Calling this function notifies polkadot that a new
	/// upgrade has been scheduled.
	fn notify_polkadot_of_pending_upgrade(code: &[u8]) {
		NewValidationCode::<T>::put(code);
		<DidSetValidationCode<T>>::put(true);
	}

	/// Put a new validation function into a particular location where this
	/// parachain will execute it on subsequent blocks.
	fn put_parachain_code(code: &[u8]) {
		storage::unhashed::put_raw(sp_core::storage::well_known_keys::CODE, code);
	}

	/// The maximum code size permitted, in bytes.
	///
	/// Returns `None` if the relay chain parachain host configuration hasn't been submitted yet.
	pub fn max_code_size() -> Option<u32> {
		<HostConfiguration<T>>::get().map(|cfg| cfg.max_code_size)
	}

	/// The implementation of the runtime upgrade functionality for parachains.
	pub fn schedule_code_upgrade(validation_function: Vec<u8>) -> DispatchResult {
		// Ensure that `ValidationData` exists. We do not care about the validation data per se,
		// but we do care about the [`UpgradeRestrictionSignal`] which arrives with the same
		// inherent.
		ensure!(<ValidationData<T>>::exists(), Error::<T>::ValidationDataNotAvailable,);
		ensure!(<UpgradeRestrictionSignal<T>>::get().is_none(), Error::<T>::ProhibitedByPolkadot);

		ensure!(!<PendingValidationCode<T>>::exists(), Error::<T>::OverlappingUpgrades);
		let cfg = Self::host_configuration().ok_or(Error::<T>::HostConfigurationNotAvailable)?;
		ensure!(validation_function.len() <= cfg.max_code_size as usize, Error::<T>::TooBig);

		// When a code upgrade is scheduled, it has to be applied in two
		// places, synchronized: both polkadot and the individual parachain
		// have to upgrade on the same relay chain block.
		//
		// `notify_polkadot_of_pending_upgrade` notifies polkadot; the `PendingValidationCode`
		// storage keeps track locally for the parachain upgrade, which will
		// be applied later: when the relay-chain communicates go-ahead signal to us.
		Self::notify_polkadot_of_pending_upgrade(&validation_function);
		<PendingValidationCode<T>>::put(validation_function);
		Self::deposit_event(Event::ValidationFunctionStored);

		Ok(())
	}

	/// Returns the [`CollationInfo`] of the current active block.
	///
	/// The given `header` is the header of the built block we are collecting the collation info
	/// for.
	///
	/// This is expected to be used by the
	/// [`CollectCollationInfo`](cumulus_primitives_core::CollectCollationInfo) runtime api.
	pub fn collect_collation_info(header: &HeaderFor<T>) -> CollationInfo {
		CollationInfo {
			hrmp_watermark: HrmpWatermark::<T>::get(),
			horizontal_messages: HrmpOutboundMessages::<T>::get(),
			upward_messages: UpwardMessages::<T>::get(),
			processed_downward_messages: ProcessedDownwardMessages::<T>::get(),
			new_validation_code: NewValidationCode::<T>::get().map(Into::into),
			// Check if there is a custom header that will also be returned by the validation phase.
			// If so, we need to also return it here.
			head_data: CustomValidationHeadData::<T>::get()
				.map_or_else(|| header.encode(), |v| v)
				.into(),
		}
	}

	/// Set a custom head data that should be returned as result of `validate_block`.
	///
	/// This will overwrite the head data that is returned as result of `validate_block` while
	/// validating a `PoV` on the relay chain. Normally the head data that is being returned
	/// by `validate_block` is the header of the block that is validated, thus it can be
	/// enacted as the new best block. However, for features like forking it can be useful
	/// to overwrite the head data with a custom header.
	///
	/// # Attention
	///
	/// This should only be used when you are sure what you are doing as this can brick
	/// your Parachain.
	pub fn set_custom_validation_head_data(head_data: Vec<u8>) {
		CustomValidationHeadData::<T>::put(head_data);
	}

	/// Open HRMP channel for using it in benchmarks.
	///
	/// The caller assumes that the pallet will accept regular outbound message to the sibling
	/// `target_parachain` after this call. No other assumptions are made.
	#[cfg(feature = "runtime-benchmarks")]
	pub fn open_outbound_hrmp_channel_for_benchmarks(target_parachain: ParaId) {
		RelevantMessagingState::<T>::put(MessagingStateSnapshot {
			dmq_mqc_head: Default::default(),
			relay_dispatch_queue_remaining_capacity: Default::default(),
			ingress_channels: Default::default(),
			egress_channels: vec![(
				target_parachain,
				cumulus_primitives_core::AbridgedHrmpChannel {
					max_capacity: 10,
					max_total_size: 10_000_000_u32,
					max_message_size: 10_000_000_u32,
					msg_count: 5,
					total_size: 5_000_000_u32,
					mqc_head: None,
				},
			)],
		})
	}

	/// Prepare/insert relevant data for `schedule_code_upgrade` for benchmarks.
	#[cfg(feature = "runtime-benchmarks")]
	pub fn initialize_for_set_code_benchmark(max_code_size: u32) {
		// insert dummy ValidationData
		let vfp = PersistedValidationData {
			parent_head: polkadot_parachain::primitives::HeadData(Default::default()),
			relay_parent_number: 1,
			relay_parent_storage_root: Default::default(),
			max_pov_size: 1_000,
		};
		<ValidationData<T>>::put(&vfp);

		// insert dummy HostConfiguration with
		let host_config = AbridgedHostConfiguration {
			max_code_size,
			max_head_data_size: 32 * 1024,
			max_upward_queue_count: 8,
			max_upward_queue_size: 1024 * 1024,
			max_upward_message_size: 4 * 1024,
			max_upward_message_num_per_candidate: 2,
			hrmp_max_message_num_per_candidate: 2,
			validation_upgrade_cooldown: 2,
			validation_upgrade_delay: 2,
		};
		<HostConfiguration<T>>::put(host_config);
	}
}

pub struct ParachainSetCode<T>(sp_std::marker::PhantomData<T>);

impl<T: Config> frame_system::SetCode<T> for ParachainSetCode<T> {
	fn set_code(code: Vec<u8>) -> DispatchResult {
		Pallet::<T>::schedule_code_upgrade(code)
	}
}

impl<T: Config> Pallet<T> {
	pub fn send_upward_message(message: UpwardMessage) -> Result<(u32, XcmHash), MessageSendError> {
		// Check if the message fits into the relay-chain constraints.
		//
		// Note, that we are using `host_configuration` here which may be from the previous
		// block, in case this is called from `on_initialize`, i.e. before the inherent with fresh
		// data is submitted.
		//
		// That shouldn't be a problem since this is a preliminary check and the actual check would
		// be performed just before submitting the message from the candidate, and it already can
		// happen that during the time the message is buffered for sending the relay-chain setting
		// may change so that the message is no longer valid.
		//
		// However, changing this setting is expected to be rare.
		if let Some(cfg) = Self::host_configuration() {
			if message.len() > cfg.max_upward_message_size as usize {
				return Err(MessageSendError::TooBig)
			}
		} else {
			// This storage field should carry over from the previous block. So if it's None
			// then it must be that this is an edge-case where a message is attempted to be
			// sent at the first block.
			//
			// Let's pass this message through. I think it's not unreasonable to expect that
			// the message is not huge and it comes through, but if it doesn't it can be
			// returned back to the sender.
			//
			// Thus fall through here.
		};
		<PendingUpwardMessages<T>>::append(message.clone());

		// The relay ump does not use using_encoded
		// We apply the same this to use the same hash
		let hash = sp_io::hashing::blake2_256(&message);
		Self::deposit_event(Event::UpwardMessageSent { message_hash: Some(hash) });
		Ok((0, hash))
	}
}

impl<T: Config> UpwardMessageSender for Pallet<T> {
	fn send_upward_message(message: UpwardMessage) -> Result<(u32, XcmHash), MessageSendError> {
		Self::send_upward_message(message)
	}
}

/// Something that can check the inherents of a block.
pub trait CheckInherents<Block: BlockT> {
	/// Check all inherents of the block.
	///
	/// This function gets passed all the extrinsics of the block, so it is up to the callee to
	/// identify the inherents. The `validation_data` can be used to access the
	fn check_inherents(
		block: &Block,
		validation_data: &RelayChainStateProof,
	) -> frame_support::inherent::CheckInherentsResult;
}

/// Something that should be informed about system related events.
///
/// This includes events like [`on_validation_data`](Self::on_validation_data) that is being
/// called when the parachain inherent is executed that contains the validation data.
/// Or like [`on_validation_code_applied`](Self::on_validation_code_applied) that is called
/// when the new validation is written to the state. This means that
/// from the next block the runtime is being using this new code.
#[impl_trait_for_tuples::impl_for_tuples(30)]
pub trait OnSystemEvent {
	/// Called in each blocks once when the validation data is set by the inherent.
	fn on_validation_data(data: &PersistedValidationData);
	/// Called when the validation code is being applied, aka from the next block on this is the new
	/// runtime.
	fn on_validation_code_applied();
}

/// Holds the most recent relay-parent state root and block number of the current parachain block.
#[derive(PartialEq, Eq, Clone, Encode, Decode, TypeInfo, Default, RuntimeDebug)]
pub struct RelayChainState {
	/// Current relay chain height.
	pub number: relay_chain::BlockNumber,
	/// State root for current relay chain height.
	pub state_root: relay_chain::Hash,
}

/// This exposes the [`RelayChainState`] to other runtime modules.
///
/// Enables parachains to read relay chain state via state proofs.
pub trait RelaychainStateProvider {
	/// May be called by any runtime module to obtain the current state of the relay chain.
	///
	/// **NOTE**: This is not guaranteed to return monotonically increasing relay parents.
	fn current_relay_chain_state() -> RelayChainState;
}

/// Implements [`BlockNumberProvider`] that returns relay chain block number fetched from validation
/// data. When validation data is not available (e.g. within on_initialize), 0 will be returned.
///
/// **NOTE**: This has been deprecated, please use [`RelaychainDataProvider`]
#[deprecated = "Use `RelaychainDataProvider` instead"]
pub struct RelaychainBlockNumberProvider<T>(sp_std::marker::PhantomData<T>);

#[allow(deprecated)]
impl<T: Config> BlockNumberProvider for RelaychainBlockNumberProvider<T> {
	type BlockNumber = relay_chain::BlockNumber;

	fn current_block_number() -> relay_chain::BlockNumber {
		Pallet::<T>::validation_data()
			.map(|d| d.relay_parent_number)
			.unwrap_or_default()
	}

	#[cfg(feature = "runtime-benchmarks")]
	fn set_block_number(block: Self::BlockNumber) {
		let mut validation_data = Pallet::<T>::validation_data().unwrap_or_else(||
			// PersistedValidationData does not impl default in non-std
			PersistedValidationData {
				parent_head: vec![].into(),
				relay_parent_number: Default::default(),
				max_pov_size: Default::default(),
				relay_parent_storage_root: Default::default(),
			});
		validation_data.relay_parent_number = block;
		ValidationData::<T>::put(validation_data)
	}
}

impl<T: Config> RelaychainStateProvider for RelaychainDataProvider<T> {
	fn current_relay_chain_state() -> RelayChainState {
		Pallet::<T>::validation_data()
			.map(|d| RelayChainState {
				number: d.relay_parent_number,
				state_root: d.relay_parent_storage_root,
			})
			.unwrap_or_default()
	}
}

/// Implements [`BlockNumberProvider`] and [`RelaychainStateProvider`] that returns relevant relay
/// data fetched from validation data.
/// NOTE: When validation data is not available (e.g. within on_initialize), default values will be
/// returned.
pub struct RelaychainDataProvider<T>(sp_std::marker::PhantomData<T>);

impl<T: Config> BlockNumberProvider for RelaychainDataProvider<T> {
	type BlockNumber = relay_chain::BlockNumber;

	fn current_block_number() -> relay_chain::BlockNumber {
		Pallet::<T>::validation_data()
			.map(|d| d.relay_parent_number)
			.unwrap_or_default()
	}

	#[cfg(feature = "runtime-benchmarks")]
	fn set_block_number(block: Self::BlockNumber) {
		let mut validation_data = Pallet::<T>::validation_data().unwrap_or_else(||
			// PersistedValidationData does not impl default in non-std
			PersistedValidationData {
				parent_head: vec![].into(),
				relay_parent_number: Default::default(),
				max_pov_size: Default::default(),
				relay_parent_storage_root: Default::default(),
			});
		validation_data.relay_parent_number = block;
		ValidationData::<T>::put(validation_data)
	}
}<|MERGE_RESOLUTION|>--- conflicted
+++ resolved
@@ -896,13 +896,8 @@
 
 	/// Process all inbound horizontal messages relayed by the collator.
 	///
-<<<<<<< HEAD
 	/// This is similar to [`enqueue_inbound_downward_messages`], but works on multiple inbound
 	/// channels. It immediately dispatches signals and queues all other XCM. Blob messages are ignored.
-=======
-	/// This is similar to `Pallet::process_inbound_downward_messages`, but works on multiple
-	/// inbound channels.
->>>>>>> 0a6d90fb
 	///
 	/// **Panics** if either any of horizontal messages submitted by the collator was sent from
 	///            a para which has no open channel to this parachain or if after processing
