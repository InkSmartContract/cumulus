[package]
name = "cumulus-pallet-xcmp-queue"
version = "0.1.0"
authors = ["Parity Technologies <admin@parity.io>"]
edition = "2021"

[dependencies]
codec = { package = "parity-scale-codec", version = "3.0.0", features = [ "derive" ], default-features = false }
log = { version = "0.4.17", default-features = false }
<<<<<<< HEAD
scale-info = { version = "2.4.0", default-features = false, features = ["derive"] }
=======
rand_chacha = { version = "0.3.0", default-features = false }
scale-info = { version = "2.5.0", default-features = false, features = ["derive"] }
>>>>>>> 9240ded7

# Substrate
frame-support = { git = "https://github.com/paritytech/substrate", default-features = false, branch = "master" }
frame-system = { git = "https://github.com/paritytech/substrate", default-features = false, branch = "master" }
sp-io = { git = "https://github.com/paritytech/substrate", default-features = false, branch = "master" }
sp-runtime = { git = "https://github.com/paritytech/substrate", default-features = false, branch = "master" }
sp-std = { git = "https://github.com/paritytech/substrate", default-features = false, branch = "master" }
pallet-message-queue = { git = "https://github.com/paritytech/substrate", default-features = false, branch = "master" }

# Polkadot
polkadot-runtime-common = { git = "https://github.com/paritytech/polkadot", default-features = false, branch = "master" }
xcm = { git = "https://github.com/paritytech/polkadot", default-features = false, branch = "master" }
xcm-executor = { git = "https://github.com/paritytech/polkadot", default-features = false, branch = "master" }

# Cumulus
cumulus-primitives-core = { path = "../../primitives/core", default-features = false }

# Optional import for benchmarking
frame-benchmarking = { default-features = false, optional = true, git = "https://github.com/paritytech/substrate", branch = "master" }
bounded-collections = { version = "0.1.4", default-features = false }

[dev-dependencies]

# Substrate
sp-core = { git = "https://github.com/paritytech/substrate", branch = "master" }
pallet-balances = { git = "https://github.com/paritytech/substrate", branch = "master" }

# Polkadot
xcm-builder = { git = "https://github.com/paritytech/polkadot", branch = "master" }

# Cumulus
cumulus-pallet-parachain-system = { path = "../parachain-system" }

[features]
default = [ "std" ]
std = [
	"bounded-collections/std",
	"codec/std",
	"scale-info/std",
	"cumulus-primitives-core/std",
	"frame-support/std",
	"frame-system/std",
	"log/std",
	"polkadot-runtime-common/std",
	"pallet-message-queue/std",
	"sp-io/std",
	"sp-runtime/std",
	"sp-std/std",
	"xcm-executor/std",
	"xcm/std",
]

runtime-benchmarks = [
	"frame-benchmarking/runtime-benchmarks",
	"frame-support/runtime-benchmarks",
	"frame-system/runtime-benchmarks",
	"xcm-builder/runtime-benchmarks",
	"pallet-message-queue/runtime-benchmarks",
]
try-runtime = ["frame-support/try-runtime"]<|MERGE_RESOLUTION|>--- conflicted
+++ resolved
@@ -7,12 +7,7 @@
 [dependencies]
 codec = { package = "parity-scale-codec", version = "3.0.0", features = [ "derive" ], default-features = false }
 log = { version = "0.4.17", default-features = false }
-<<<<<<< HEAD
-scale-info = { version = "2.4.0", default-features = false, features = ["derive"] }
-=======
-rand_chacha = { version = "0.3.0", default-features = false }
 scale-info = { version = "2.5.0", default-features = false, features = ["derive"] }
->>>>>>> 9240ded7
 
 # Substrate
 frame-support = { git = "https://github.com/paritytech/substrate", default-features = false, branch = "master" }
