--- conflicted
+++ resolved
@@ -9,23 +9,13 @@
 scale-info = { version = "2.1.1", default-features = false, features = ["derive"] }
 serde = { version = "1.0.143", optional = true, features = ["derive"] }
 
-<<<<<<< HEAD
 sp-std = { git = "https://github.com/paritytech/substrate", default-features = false, branch = "polkadot-v0.9.28" }
 sp-io = { git = "https://github.com/paritytech/substrate", default-features = false, branch = "polkadot-v0.9.28" }
 sp-runtime = { git = "https://github.com/paritytech/substrate", default-features = false, branch = "polkadot-v0.9.28" }
 frame-support = { git = "https://github.com/paritytech/substrate", default-features = false, branch = "polkadot-v0.9.28" }
 frame-system = { git = "https://github.com/paritytech/substrate", default-features = false, branch = "polkadot-v0.9.28" }
 
-xcm = { git = "https://github.com/paritytech/polkadot", default-features = false, branch = "release-v0.9.28" }
-=======
-sp-std = { git = "https://github.com/arturgontijo/substrate", default-features = false, branch = "master" }
-sp-io = { git = "https://github.com/arturgontijo/substrate", default-features = false, branch = "master" }
-sp-runtime = { git = "https://github.com/arturgontijo/substrate", default-features = false, branch = "master" }
-frame-support = { git = "https://github.com/arturgontijo/substrate", default-features = false, branch = "master" }
-frame-system = { git = "https://github.com/arturgontijo/substrate", default-features = false, branch = "master" }
-
-xcm = { git = "https://github.com/arturgontijo/polkadot", default-features = false, branch = "trappist-xcm-v3" }
->>>>>>> c90b0597
+xcm = { git = "https://github.com/bernardoaraujor/polkadot", default-features = false, branch = "v0.9.28-xcm-v3" }
 
 cumulus-primitives-core = { path = "../../primitives/core", default-features = false }
 
