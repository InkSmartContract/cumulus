// Copyright 2020-2021 Parity Technologies (UK) Ltd.
// This file is part of Cumulus.

// Substrate is free software: you can redistribute it and/or modify
// it under the terms of the GNU General Public License as published by
// the Free Software Foundation, either version 3 of the License, or
// (at your option) any later version.

// Substrate is distributed in the hope that it will be useful,
// but WITHOUT ANY WARRANTY; without even the implied warranty of
// MERCHANTABILITY or FITNESS FOR A PARTICULAR PURPOSE.  See the
// GNU General Public License for more details.

// You should have received a copy of the GNU General Public License
// along with Cumulus.  If not, see <http://www.gnu.org/licenses/>.

//! A pallet which implements the message handling APIs for handling incoming XCM:
//! * `DownwardMessageHandler`
//! * `HrmpMessageHandler`
//!
//! Also provides an implementation of `SendXcm` to handle outgoing XCM.

#![cfg_attr(not(feature = "std"), no_std)]

use codec::{Decode, Encode};
use cumulus_primitives_core::{
	DownwardMessageHandler, HrmpMessageHandler, HrmpMessageSender, InboundDownwardMessage,
	InboundHrmpMessage, OutboundHrmpMessage, ParaId, UpwardMessageSender,
};
use frame_support::{decl_error, decl_event, decl_module, sp_runtime::traits::Hash, traits::EnsureOrigin};
use sp_std::convert::{TryFrom, TryInto};
use xcm::{
	v0::{Error as XcmError, ExecuteXcm, Junction, MultiLocation, SendXcm, Xcm},
	VersionedXcm,
};

pub trait Config: frame_system::Config {
	type Event: From<Event<Self>> + Into<<Self as frame_system::Config>::Event>;
	/// Something to execute an XCM message.
	type XcmExecutor: ExecuteXcm;
	/// Something to send an upward message.
	type UpwardMessageSender: UpwardMessageSender;
	/// Something to send an HRMP message.
	type HrmpMessageSender: HrmpMessageSender;
	/// Required origin for sending XCM messages. Typically Root or parachain
	/// council majority.
	type SendXcmOrigin: EnsureOrigin<Self::Origin>;
}

decl_event! {
	pub enum Event<T> where Hash = <T as frame_system::Config>::Hash {
		/// Some XCM was executed ok.
		Success(Hash),
		/// Some XCM failed.
		Fail(Hash, XcmError),
		/// Bad XCM version used.
		BadVersion(Hash),
		/// Bad XCM format used.
		BadFormat(Hash),
		/// An upward message was sent to the relay chain.
		UpwardMessageSent(Hash),
		/// An HRMP message was sent to a sibling parachain.
		HrmpMessageSent(Hash),
	}
}

decl_error! {
	pub enum Error for Module<T: Config> {
		/// Failed to send XCM message.
		FailedToSend,
	}
}

decl_module! {
	pub struct Module<T: Config> for enum Call where origin: T::Origin {
		fn deposit_event() = default;

		#[weight = 1_000]
		fn send_xcm(origin, dest: MultiLocation, message: Xcm) {
			T::SendXcmOrigin::ensure_origin(origin)?;
			<Self as SendXcm>::send_xcm(dest, message).map_err(|_| Error::<T>::FailedToSend)?;
		}

		#[weight = 1_000]
		fn send_upward_xcm(origin, message: VersionedXcm) {
			T::SendXcmOrigin::ensure_origin(origin)?;
			let data = message.encode();
			T::UpwardMessageSender::send_upward_message(data).map_err(|_| Error::<T>::FailedToSend)?;
		}

		#[weight = 1_000]
		fn send_hrmp_xcm(origin, recipient: ParaId, message: VersionedXcm) {
			T::SendXcmOrigin::ensure_origin(origin)?;
			let data = message.encode();
			let outbound_message = OutboundHrmpMessage {
				recipient,
				data,
			};
			T::HrmpMessageSender::send_hrmp_message(outbound_message).map_err(|_| Error::<T>::FailedToSend)?;
		}
	}
}

impl<T: Config> DownwardMessageHandler for Module<T> {
	fn handle_downward_message(msg: InboundDownwardMessage) {
		let hash = msg.using_encoded(T::Hashing::hash);
		log::debug!("Processing Downward XCM: {:?}", &hash);
		let event = match VersionedXcm::decode(&mut &msg.msg[..]).map(Xcm::try_from) {
			Ok(Ok(xcm)) => {
				match T::XcmExecutor::execute_xcm(Junction::Parent.into(), xcm) {
					Ok(..) => RawEvent::Success(hash),
					Err(e) => RawEvent::Fail(hash, e),
				}
			}
			Ok(Err(..)) => RawEvent::BadVersion(hash),
			Err(..) => RawEvent::BadFormat(hash),
		};
		Self::deposit_event(event);
	}
}

impl<T: Config> HrmpMessageHandler for Module<T> {
	fn handle_hrmp_message(sender: ParaId, msg: InboundHrmpMessage) {
		let hash = msg.using_encoded(T::Hashing::hash);
		log::debug!("Processing HRMP XCM: {:?}", &hash);
		let event = match VersionedXcm::decode(&mut &msg.data[..]).map(Xcm::try_from) {
			Ok(Ok(xcm)) => {
				let location = (
					Junction::Parent,
					Junction::Parachain { id: sender.into() },
				);
				match T::XcmExecutor::execute_xcm(location.into(), xcm) {
					Ok(..) => RawEvent::Success(hash),
					Err(e) => RawEvent::Fail(hash, e),
				}
			}
			Ok(Err(..)) => RawEvent::BadVersion(hash),
			Err(..) => RawEvent::BadFormat(hash),
		};
		Self::deposit_event(event);
	}
}

impl<T: Config> SendXcm for Module<T> {
	fn send_xcm(dest: MultiLocation, msg: Xcm) -> Result<(), XcmError> {
		let msg: VersionedXcm = msg.into();
		match dest.first() {
			// A message for us. Execute directly.
			None => {
				let msg = msg.try_into().map_err(|_| XcmError::UnhandledXcmVersion)?;
				let res = T::XcmExecutor::execute_xcm(MultiLocation::Null, msg);
				res
			}
			// An upward message for the relay chain.
			Some(Junction::Parent) if dest.len() == 1 => {
				let data = msg.encode();
				let hash = T::Hashing::hash(&data);

				T::UpwardMessageSender::send_upward_message(data)
					.map_err(|_| XcmError::CannotReachDestination)?;
				Self::deposit_event(RawEvent::UpwardMessageSent(hash));

				Ok(())
			}
			// An HRMP message for a sibling parachain.
<<<<<<< HEAD
			Some(Junction::Parent) if dest.len() == 2 => {
				if let Some(Junction::Parachain { id }) = dest.at(1) {
					let data = msg.encode();
					let hash = T::Hashing::hash(&data);
					let message = OutboundHrmpMessage {
						recipient: (*id).into(),
						data,
					};
					// TODO: Better error here
					T::HrmpMessageSender::send_hrmp_message(message)
						.map_err(|_| XcmError::Undefined)?;
					Self::deposit_event(RawEvent::HrmpMessageSent(hash));
					Ok(())
				} else {
					Err(XcmError::UnhandledXcmMessage)
				}
=======
			Some(Junction::Parachain { id }) => {
				let data = msg.encode();
				let hash = T::Hashing::hash(&data);
				let message = OutboundHrmpMessage {
					recipient: (*id).into(),
					data,
				};
				T::HrmpMessageSender::send_hrmp_message(message)
					.map_err(|_| XcmError::CannotReachDestination)?;
				Self::deposit_event(RawEvent::HrmpMessageSent(hash));
				Ok(())
>>>>>>> c7d2446b
			}
			_ => {
				/* TODO: Handle other cases, like downward message */
				Err(XcmError::UnhandledXcmMessage)
			}
		}
	}
}

/// Origin for the parachains module.
#[derive(PartialEq, Eq, Clone, Encode, Decode)]
#[cfg_attr(feature = "std", derive(Debug))]
pub enum Origin {
	/// It comes from the (parent) relay chain.
	Relay,
	/// It comes from a (sibling) parachain.
	SiblingParachain(ParaId),
}

impl From<ParaId> for Origin {
	fn from(id: ParaId) -> Origin {
		Origin::SiblingParachain(id)
	}
}
impl From<u32> for Origin {
	fn from(id: u32) -> Origin {
		Origin::SiblingParachain(id.into())
	}
}<|MERGE_RESOLUTION|>--- conflicted
+++ resolved
@@ -163,24 +163,6 @@
 				Ok(())
 			}
 			// An HRMP message for a sibling parachain.
-<<<<<<< HEAD
-			Some(Junction::Parent) if dest.len() == 2 => {
-				if let Some(Junction::Parachain { id }) = dest.at(1) {
-					let data = msg.encode();
-					let hash = T::Hashing::hash(&data);
-					let message = OutboundHrmpMessage {
-						recipient: (*id).into(),
-						data,
-					};
-					// TODO: Better error here
-					T::HrmpMessageSender::send_hrmp_message(message)
-						.map_err(|_| XcmError::Undefined)?;
-					Self::deposit_event(RawEvent::HrmpMessageSent(hash));
-					Ok(())
-				} else {
-					Err(XcmError::UnhandledXcmMessage)
-				}
-=======
 			Some(Junction::Parachain { id }) => {
 				let data = msg.encode();
 				let hash = T::Hashing::hash(&data);
@@ -192,7 +174,6 @@
 					.map_err(|_| XcmError::CannotReachDestination)?;
 				Self::deposit_event(RawEvent::HrmpMessageSent(hash));
 				Ok(())
->>>>>>> c7d2446b
 			}
 			_ => {
 				/* TODO: Handle other cases, like downward message */
