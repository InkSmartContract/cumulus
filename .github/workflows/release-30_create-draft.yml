name: Release - Create draft

on:
  workflow_dispatch:
    inputs:
      ref1:
        description: The 'from' tag to use for the diff
        default: parachains-v9.0.0
        required: true
      ref2:
        description: The 'to' tag to use for the diff
        default: release-parachains-v10.0.0
        required: true
      release_type:
        description: Pass "client" for client releases, leave empty otherwise
        required: false
      pre_release:
        description: For pre-releases
        default: "true"
        required: true
      notification:
        description: Whether or not to notify over Matrix
        default: "true"
        required: true

jobs:
  get-rust-versions:
    runs-on: ubuntu-latest
    container:
      image: paritytech/ci-linux:production
    outputs:
      rustc-stable: ${{ steps.get-rust-versions.outputs.stable }}
      rustc-nightly: ${{ steps.get-rust-versions.outputs.nightly }}
    steps:
      - id: get-rust-versions
        run: |
          echo "::set-output name=stable::$(rustc +stable --version)"
          echo "::set-output name=nightly::$(rustc +nightly --version)"

  # We do not skip the entire job for client builds (although we don't need it)
  # because it is a dep of the next job. However we skip the time consuming steps.
  build-runtimes:
    runs-on: ubuntu-latest
    strategy:
       matrix:
        include:
          - category: assets
            runtime: statemine
          - category: assets
            runtime: statemint
          - category: assets
            runtime: westmint
          - category: bridge-hubs
<<<<<<< HEAD
=======
            runtime: bridge-hub-kusama
          - category: bridge-hubs
>>>>>>> f6e1b01b
            runtime: bridge-hub-rococo
          - category: collectives
            runtime: collectives-polkadot
          - category: contracts
            runtime: contracts-rococo
          - category: starters
            runtime: seedling
          - category: starters
            runtime: shell
          - category: testing
            runtime: rococo-parachain
    steps:
      - name: Checkout sources
        uses: actions/checkout@93ea575cb5d8a053eaa0ac8fa3b40d7e05a33cc8 # v3.1.0
        with:
          ref: ${{ github.event.inputs.ref2 }}

      - name: Cache target dir
        if: ${{ github.event.inputs.release_type != 'client' }}
        uses: actions/cache@9b0c1fce7a93df8e3bb8926b0d6e9d89e92f20a7 # v3.0.11
        with:
          path: "${{ github.workspace }}/runtime/${{ matrix.runtime }}/target"
          key: srtool-target-${{ matrix.runtime }}-${{ github.sha }}
          restore-keys: |
            srtool-target-${{ matrix.runtime }}-
            srtool-target-

      - name: Build ${{ matrix.runtime }} runtime
        if: ${{ github.event.inputs.release_type != 'client' }}
        id: srtool_build
        uses: chevdor/srtool-actions@v0.6.0
        with:
          image: paritytech/srtool
          chain: ${{ matrix.runtime }}
          runtime_dir: parachains/runtimes/${{ matrix.category }}/${{ matrix.runtime }}

      - name: Store srtool digest to disk
        if: ${{ github.event.inputs.release_type != 'client' }}
        run: |
          echo '${{ steps.srtool_build.outputs.json }}' | \
            jq > ${{ matrix.runtime }}-srtool-digest.json

      - name: Upload ${{ matrix.runtime }} srtool json
        if: ${{ github.event.inputs.release_type != 'client' }}
        uses: actions/upload-artifact@3cea5372237819ed00197afe530f5a7ea3e805c8 # v3.1.0
        with:
          name: ${{ matrix.runtime }}-srtool-json
          path: ${{ matrix.runtime }}-srtool-digest.json

      - name: Upload ${{ matrix.runtime }} runtime
        if: ${{ github.event.inputs.release_type != 'client' }}
        uses: actions/upload-artifact@3cea5372237819ed00197afe530f5a7ea3e805c8 # v3.1.0
        with:
          name: ${{ matrix.runtime }}-runtime
          path: |
            ${{ steps.srtool_build.outputs.wasm_compressed }}

  publish-draft-release:
    runs-on: ubuntu-latest
    needs: ["get-rust-versions", "build-runtimes"]
    outputs:
      release_url: ${{ steps.create-release.outputs.html_url }}
      asset_upload_url: ${{ steps.create-release.outputs.upload_url }}
    steps:
      - name: Checkout sources
        uses: actions/checkout@93ea575cb5d8a053eaa0ac8fa3b40d7e05a33cc8 # v3.1.0
        with:
          fetch-depth: 0
          path: cumulus
          ref: ${{ github.event.inputs.ref2 }}

      - uses: ruby/setup-ruby@93287a1fa82c6ddbb6d8db978df4b0119cd8879f # v1.133.2
        with:
          ruby-version: 3.0.0

      - name: Download srtool json output
        uses: actions/download-artifact@fb598a63ae348fa914e94cd0ff38f362e927b741 # v3.0.0

      - name: Prepare tooling
        run: |
          cd cumulus/scripts/ci/changelog
          gem install bundler changelogerator:0.9.1
          bundle install
          changelogerator --help

          URL=https://github.com/chevdor/tera-cli/releases/download/v0.2.1/tera-cli_linux_amd64.deb
          wget $URL -O tera.deb
          sudo dpkg -i tera.deb
          tera --version

      - name: Generate release notes
        env:
          RUSTC_STABLE: ${{ needs.get-rust-versions.outputs.rustc-stable }}
          RUSTC_NIGHTLY: ${{ needs.get-rust-versions.outputs.rustc-nightly }}
          GITHUB_TOKEN: ${{ secrets.GITHUB_TOKEN }}
          NO_CACHE: 1
          DEBUG: 1
          SHELL_DIGEST: ${{ github.workspace}}/shell-srtool-json/shell-srtool-digest.json
          WESTMINT_DIGEST: ${{ github.workspace}}/westmint-srtool-json/westmint-srtool-digest.json
          STATEMINE_DIGEST: ${{ github.workspace}}/statemine-srtool-json/statemine-srtool-digest.json
          STATEMINT_DIGEST: ${{ github.workspace}}/statemint-srtool-json/statemint-srtool-digest.json
          BRIDGE_HUB_ROCOCO_DIGEST: ${{ github.workspace}}/bridge-hub-rococo-srtool-json/bridge-hub-rococo-srtool-digest.json
<<<<<<< HEAD
=======
          BRIDGE_HUB_KUSAMA_DIGEST: ${{ github.workspace}}/bridge-hub-kusama-srtool-json/bridge-hub-kusama-srtool-digest.json
>>>>>>> f6e1b01b
          COLLECTIVES_POLKADOT_DIGEST: ${{ github.workspace}}/collectives-polkadot-srtool-json/collectives-polkadot-srtool-digest.json
          ROCOCO_PARA_DIGEST: ${{ github.workspace}}/rococo-parachain-srtool-json/rococo-parachain-srtool-digest.json
          CANVAS_KUSAMA_DIGEST: ${{ github.workspace}}/contracts-rococo-srtool-json/contracts-rococo-srtool-digest.json
          REF1: ${{ github.event.inputs.ref1 }}
          REF2: ${{ github.event.inputs.ref2 }}
          PRE_RELEASE: ${{ github.event.inputs.pre_release }}
          RELEASE_TYPE: ${{ github.event.inputs.release_type }}
        run: |
          find ${{env.GITHUB_WORKSPACE}} -type f -name "*-srtool-digest.json"

          if [ "$RELEASE_TYPE" != "client" ]; then
            ls -al $SHELL_DIGEST || true
            ls -al $WESTMINT_DIGEST || true
            ls -al $STATEMINE_DIGEST || true
            ls -al $STATEMINT_DIGEST || true
            ls -al $BRIDGE_HUB_ROCOCO_DIGEST || true
<<<<<<< HEAD
=======
            ls -al $BRIDGE_HUB_KUSAMA_DIGEST || true
>>>>>>> f6e1b01b
            ls -al $COLLECTIVES_POLKADOT_DIGEST || true
            ls -al $ROCOCO_PARA_DIGEST || true
            ls -al $CANVAS_KUSAMA_DIGEST || true
          fi

          echo "The diff will be computed from $REF1 to $REF2"
          cd cumulus/scripts/ci/changelog
          ./bin/changelog $REF1 $REF2 release-notes.md
          ls -al {release-notes.md,context.json} || true

      - name: Archive srtool json
        if: ${{ github.event.inputs.release_type != 'client' }}
        uses: actions/upload-artifact@3cea5372237819ed00197afe530f5a7ea3e805c8 # v3.1.0
        with:
          name: srtool-json
          path: |
            **/*-srtool-digest.json

      - name: Archive context artifact
        uses: actions/upload-artifact@3cea5372237819ed00197afe530f5a7ea3e805c8 # v3.1.0
        with:
          name: release-notes-context
          path: |
            cumulus/scripts/ci/changelog/context.json

      - name: Create draft release
        id: create-release
        uses: actions/create-release@0cb9c9b65d5d1901c1f53e5e66eaf4afd303e70e # v1.1.4
        env:
          GITHUB_TOKEN: ${{ secrets.GITHUB_TOKEN }}
        with:
          body_path: ./cumulus/scripts/ci/changelog/release-notes.md
          tag_name: ${{ github.event.inputs.ref2 }}
          release_name: ${{ github.event.inputs.ref2 }}
          draft: true

  publish-runtimes:
    if: ${{ github.event.inputs.release_type != 'client' }}
    runs-on: ubuntu-latest
    needs: ["publish-draft-release"]
    env:
      RUNTIME_DIR: parachains/runtimes
    strategy:
       matrix:
        include:
          - category: assets
            runtime: statemine
          - category: assets
            runtime: statemint
          - category: assets
            runtime: westmint
          - category: bridge-hubs
<<<<<<< HEAD
=======
            runtime: bridge-hub-kusama
          - category: bridge-hubs
>>>>>>> f6e1b01b
            runtime: bridge-hub-rococo
          - category: collectives
            runtime: collectives-polkadot
          - category: contracts
            runtime: contracts-rococo
          - category: starters
            runtime: seedling
          - category: starters
            runtime: shell
          - category: testing
            runtime: rococo-parachain
    steps:
      - name: Checkout sources
        uses: actions/checkout@93ea575cb5d8a053eaa0ac8fa3b40d7e05a33cc8 # v3.1.0
        with:
          ref: ${{ github.event.inputs.ref2 }}

      - name: Download artifacts
        uses: actions/download-artifact@fb598a63ae348fa914e94cd0ff38f362e927b741 # v3.0.0

      - uses: ruby/setup-ruby@93287a1fa82c6ddbb6d8db978df4b0119cd8879f # v1.133.2
        with:
          ruby-version: 3.0.0

      - name: Get runtime version for ${{ matrix.runtime }}
        id: get-runtime-ver
        run: |
          echo "require './scripts/ci/github/runtime-version.rb'" > script.rb
          echo "puts get_runtime(runtime: \"${{ matrix.runtime }}\", runtime_dir: \"$RUNTIME_DIR/${{ matrix.category }}\")" >> script.rb

          echo "Current folder: $PWD"
          ls "$RUNTIME_DIR/${{ matrix.category }}/${{ matrix.runtime }}"
          runtime_ver=$(ruby script.rb)
          echo "Found version: >$runtime_ver<"
          echo "::set-output name=runtime_ver::$runtime_ver"

      - name: Fix runtime name
        id: fix-runtime-path
        run: |
          cd "${{ matrix.runtime }}-runtime/"
          mv "$(sed -E 's/- */_/g' <<< ${{ matrix.runtime }})_runtime.compact.compressed.wasm" "${{ matrix.runtime }}_runtime.compact.compressed.wasm" || true

      - name: Upload compressed ${{ matrix.runtime }} wasm
        uses: actions/upload-release-asset@e8f9f06c4b078e705bd2ea027f0926603fc9b4d5 # v1.0.2
        env:
          GITHUB_TOKEN: ${{ secrets.GITHUB_TOKEN }}
        with:
          upload_url: ${{ needs.publish-draft-release.outputs.asset_upload_url }}
          asset_path: "${{ matrix.runtime }}-runtime/${{ matrix.runtime }}_runtime.compact.compressed.wasm"
          asset_name: ${{ matrix.runtime }}_runtime-v${{ steps.get-runtime-ver.outputs.runtime_ver }}.compact.compressed.wasm
          asset_content_type: application/wasm

  post_to_matrix:
    if: ${{ github.event.inputs.notification == 'true' }}
    runs-on: ubuntu-latest
    needs: publish-draft-release
    strategy:
      matrix:
        channel:
          - name: 'Cumulus Release Coordination'
            room: '!ZrLPsivsytpkdJfVaa:matrix.parity.io'
            pre-releases: true
    steps:
      - name: Matrix notification to ${{ matrix.channel.name }}
        uses: s3krit/matrix-message-action@70ad3fb812ee0e45ff8999d6af11cafad11a6ecf # v0.0.3
        with:
          room_id: ${{ matrix.channel.room }}
          access_token: ${{ secrets.MATRIX_ACCESS_TOKEN }}
          message: |
            **New draft for ${{ github.repository }}**: ${{ github.event.inputs.ref2 }}<br/>

            Draft release created: [draft](${{ needs.publish-draft-release.outputs.release_url }})

            NOTE: The link above will no longer be valid if the draft is edited. You can then use the following link:
            [${{ github.server_url }}/${{ github.repository }}/releases](${{ github.server_url }}/${{ github.repository }}/releases)
          server: "matrix.parity.io"<|MERGE_RESOLUTION|>--- conflicted
+++ resolved
@@ -51,11 +51,8 @@
           - category: assets
             runtime: westmint
           - category: bridge-hubs
-<<<<<<< HEAD
-=======
             runtime: bridge-hub-kusama
           - category: bridge-hubs
->>>>>>> f6e1b01b
             runtime: bridge-hub-rococo
           - category: collectives
             runtime: collectives-polkadot
@@ -158,10 +155,7 @@
           STATEMINE_DIGEST: ${{ github.workspace}}/statemine-srtool-json/statemine-srtool-digest.json
           STATEMINT_DIGEST: ${{ github.workspace}}/statemint-srtool-json/statemint-srtool-digest.json
           BRIDGE_HUB_ROCOCO_DIGEST: ${{ github.workspace}}/bridge-hub-rococo-srtool-json/bridge-hub-rococo-srtool-digest.json
-<<<<<<< HEAD
-=======
           BRIDGE_HUB_KUSAMA_DIGEST: ${{ github.workspace}}/bridge-hub-kusama-srtool-json/bridge-hub-kusama-srtool-digest.json
->>>>>>> f6e1b01b
           COLLECTIVES_POLKADOT_DIGEST: ${{ github.workspace}}/collectives-polkadot-srtool-json/collectives-polkadot-srtool-digest.json
           ROCOCO_PARA_DIGEST: ${{ github.workspace}}/rococo-parachain-srtool-json/rococo-parachain-srtool-digest.json
           CANVAS_KUSAMA_DIGEST: ${{ github.workspace}}/contracts-rococo-srtool-json/contracts-rococo-srtool-digest.json
@@ -178,10 +172,7 @@
             ls -al $STATEMINE_DIGEST || true
             ls -al $STATEMINT_DIGEST || true
             ls -al $BRIDGE_HUB_ROCOCO_DIGEST || true
-<<<<<<< HEAD
-=======
             ls -al $BRIDGE_HUB_KUSAMA_DIGEST || true
->>>>>>> f6e1b01b
             ls -al $COLLECTIVES_POLKADOT_DIGEST || true
             ls -al $ROCOCO_PARA_DIGEST || true
             ls -al $CANVAS_KUSAMA_DIGEST || true
@@ -234,11 +225,8 @@
           - category: assets
             runtime: westmint
           - category: bridge-hubs
-<<<<<<< HEAD
-=======
             runtime: bridge-hub-kusama
           - category: bridge-hubs
->>>>>>> f6e1b01b
             runtime: bridge-hub-rococo
           - category: collectives
             runtime: collectives-polkadot
