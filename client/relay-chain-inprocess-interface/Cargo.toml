[package]
authors = ["Parity Technologies <admin@parity.io>"]
name = "cumulus-relay-chain-inprocess-interface"
version = "0.1.0"
edition = "2021"

[dependencies]
async-trait = "0.1.71"
futures = "0.3.28"
futures-timer = "3.0.2"

# Substrate
sc-cli = { git = "https://github.com/paritytech/substrate", branch = "master" }
sc-client-api = { git = "https://github.com/paritytech/substrate", branch = "master" }
sc-telemetry = { git = "https://github.com/paritytech/substrate", branch = "master" }
sc-tracing = { git = "https://github.com/paritytech/substrate", branch = "master" }
sc-sysinfo = { git = "https://github.com/paritytech/substrate", branch = "master" }
sp-api = { git = "https://github.com/paritytech/substrate", branch = "master" }
sp-consensus = { git = "https://github.com/paritytech/substrate", branch = "master" }
sp-core = { git = "https://github.com/paritytech/substrate", branch = "master" }
sp-runtime = { git = "https://github.com/paritytech/substrate", branch = "master" }
sp-state-machine = { git = "https://github.com/paritytech/substrate", branch = "master" }

# Polkadot
<<<<<<< HEAD
polkadot-cli = { git = "https://github.com/paritytech/polkadot", default-features = false, features = ["cli"] , branch = "master" }
=======
polkadot-cli = { git = "https://github.com/paritytech/polkadot", branch = "master", default-features = false, features = ["cli"] }
>>>>>>> b811562c
polkadot-service = { git = "https://github.com/paritytech/polkadot", branch = "master" }

# Cumulus
cumulus-primitives-core = { path = "../../primitives/core" }
cumulus-relay-chain-interface = { path = "../relay-chain-interface" }

[dev-dependencies]

# Substrate
sp-keyring = { git = "https://github.com/paritytech/substrate", branch = "master" }

# Polkadot
polkadot-primitives = { git = "https://github.com/paritytech/polkadot", branch = "master" }
polkadot-test-client = { git = "https://github.com/paritytech/polkadot", branch = "master" }
metered = { package = "prioritized-metered-channel", version = "0.2.0" }

# Cumulus
cumulus-test-service = { path = "../../test/service" }<|MERGE_RESOLUTION|>--- conflicted
+++ resolved
@@ -22,11 +22,7 @@
 sp-state-machine = { git = "https://github.com/paritytech/substrate", branch = "master" }
 
 # Polkadot
-<<<<<<< HEAD
-polkadot-cli = { git = "https://github.com/paritytech/polkadot", default-features = false, features = ["cli"] , branch = "master" }
-=======
 polkadot-cli = { git = "https://github.com/paritytech/polkadot", branch = "master", default-features = false, features = ["cli"] }
->>>>>>> b811562c
 polkadot-service = { git = "https://github.com/paritytech/polkadot", branch = "master" }
 
 # Cumulus
