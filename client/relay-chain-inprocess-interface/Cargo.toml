[package]
authors = ["Parity Technologies <admin@parity.io>"]
name = "cumulus-relay-chain-inprocess-interface"
version = "0.1.0"
edition = "2021"

[dependencies]
async-trait = "0.1.70"
futures = "0.3.28"
futures-timer = "3.0.2"

# Substrate
sc-cli = { git = "https://github.com/paritytech/substrate", branch = "master" }
sc-client-api = { git = "https://github.com/paritytech/substrate", branch = "master" }
sc-telemetry = { git = "https://github.com/paritytech/substrate", branch = "master" }
sc-tracing = { git = "https://github.com/paritytech/substrate", branch = "master" }
sc-sysinfo = { git = "https://github.com/paritytech/substrate", branch = "master" }
sp-api = { git = "https://github.com/paritytech/substrate", branch = "master" }
sp-consensus = { git = "https://github.com/paritytech/substrate", branch = "master" }
sp-core = { git = "https://github.com/paritytech/substrate", branch = "master" }
sp-runtime = { git = "https://github.com/paritytech/substrate", branch = "master" }
sp-state-machine = { git = "https://github.com/paritytech/substrate", branch = "master" }

# Polkadot
<<<<<<< HEAD
polkadot-cli = { git = "https://github.com/paritytech/polkadot", default-features = false, features = ["cli"] , branch = "rh-async-backing-feature-while-frozen" }
polkadot-client = { git = "https://github.com/paritytech/polkadot", branch = "rh-async-backing-feature-while-frozen" }
polkadot-service = { git = "https://github.com/paritytech/polkadot", branch = "rh-async-backing-feature-while-frozen" }
=======
polkadot-cli = { git = "https://github.com/paritytech/polkadot", branch = "master", default-features = false, features = ["cli"] }
polkadot-service = { git = "https://github.com/paritytech/polkadot", branch = "master" }
>>>>>>> 0602c767

# Cumulus
cumulus-primitives-core = { path = "../../primitives/core" }
cumulus-relay-chain-interface = { path = "../relay-chain-interface" }

[dev-dependencies]

# Substrate
sp-keyring = { git = "https://github.com/paritytech/substrate", branch = "master" }

# Polkadot
polkadot-primitives = { git = "https://github.com/paritytech/polkadot", branch = "rh-async-backing-feature-while-frozen" }
polkadot-test-client = { git = "https://github.com/paritytech/polkadot", branch = "rh-async-backing-feature-while-frozen" }
metered = { package = "prioritized-metered-channel", version = "0.2.0" }

# Cumulus
cumulus-test-service = { path = "../../test/service" }<|MERGE_RESOLUTION|>--- conflicted
+++ resolved
@@ -22,14 +22,8 @@
 sp-state-machine = { git = "https://github.com/paritytech/substrate", branch = "master" }
 
 # Polkadot
-<<<<<<< HEAD
-polkadot-cli = { git = "https://github.com/paritytech/polkadot", default-features = false, features = ["cli"] , branch = "rh-async-backing-feature-while-frozen" }
-polkadot-client = { git = "https://github.com/paritytech/polkadot", branch = "rh-async-backing-feature-while-frozen" }
-polkadot-service = { git = "https://github.com/paritytech/polkadot", branch = "rh-async-backing-feature-while-frozen" }
-=======
-polkadot-cli = { git = "https://github.com/paritytech/polkadot", branch = "master", default-features = false, features = ["cli"] }
-polkadot-service = { git = "https://github.com/paritytech/polkadot", branch = "master" }
->>>>>>> 0602c767
+polkadot-cli = { git = "https://github.com/paritytech/polkadot", default-features = false, features = ["cli"] , branch = "rh-async-backing-feature" }
+polkadot-service = { git = "https://github.com/paritytech/polkadot", branch = "rh-async-backing-feature" }
 
 # Cumulus
 cumulus-primitives-core = { path = "../../primitives/core" }
@@ -41,8 +35,8 @@
 sp-keyring = { git = "https://github.com/paritytech/substrate", branch = "master" }
 
 # Polkadot
-polkadot-primitives = { git = "https://github.com/paritytech/polkadot", branch = "rh-async-backing-feature-while-frozen" }
-polkadot-test-client = { git = "https://github.com/paritytech/polkadot", branch = "rh-async-backing-feature-while-frozen" }
+polkadot-primitives = { git = "https://github.com/paritytech/polkadot", branch = "rh-async-backing-feature" }
+polkadot-test-client = { git = "https://github.com/paritytech/polkadot", branch = "rh-async-backing-feature" }
 metered = { package = "prioritized-metered-channel", version = "0.2.0" }
 
 # Cumulus
