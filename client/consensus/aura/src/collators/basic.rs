--- conflicted
+++ resolved
@@ -105,17 +105,10 @@
 	SO: SyncOracle + Send + Sync + Clone + 'static,
 	Proposer: ProposerInterface<Block, Transaction = BI::Transaction> + Send + Sync + 'static,
 	Proposer::Transaction: Sync,
-<<<<<<< HEAD
 	CS: CollatorServiceInterface<Block> + Send + Sync + 'static,
 	P: Pair + Send + Sync,
-	P::Public: AppPublic + Hash + Member + Encode + Decode,
-	P::Signature: TryFrom<Vec<u8>> + Hash + Member + Encode + Decode,
-=======
-	CS: CollatorServiceInterface<Block>,
-	P: Pair,
-	P::Public: AppPublic + Member,
+	P::Public: AppPublic + Member + Codec,
 	P::Signature: TryFrom<Vec<u8>> + Member + Codec,
->>>>>>> b9c1922f
 {
 	async move {
 		let mut collation_requests = cumulus_client_collator::relay_chain_driven::init(
