--- conflicted
+++ resolved
@@ -13,7 +13,6 @@
 tracing = "0.1.36"
 
 # Substrate
-<<<<<<< HEAD
 sc-client-api = { git = "https://github.com/paritytech/substrate", branch = "polkadot-v0.9.28" }
 sc-consensus = { git = "https://github.com/paritytech/substrate", branch = "polkadot-v0.9.28" }
 sp-api = { git = "https://github.com/paritytech/substrate", branch = "polkadot-v0.9.28" }
@@ -23,19 +22,7 @@
 sp-trie = { git = "https://github.com/paritytech/substrate", branch = "polkadot-v0.9.28" }
 
 # Polkadot
-polkadot-primitives = { git = "https://github.com/paritytech/polkadot", branch = "release-v0.9.28" }
-=======
-sc-client-api = { git = "https://github.com/arturgontijo/substrate", branch = "master" }
-sc-consensus = { git = "https://github.com/arturgontijo/substrate", branch = "master" }
-sp-api = { git = "https://github.com/arturgontijo/substrate", branch = "master" }
-sp-blockchain = { git = "https://github.com/arturgontijo/substrate", branch = "master" }
-sp-consensus = { git = "https://github.com/arturgontijo/substrate", branch = "master" }
-sp-runtime = { git = "https://github.com/arturgontijo/substrate", branch = "master" }
-sp-trie = { git = "https://github.com/arturgontijo/substrate", branch = "master" }
-
-# Polkadot
-polkadot-primitives = { git = "https://github.com/arturgontijo/polkadot", branch = "trappist-xcm-v3" }
->>>>>>> c90b0597
+polkadot-primitives = { git = "https://github.com/bernardoaraujor/polkadot", branch = "v0.9.28-xcm-v3" }
 
 # Cumulus
 cumulus-relay-chain-interface = { path = "../../relay-chain-interface" }
@@ -44,11 +31,7 @@
 futures-timer = "3.0.2"
 
 # Substrate
-<<<<<<< HEAD
 sp-tracing = { git = "https://github.com/paritytech/substrate", branch = "polkadot-v0.9.28" }
-=======
-sp-tracing = { git = "https://github.com/arturgontijo/substrate", branch = "master" }
->>>>>>> c90b0597
 
 # Cumulus
 cumulus-test-client = { path = "../../../test/client" }