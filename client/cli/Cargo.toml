--- conflicted
+++ resolved
@@ -5,11 +5,7 @@
 edition = "2021"
 
 [dependencies]
-<<<<<<< HEAD
-clap = { version = "4.3.17", features = ["derive"] }
-=======
 clap = { version = "4.3.19", features = ["derive"] }
->>>>>>> 610f0b15
 codec = { package = "parity-scale-codec", version = "3.0.0" }
 url = "2.4.0"
 
