[package]
name = "cumulus-client-service"
version = "0.1.0"
authors = ["Parity Technologies <admin@parity.io>"]
edition = "2018"

[dependencies]
# Cumulus dependencies
cumulus-client-consensus-common = { path = "../consensus/common" }
cumulus-client-collator = { path = "../collator" }
cumulus-primitives-core = { path = "../../primitives/core" }

# Substrate dependencies
<<<<<<< HEAD
sc-chain-spec = { git = "https://github.com/paritytech/substrate", branch = "rococo-v1" }
sc-client-api = { git = "https://github.com/paritytech/substrate", branch = "rococo-v1" }
sc-service = { git = "https://github.com/paritytech/substrate", branch = "rococo-v1" }
sc-tracing = { git = "https://github.com/paritytech/substrate", branch = "rococo-v1" }
sp-consensus = { git = "https://github.com/paritytech/substrate", branch = "rococo-v1" }
sp-runtime = { git = "https://github.com/paritytech/substrate", branch = "rococo-v1" }
sp-api = { git = "https://github.com/paritytech/substrate", branch = "rococo-v1" }
sp-core = { git = "https://github.com/paritytech/substrate", branch = "rococo-v1" }
sp-blockchain = { git = "https://github.com/paritytech/substrate", branch = "rococo-v1" }
=======
sc-chain-spec = { git = "https://github.com/paritytech/substrate", branch = "master" }
sc-client-api = { git = "https://github.com/paritytech/substrate", branch = "master" }
sc-service = { git = "https://github.com/paritytech/substrate", branch = "master" }
sc-telemetry = { git = "https://github.com/paritytech/substrate", branch = "master" }
sc-tracing = { git = "https://github.com/paritytech/substrate", branch = "master" }
sp-consensus = { git = "https://github.com/paritytech/substrate", branch = "master" }
sp-runtime = { git = "https://github.com/paritytech/substrate", branch = "master" }
sp-api = { git = "https://github.com/paritytech/substrate", branch = "master" }
sp-core = { git = "https://github.com/paritytech/substrate", branch = "master" }
sp-blockchain = { git = "https://github.com/paritytech/substrate", branch = "master" }
>>>>>>> a8bf0e1a

# Polkadot dependencies
polkadot-primitives = { git = "https://github.com/paritytech/polkadot", branch = "rococo-v1" }
polkadot-service = { git = "https://github.com/paritytech/polkadot", branch = "rococo-v1" }

# Other deps
futures = "0.3.6"
tracing = "0.1.22"
codec = { package = "parity-scale-codec", version = "2.0.0" }<|MERGE_RESOLUTION|>--- conflicted
+++ resolved
@@ -11,28 +11,16 @@
 cumulus-primitives-core = { path = "../../primitives/core" }
 
 # Substrate dependencies
-<<<<<<< HEAD
 sc-chain-spec = { git = "https://github.com/paritytech/substrate", branch = "rococo-v1" }
 sc-client-api = { git = "https://github.com/paritytech/substrate", branch = "rococo-v1" }
 sc-service = { git = "https://github.com/paritytech/substrate", branch = "rococo-v1" }
+sc-telemetry = { git = "https://github.com/paritytech/substrate", branch = "rococo-v1" }
 sc-tracing = { git = "https://github.com/paritytech/substrate", branch = "rococo-v1" }
 sp-consensus = { git = "https://github.com/paritytech/substrate", branch = "rococo-v1" }
 sp-runtime = { git = "https://github.com/paritytech/substrate", branch = "rococo-v1" }
 sp-api = { git = "https://github.com/paritytech/substrate", branch = "rococo-v1" }
 sp-core = { git = "https://github.com/paritytech/substrate", branch = "rococo-v1" }
 sp-blockchain = { git = "https://github.com/paritytech/substrate", branch = "rococo-v1" }
-=======
-sc-chain-spec = { git = "https://github.com/paritytech/substrate", branch = "master" }
-sc-client-api = { git = "https://github.com/paritytech/substrate", branch = "master" }
-sc-service = { git = "https://github.com/paritytech/substrate", branch = "master" }
-sc-telemetry = { git = "https://github.com/paritytech/substrate", branch = "master" }
-sc-tracing = { git = "https://github.com/paritytech/substrate", branch = "master" }
-sp-consensus = { git = "https://github.com/paritytech/substrate", branch = "master" }
-sp-runtime = { git = "https://github.com/paritytech/substrate", branch = "master" }
-sp-api = { git = "https://github.com/paritytech/substrate", branch = "master" }
-sp-core = { git = "https://github.com/paritytech/substrate", branch = "master" }
-sp-blockchain = { git = "https://github.com/paritytech/substrate", branch = "master" }
->>>>>>> a8bf0e1a
 
 # Polkadot dependencies
 polkadot-primitives = { git = "https://github.com/paritytech/polkadot", branch = "rococo-v1" }
