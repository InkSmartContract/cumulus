use beefy_primitives::crypto::AuthorityId as BeefyId;
use grandpa::AuthorityId as GrandpaId;
use pallet_im_online::sr25519::AuthorityId as ImOnlineId;
use parachains_common::{AccountId, AssetHubPolkadotAuraId, AuraId, Balance, BlockNumber};
use polkadot_primitives::{AssignmentId, ValidatorId};
use polkadot_runtime_parachains::configuration::HostConfiguration;
use polkadot_service::chain_spec::get_authority_keys_from_seed_no_beefy;
use sp_authority_discovery::AuthorityId as AuthorityDiscoveryId;
use sp_consensus_babe::AuthorityId as BabeId;
use sp_core::{sr25519, storage::Storage, Pair, Public};
use sp_runtime::{
	traits::{IdentifyAccount, Verify},
	BuildStorage, MultiSignature, Perbill,
};
use xcm;

pub const XCM_V2: u32 = 3;
pub const XCM_V3: u32 = 2;
pub const REF_TIME_THRESHOLD: u64 = 33;
pub const PROOF_SIZE_THRESHOLD: u64 = 33;

type AccountPublic = <MultiSignature as Verify>::Signer;

/// Helper function to generate a crypto pair from seed
fn get_from_seed<TPublic: Public>(seed: &str) -> <TPublic::Pair as Pair>::Public {
	TPublic::Pair::from_string(&format!("//{}", seed), None)
		.expect("static values are valid; qed")
		.public()
}

/// Helper function to generate an account ID from seed.
fn get_account_id_from_seed<TPublic: Public>(seed: &str) -> AccountId
where
	AccountPublic: From<<TPublic::Pair as Pair>::Public>,
{
	AccountPublic::from(get_from_seed::<TPublic>(seed)).into_account()
}

pub mod accounts {
	use super::*;
	pub const ALICE: &str = "Alice";
	pub const BOB: &str = "Bob";
	pub const CHARLIE: &str = "Charlie";
	pub const DAVE: &str = "Dave";
	pub const EVE: &str = "Eve";
	pub const FERDIE: &str = "Ferdei";
	pub const ALICE_STASH: &str = "Alice//stash";
	pub const BOB_STASH: &str = "Bob//stash";
	pub const CHARLIE_STASH: &str = "Charlie//stash";
	pub const DAVE_STASH: &str = "Dave//stash";
	pub const EVE_STASH: &str = "Eve//stash";
	pub const FERDIE_STASH: &str = "Ferdie//stash";
	pub const FERDIE_BEEFY: &str = "Ferdie//stash";

	pub fn init_balances() -> Vec<AccountId> {
		vec![
			get_account_id_from_seed::<sr25519::Public>(ALICE),
			get_account_id_from_seed::<sr25519::Public>(BOB),
			get_account_id_from_seed::<sr25519::Public>(CHARLIE),
			get_account_id_from_seed::<sr25519::Public>(DAVE),
			get_account_id_from_seed::<sr25519::Public>(EVE),
			get_account_id_from_seed::<sr25519::Public>(FERDIE),
			get_account_id_from_seed::<sr25519::Public>(ALICE_STASH),
			get_account_id_from_seed::<sr25519::Public>(BOB_STASH),
			get_account_id_from_seed::<sr25519::Public>(CHARLIE_STASH),
			get_account_id_from_seed::<sr25519::Public>(DAVE_STASH),
			get_account_id_from_seed::<sr25519::Public>(EVE_STASH),
			get_account_id_from_seed::<sr25519::Public>(FERDIE_STASH),
		]
	}
}

pub mod collators {
	use super::*;

	pub fn invulnerables_asset_hub_polkadot() -> Vec<(AccountId, AssetHubPolkadotAuraId)> {
		vec![
			(
				get_account_id_from_seed::<sr25519::Public>("Alice"),
				get_from_seed::<AssetHubPolkadotAuraId>("Alice"),
			),
			(
				get_account_id_from_seed::<sr25519::Public>("Bob"),
				get_from_seed::<AssetHubPolkadotAuraId>("Bob"),
			),
		]
	}

	pub fn invulnerables() -> Vec<(AccountId, AuraId)> {
		vec![
			(
				get_account_id_from_seed::<sr25519::Public>("Alice"),
				get_from_seed::<AuraId>("Alice"),
			),
			(get_account_id_from_seed::<sr25519::Public>("Bob"), get_from_seed::<AuraId>("Bob")),
		]
	}
}

pub mod validators {
	use super::*;

	pub fn initial_authorities() -> Vec<(
		AccountId,
		AccountId,
		BabeId,
		GrandpaId,
		ImOnlineId,
		ValidatorId,
		AssignmentId,
		AuthorityDiscoveryId,
	)> {
		vec![get_authority_keys_from_seed_no_beefy("Alice")]
	}
}

/// The default XCM version to set in genesis config.
const SAFE_XCM_VERSION: u32 = xcm::prelude::XCM_VERSION;
// Polkadot
pub mod polkadot {
	use super::*;
	pub const ED: Balance = polkadot_runtime_constants::currency::EXISTENTIAL_DEPOSIT;
	const STASH: u128 = 100 * polkadot_runtime_constants::currency::UNITS;

	pub fn get_host_config() -> HostConfiguration<BlockNumber> {
		HostConfiguration {
			max_upward_queue_count: 10,
			max_upward_queue_size: 51200,
			max_upward_message_size: 51200,
			max_upward_message_num_per_candidate: 10,
			max_downward_message_size: 51200,
			..Default::default()
		}
	}

	fn session_keys(
		babe: BabeId,
		grandpa: GrandpaId,
		im_online: ImOnlineId,
		para_validator: ValidatorId,
		para_assignment: AssignmentId,
		authority_discovery: AuthorityDiscoveryId,
	) -> polkadot_runtime::SessionKeys {
		polkadot_runtime::SessionKeys {
			babe,
			grandpa,
			im_online,
			para_validator,
			para_assignment,
			authority_discovery,
		}
	}

	pub fn genesis() -> Storage {
		let genesis_config = polkadot_runtime::RuntimeGenesisConfig {
			system: polkadot_runtime::SystemConfig {
				code: polkadot_runtime::WASM_BINARY.unwrap().to_vec(),
				..Default::default()
			},
			balances: polkadot_runtime::BalancesConfig {
				balances: accounts::init_balances()
					.iter()
					.cloned()
					.map(|k| (k, ED * 4096))
					.collect(),
			},
			session: polkadot_runtime::SessionConfig {
				keys: validators::initial_authorities()
					.iter()
					.map(|x| {
						(
							x.0.clone(),
							x.0.clone(),
							polkadot::session_keys(
								x.2.clone(),
								x.3.clone(),
								x.4.clone(),
								x.5.clone(),
								x.6.clone(),
								x.7.clone(),
							),
						)
					})
					.collect::<Vec<_>>(),
			},
			staking: polkadot_runtime::StakingConfig {
				validator_count: validators::initial_authorities().len() as u32,
				minimum_validator_count: 1,
				stakers: validators::initial_authorities()
					.iter()
					.map(|x| {
						(x.0.clone(), x.1.clone(), STASH, polkadot_runtime::StakerStatus::Validator)
					})
					.collect(),
				invulnerables: validators::initial_authorities()
					.iter()
					.map(|x| x.0.clone())
					.collect(),
				force_era: pallet_staking::Forcing::ForceNone,
				slash_reward_fraction: Perbill::from_percent(10),
				..Default::default()
			},
			babe: polkadot_runtime::BabeConfig {
				authorities: Default::default(),
				epoch_config: Some(polkadot_runtime::BABE_GENESIS_EPOCH_CONFIG),
				..Default::default()
			},
			configuration: polkadot_runtime::ConfigurationConfig { config: get_host_config() },
			..Default::default()
		};

		genesis_config.build_storage().unwrap()
	}
}

// Westend
pub mod westend {
	use super::*;
	use westend_runtime_constants::currency::UNITS as WND;
	pub const ED: Balance = westend_runtime_constants::currency::EXISTENTIAL_DEPOSIT;
	const ENDOWMENT: u128 = 1_000_000 * WND;
	const STASH: u128 = 100 * WND;

	pub fn get_host_config() -> HostConfiguration<BlockNumber> {
		HostConfiguration {
			max_upward_queue_count: 10,
			max_upward_queue_size: 51200,
			max_upward_message_size: 51200,
			max_upward_message_num_per_candidate: 10,
			max_downward_message_size: 51200,
			..Default::default()
		}
	}

	fn session_keys(
		babe: BabeId,
		grandpa: GrandpaId,
		im_online: ImOnlineId,
		para_validator: ValidatorId,
		para_assignment: AssignmentId,
		authority_discovery: AuthorityDiscoveryId,
	) -> westend_runtime::SessionKeys {
		westend_runtime::SessionKeys {
			babe,
			grandpa,
			im_online,
			para_validator,
			para_assignment,
			authority_discovery,
		}
	}

	pub fn genesis() -> Storage {
		let genesis_config = westend_runtime::RuntimeGenesisConfig {
			system: westend_runtime::SystemConfig {
				code: westend_runtime::WASM_BINARY.unwrap().to_vec(),
				..Default::default()
			},
			balances: westend_runtime::BalancesConfig {
				balances: accounts::init_balances()
					.iter()
					.cloned()
					.map(|k| (k, ENDOWMENT))
					.collect(),
			},
			session: westend_runtime::SessionConfig {
				keys: validators::initial_authorities()
					.iter()
					.map(|x| {
						(
							x.0.clone(),
							x.0.clone(),
							westend::session_keys(
								x.2.clone(),
								x.3.clone(),
								x.4.clone(),
								x.5.clone(),
								x.6.clone(),
								x.7.clone(),
							),
						)
					})
					.collect::<Vec<_>>(),
			},
			staking: westend_runtime::StakingConfig {
				validator_count: validators::initial_authorities().len() as u32,
				minimum_validator_count: 1,
				stakers: validators::initial_authorities()
					.iter()
					.map(|x| {
						(x.0.clone(), x.1.clone(), STASH, westend_runtime::StakerStatus::Validator)
					})
					.collect(),
				invulnerables: validators::initial_authorities()
					.iter()
					.map(|x| x.0.clone())
					.collect(),
				force_era: pallet_staking::Forcing::ForceNone,
				slash_reward_fraction: Perbill::from_percent(10),
				..Default::default()
			},
			babe: westend_runtime::BabeConfig {
				authorities: Default::default(),
				epoch_config: Some(westend_runtime::BABE_GENESIS_EPOCH_CONFIG),
				..Default::default()
			},
			configuration: westend_runtime::ConfigurationConfig { config: get_host_config() },
			..Default::default()
		};

		genesis_config.build_storage().unwrap()
	}
}

// Kusama
pub mod kusama {
	use super::*;
	pub const ED: Balance = kusama_runtime_constants::currency::EXISTENTIAL_DEPOSIT;
	use kusama_runtime_constants::currency::UNITS as KSM;
	const ENDOWMENT: u128 = 1_000_000 * KSM;
	const STASH: u128 = 100 * KSM;

	pub fn get_host_config() -> HostConfiguration<BlockNumber> {
		HostConfiguration {
			max_upward_queue_count: 10,
			max_upward_queue_size: 51200,
			max_upward_message_size: 51200,
			max_upward_message_num_per_candidate: 10,
			max_downward_message_size: 51200,
			..Default::default()
		}
	}

	fn session_keys(
		babe: BabeId,
		grandpa: GrandpaId,
		im_online: ImOnlineId,
		para_validator: ValidatorId,
		para_assignment: AssignmentId,
		authority_discovery: AuthorityDiscoveryId,
	) -> kusama_runtime::SessionKeys {
		kusama_runtime::SessionKeys {
			babe,
			grandpa,
			im_online,
			para_validator,
			para_assignment,
			authority_discovery,
		}
	}

	pub fn genesis() -> Storage {
		let genesis_config = kusama_runtime::RuntimeGenesisConfig {
			system: kusama_runtime::SystemConfig {
				code: kusama_runtime::WASM_BINARY.unwrap().to_vec(),
				..Default::default()
			},
			balances: kusama_runtime::BalancesConfig {
				balances: accounts::init_balances()
					.iter()
					.map(|k: &AccountId| (k.clone(), ENDOWMENT))
					.collect(),
			},
			session: kusama_runtime::SessionConfig {
				keys: validators::initial_authorities()
					.iter()
					.map(|x| {
						(
							x.0.clone(),
							x.0.clone(),
							kusama::session_keys(
								x.2.clone(),
								x.3.clone(),
								x.4.clone(),
								x.5.clone(),
								x.6.clone(),
								x.7.clone(),
							),
						)
					})
					.collect::<Vec<_>>(),
			},
			staking: kusama_runtime::StakingConfig {
				validator_count: validators::initial_authorities().len() as u32,
				minimum_validator_count: 1,
				stakers: validators::initial_authorities()
					.iter()
					.map(|x| {
						(x.0.clone(), x.1.clone(), STASH, kusama_runtime::StakerStatus::Validator)
					})
					.collect(),
				invulnerables: validators::initial_authorities()
					.iter()
					.map(|x| x.0.clone())
					.collect(),
				force_era: pallet_staking::Forcing::NotForcing,
				slash_reward_fraction: Perbill::from_percent(10),
				..Default::default()
			},
			babe: kusama_runtime::BabeConfig {
				authorities: Default::default(),
				epoch_config: Some(kusama_runtime::BABE_GENESIS_EPOCH_CONFIG),
				..Default::default()
			},
			configuration: kusama_runtime::ConfigurationConfig { config: get_host_config() },
			..Default::default()
		};

		genesis_config.build_storage().unwrap()
	}
}

// Rococo
pub mod rococo {
	use super::*;
	pub const ED: Balance = rococo_runtime_constants::currency::EXISTENTIAL_DEPOSIT;
	use rococo_runtime_constants::currency::UNITS as ROC;
	const ENDOWMENT: u128 = 1_000_000 * ROC;

	pub fn get_host_config() -> HostConfiguration<BlockNumber> {
		HostConfiguration {
			max_upward_queue_size: 51200,
			max_upward_message_size: 51200,
			max_upward_message_num_per_candidate: 10,
			max_downward_message_size: 51200,
			..Default::default()
		}
	}

	fn session_keys(
		babe: BabeId,
		grandpa: GrandpaId,
		im_online: ImOnlineId,
		para_validator: ValidatorId,
		para_assignment: AssignmentId,
		authority_discovery: AuthorityDiscoveryId,
		beefy: BeefyId,
	) -> rococo_runtime::SessionKeys {
		rococo_runtime::SessionKeys {
			babe,
			grandpa,
			im_online,
			para_validator,
			para_assignment,
			authority_discovery,
			beefy,
		}
	}

	pub fn genesis() -> Storage {
		let genesis_config = rococo_runtime::RuntimeGenesisConfig {
			system: rococo_runtime::SystemConfig {
				code: rococo_runtime::WASM_BINARY.unwrap().to_vec(),
				..Default::default()
			},
			balances: rococo_runtime::BalancesConfig {
				balances: accounts::init_balances()
					.iter()
					.map(|k| (k.clone(), ENDOWMENT))
					.collect(),
			},
			// indices: rococo_runtime::IndicesConfig { indices: vec![] },
			session: rococo_runtime::SessionConfig {
				keys: validators::initial_authorities()
					.iter()
					.map(|x| {
						(
							x.0.clone(),
							x.0.clone(),
							session_keys(
								x.2.clone(),
								x.3.clone(),
								x.4.clone(),
								x.5.clone(),
								x.6.clone(),
								x.7.clone(),
								get_from_seed::<BeefyId>("Alice"),
							),
						)
					})
					.collect::<Vec<_>>(),
			},
			babe: rococo_runtime::BabeConfig {
				authorities: Default::default(),
				epoch_config: Some(rococo_runtime::BABE_GENESIS_EPOCH_CONFIG),
				..Default::default()
			},
			sudo: rococo_runtime::SudoConfig {
				key: Some(get_account_id_from_seed::<sr25519::Public>("Alice")),
			},
			configuration: rococo_runtime::ConfigurationConfig { config: get_host_config() },
			registrar: rococo_runtime::RegistrarConfig {
				next_free_para_id: polkadot_primitives::LOWEST_PUBLIC_ID,
				..Default::default()
			},
			..Default::default()
		};

		genesis_config.build_storage().unwrap()
	}
}

// Asset Hub Polkadot
pub mod asset_hub_polkadot {
	use super::*;
	pub const PARA_ID: u32 = 1000;
	pub const ED: Balance = asset_hub_polkadot_runtime::constants::currency::EXISTENTIAL_DEPOSIT;

	pub fn genesis() -> Storage {
		let genesis_config = asset_hub_polkadot_runtime::RuntimeGenesisConfig {
			system: asset_hub_polkadot_runtime::SystemConfig {
				code: asset_hub_polkadot_runtime::WASM_BINARY
					.expect("WASM binary was not build, please build it!")
					.to_vec(),
				..Default::default()
			},
			balances: asset_hub_polkadot_runtime::BalancesConfig {
				balances: accounts::init_balances()
					.iter()
					.cloned()
					.map(|k| (k, ED * 4096))
					.collect(),
			},
			parachain_info: asset_hub_polkadot_runtime::ParachainInfoConfig {
				parachain_id: PARA_ID.into(),
				..Default::default()
			},
			collator_selection: asset_hub_polkadot_runtime::CollatorSelectionConfig {
				invulnerables: collators::invulnerables_asset_hub_polkadot()
					.iter()
					.cloned()
					.map(|(acc, _)| acc)
					.collect(),
				candidacy_bond: ED * 16,
				..Default::default()
			},
			session: asset_hub_polkadot_runtime::SessionConfig {
				keys: collators::invulnerables_asset_hub_polkadot()
					.into_iter()
					.map(|(acc, aura)| {
						(
							acc.clone(),                                      // account id
							acc,                                              // validator id
							asset_hub_polkadot_runtime::SessionKeys { aura }, // session keys
						)
					})
					.collect(),
			},
			polkadot_xcm: asset_hub_polkadot_runtime::PolkadotXcmConfig {
				safe_xcm_version: Some(SAFE_XCM_VERSION),
				..Default::default()
			},
			..Default::default()
		};

		genesis_config.build_storage().unwrap()
	}
}

// Asset Hub Westend
pub mod asset_hub_westend {
	use super::*;
	pub const PARA_ID: u32 = 1000;
	pub const ED: Balance = asset_hub_westend_runtime::constants::currency::EXISTENTIAL_DEPOSIT;

	pub fn genesis() -> Storage {
		let genesis_config = asset_hub_westend_runtime::RuntimeGenesisConfig {
			system: asset_hub_westend_runtime::SystemConfig {
				code: asset_hub_westend_runtime::WASM_BINARY
					.expect("WASM binary was not build, please build it!")
					.to_vec(),
				..Default::default()
			},
			balances: asset_hub_westend_runtime::BalancesConfig {
				balances: accounts::init_balances()
					.iter()
					.cloned()
					.map(|k| (k, ED * 4096))
					.collect(),
			},
			parachain_info: asset_hub_westend_runtime::ParachainInfoConfig {
				parachain_id: PARA_ID.into(),
				..Default::default()
			},
			collator_selection: asset_hub_westend_runtime::CollatorSelectionConfig {
				invulnerables: collators::invulnerables()
					.iter()
					.cloned()
					.map(|(acc, _)| acc)
					.collect(),
				candidacy_bond: ED * 16,
				..Default::default()
			},
			session: asset_hub_westend_runtime::SessionConfig {
				keys: collators::invulnerables()
					.into_iter()
					.map(|(acc, aura)| {
						(
							acc.clone(),                                     // account id
							acc,                                             // validator id
							asset_hub_westend_runtime::SessionKeys { aura }, // session keys
						)
					})
					.collect(),
			},
			polkadot_xcm: asset_hub_westend_runtime::PolkadotXcmConfig {
				safe_xcm_version: Some(SAFE_XCM_VERSION),
				..Default::default()
			},
			..Default::default()
		};

		genesis_config.build_storage().unwrap()
	}
}

// Asset Hub Kusama
pub mod asset_hub_kusama {
	use super::*;
	pub const PARA_ID: u32 = 1000;
	pub const ED: Balance = asset_hub_kusama_runtime::constants::currency::EXISTENTIAL_DEPOSIT;

	pub fn genesis() -> Storage {
		let genesis_config = asset_hub_kusama_runtime::RuntimeGenesisConfig {
			system: asset_hub_kusama_runtime::SystemConfig {
				code: asset_hub_kusama_runtime::WASM_BINARY
					.expect("WASM binary was not build, please build it!")
					.to_vec(),
				..Default::default()
			},
			balances: asset_hub_kusama_runtime::BalancesConfig {
				balances: accounts::init_balances()
					.iter()
					.cloned()
					.map(|k| (k, ED * 4096))
					.collect(),
			},
			parachain_info: asset_hub_kusama_runtime::ParachainInfoConfig {
				parachain_id: PARA_ID.into(),
				..Default::default()
			},
			collator_selection: asset_hub_kusama_runtime::CollatorSelectionConfig {
				invulnerables: collators::invulnerables()
					.iter()
					.cloned()
					.map(|(acc, _)| acc)
					.collect(),
				candidacy_bond: ED * 16,
				..Default::default()
			},
			session: asset_hub_kusama_runtime::SessionConfig {
				keys: collators::invulnerables()
					.into_iter()
					.map(|(acc, aura)| {
						(
							acc.clone(),                                    // account id
							acc,                                            // validator id
							asset_hub_kusama_runtime::SessionKeys { aura }, // session keys
						)
					})
					.collect(),
			},
			polkadot_xcm: asset_hub_kusama_runtime::PolkadotXcmConfig {
				safe_xcm_version: Some(SAFE_XCM_VERSION),
				..Default::default()
			},
			..Default::default()
		};

		genesis_config.build_storage().unwrap()
	}
}

// Penpal
pub mod penpal {
	use super::*;
	pub const PARA_ID: u32 = 2000;
	pub const ED: Balance = penpal_runtime::EXISTENTIAL_DEPOSIT;

	pub fn genesis(para_id: u32) -> Storage {
		let genesis_config = penpal_runtime::RuntimeGenesisConfig {
			system: penpal_runtime::SystemConfig {
				code: penpal_runtime::WASM_BINARY
					.expect("WASM binary was not build, please build it!")
					.to_vec(),
				..Default::default()
			},
			balances: penpal_runtime::BalancesConfig {
				balances: accounts::init_balances()
					.iter()
					.cloned()
					.map(|k| (k, ED * 4096))
					.collect(),
			},
			parachain_info: penpal_runtime::ParachainInfoConfig {
				parachain_id: para_id.into(),
				..Default::default()
			},
			collator_selection: penpal_runtime::CollatorSelectionConfig {
				invulnerables: collators::invulnerables()
					.iter()
					.cloned()
					.map(|(acc, _)| acc)
					.collect(),
				candidacy_bond: ED * 16,
				..Default::default()
			},
			session: penpal_runtime::SessionConfig {
				keys: collators::invulnerables()
					.into_iter()
					.map(|(acc, aura)| {
						(
							acc.clone(),                          // account id
							acc,                                  // validator id
							penpal_runtime::SessionKeys { aura }, // session keys
						)
					})
					.collect(),
			},
			polkadot_xcm: penpal_runtime::PolkadotXcmConfig {
				safe_xcm_version: Some(SAFE_XCM_VERSION),
				..Default::default()
			},
			sudo: penpal_runtime::SudoConfig {
				key: Some(get_account_id_from_seed::<sr25519::Public>("Alice")),
			},
			..Default::default()
		};

		genesis_config.build_storage().unwrap()
	}
}

// Collectives
pub mod collectives {
	use super::*;
	pub const PARA_ID: u32 = 1001;
	pub const ED: Balance = collectives_polkadot_runtime::constants::currency::EXISTENTIAL_DEPOSIT;

	pub fn genesis() -> Storage {
		let genesis_config = collectives_polkadot_runtime::RuntimeGenesisConfig {
			system: collectives_polkadot_runtime::SystemConfig {
				code: collectives_polkadot_runtime::WASM_BINARY
					.expect("WASM binary was not build, please build it!")
					.to_vec(),
				..Default::default()
			},
			balances: collectives_polkadot_runtime::BalancesConfig {
				balances: accounts::init_balances()
					.iter()
					.cloned()
					.map(|k| (k, ED * 4096))
					.collect(),
			},
			parachain_info: collectives_polkadot_runtime::ParachainInfoConfig {
				parachain_id: PARA_ID.into(),
				..Default::default()
			},
			collator_selection: collectives_polkadot_runtime::CollatorSelectionConfig {
				invulnerables: collators::invulnerables()
					.iter()
					.cloned()
					.map(|(acc, _)| acc)
					.collect(),
				candidacy_bond: ED * 16,
				..Default::default()
			},
			session: collectives_polkadot_runtime::SessionConfig {
				keys: collators::invulnerables()
					.into_iter()
					.map(|(acc, aura)| {
						(
							acc.clone(),                                        // account id
							acc,                                                // validator id
							collectives_polkadot_runtime::SessionKeys { aura }, // session keys
						)
					})
					.collect(),
			},
			polkadot_xcm: collectives_polkadot_runtime::PolkadotXcmConfig {
				safe_xcm_version: Some(SAFE_XCM_VERSION),
				..Default::default()
			},
			..Default::default()
		};

		genesis_config.build_storage().unwrap()
	}
}

// Bridge Hub Kusama
pub mod bridge_hub_kusama {
	use super::*;
	pub const PARA_ID: u32 = 1002;
	pub const ED: Balance = bridge_hub_kusama_runtime::constants::currency::EXISTENTIAL_DEPOSIT;

	pub fn genesis() -> Storage {
		let genesis_config = bridge_hub_kusama_runtime::RuntimeGenesisConfig {
			system: bridge_hub_kusama_runtime::SystemConfig {
				code: bridge_hub_kusama_runtime::WASM_BINARY
					.expect("WASM binary was not build, please build it!")
					.to_vec(),
				..Default::default()
			},
			balances: bridge_hub_kusama_runtime::BalancesConfig {
				balances: accounts::init_balances()
					.iter()
					.cloned()
					.map(|k| (k, ED * 4096))
					.collect(),
			},
			parachain_info: bridge_hub_kusama_runtime::ParachainInfoConfig {
				parachain_id: PARA_ID.into(),
				..Default::default()
			},
			collator_selection: bridge_hub_kusama_runtime::CollatorSelectionConfig {
				invulnerables: collators::invulnerables()
					.iter()
					.cloned()
					.map(|(acc, _)| acc)
					.collect(),
				candidacy_bond: ED * 16,
				..Default::default()
			},
			session: bridge_hub_kusama_runtime::SessionConfig {
				keys: collators::invulnerables()
					.into_iter()
					.map(|(acc, aura)| {
						(
							acc.clone(),                                     // account id
							acc,                                             // validator id
							bridge_hub_kusama_runtime::SessionKeys { aura }, // session keys
						)
					})
					.collect(),
			},
			polkadot_xcm: bridge_hub_kusama_runtime::PolkadotXcmConfig {
				safe_xcm_version: Some(SAFE_XCM_VERSION),
				..Default::default()
			},
			..Default::default()
		};

		genesis_config.build_storage().unwrap()
	}
}

// Bridge Hub Polkadot
pub mod bridge_hub_polkadot {
	use super::*;
	pub const PARA_ID: u32 = 1002;
	pub const ED: Balance = bridge_hub_polkadot_runtime::constants::currency::EXISTENTIAL_DEPOSIT;

	pub fn genesis() -> Storage {
		let genesis_config = bridge_hub_polkadot_runtime::RuntimeGenesisConfig {
			system: bridge_hub_polkadot_runtime::SystemConfig {
				code: bridge_hub_polkadot_runtime::WASM_BINARY
					.expect("WASM binary was not build, please build it!")
					.to_vec(),
				..Default::default()
			},
			balances: bridge_hub_polkadot_runtime::BalancesConfig {
				balances: accounts::init_balances()
					.iter()
					.cloned()
					.map(|k| (k, ED * 4096))
					.collect(),
			},
			parachain_info: bridge_hub_polkadot_runtime::ParachainInfoConfig {
				parachain_id: PARA_ID.into(),
				..Default::default()
			},
			collator_selection: bridge_hub_polkadot_runtime::CollatorSelectionConfig {
				invulnerables: collators::invulnerables()
					.iter()
					.cloned()
					.map(|(acc, _)| acc)
					.collect(),
				candidacy_bond: ED * 16,
				..Default::default()
			},
			session: bridge_hub_polkadot_runtime::SessionConfig {
				keys: collators::invulnerables()
					.into_iter()
					.map(|(acc, aura)| {
						(
							acc.clone(),                                       // account id
							acc,                                               // validator id
							bridge_hub_polkadot_runtime::SessionKeys { aura }, // session keys
						)
					})
					.collect(),
			},
			polkadot_xcm: bridge_hub_polkadot_runtime::PolkadotXcmConfig {
				safe_xcm_version: Some(SAFE_XCM_VERSION),
				..Default::default()
			},
			..Default::default()
		};

		genesis_config.build_storage().unwrap()
	}
}

// Bridge Hub Rococo & Bridge Hub Wococo
pub mod bridge_hub_rococo {
	use super::*;
	pub const PARA_ID: u32 = 1013;
	pub const ED: Balance = bridge_hub_rococo_runtime::constants::currency::EXISTENTIAL_DEPOSIT;

	pub fn genesis() -> Storage {
		let genesis_config = bridge_hub_rococo_runtime::RuntimeGenesisConfig {
			system: bridge_hub_rococo_runtime::SystemConfig {
				code: bridge_hub_rococo_runtime::WASM_BINARY
					.expect("WASM binary was not build, please build it!")
					.to_vec(),
				..Default::default()
			},
			balances: bridge_hub_rococo_runtime::BalancesConfig {
				balances: accounts::init_balances()
					.iter()
					.cloned()
					.map(|k| (k, ED * 4096))
					.collect(),
			},
			parachain_info: bridge_hub_rococo_runtime::ParachainInfoConfig {
				parachain_id: PARA_ID.into(),
				..Default::default()
			},
			collator_selection: bridge_hub_rococo_runtime::CollatorSelectionConfig {
				invulnerables: collators::invulnerables()
					.iter()
					.cloned()
					.map(|(acc, _)| acc)
					.collect(),
				candidacy_bond: ED * 16,
				..Default::default()
			},
			session: bridge_hub_rococo_runtime::SessionConfig {
				keys: collators::invulnerables()
					.into_iter()
					.map(|(acc, aura)| {
						(
							acc.clone(),                                     // account id
							acc,                                             // validator id
							bridge_hub_rococo_runtime::SessionKeys { aura }, // session keys
						)
					})
					.collect(),
			},
			polkadot_xcm: bridge_hub_rococo_runtime::PolkadotXcmConfig {
				safe_xcm_version: Some(SAFE_XCM_VERSION),
				..Default::default()
			},
			bridge_wococo_grandpa: bridge_hub_rococo_runtime::BridgeWococoGrandpaConfig {
<<<<<<< HEAD
				owner: Some(get_account_id_from_seed::<sr25519::Public>("Alice")),
				..Default::default()
			},
			bridge_rococo_grandpa: bridge_hub_rococo_runtime::BridgeRococoGrandpaConfig {
				owner: Some(get_account_id_from_seed::<sr25519::Public>("Alice")),
				..Default::default()
			},
			bridge_rococo_messages: bridge_hub_rococo_runtime::BridgeRococoMessagesConfig {
				owner: Some(get_account_id_from_seed::<sr25519::Public>("Alice")),
				..Default::default()
			},
			bridge_wococo_messages: bridge_hub_rococo_runtime::BridgeWococoMessagesConfig {
				owner: Some(get_account_id_from_seed::<sr25519::Public>("Alice")),
=======
				owner: Some(get_account_id_from_seed::<sr25519::Public>(accounts::BOB)),
				..Default::default()
			},
			bridge_rococo_grandpa: bridge_hub_rococo_runtime::BridgeRococoGrandpaConfig {
				owner: Some(get_account_id_from_seed::<sr25519::Public>(accounts::BOB)),
				..Default::default()
			},
			bridge_rococo_messages: bridge_hub_rococo_runtime::BridgeRococoMessagesConfig {
				owner: Some(get_account_id_from_seed::<sr25519::Public>(accounts::BOB)),
				..Default::default()
			},
			bridge_wococo_messages: bridge_hub_rococo_runtime::BridgeWococoMessagesConfig {
				owner: Some(get_account_id_from_seed::<sr25519::Public>(accounts::BOB)),
>>>>>>> 610f0b15
				..Default::default()
			},
			..Default::default()
		};

		genesis_config.build_storage().unwrap()
	}
}<|MERGE_RESOLUTION|>--- conflicted
+++ resolved
@@ -953,21 +953,6 @@
 				..Default::default()
 			},
 			bridge_wococo_grandpa: bridge_hub_rococo_runtime::BridgeWococoGrandpaConfig {
-<<<<<<< HEAD
-				owner: Some(get_account_id_from_seed::<sr25519::Public>("Alice")),
-				..Default::default()
-			},
-			bridge_rococo_grandpa: bridge_hub_rococo_runtime::BridgeRococoGrandpaConfig {
-				owner: Some(get_account_id_from_seed::<sr25519::Public>("Alice")),
-				..Default::default()
-			},
-			bridge_rococo_messages: bridge_hub_rococo_runtime::BridgeRococoMessagesConfig {
-				owner: Some(get_account_id_from_seed::<sr25519::Public>("Alice")),
-				..Default::default()
-			},
-			bridge_wococo_messages: bridge_hub_rococo_runtime::BridgeWococoMessagesConfig {
-				owner: Some(get_account_id_from_seed::<sr25519::Public>("Alice")),
-=======
 				owner: Some(get_account_id_from_seed::<sr25519::Public>(accounts::BOB)),
 				..Default::default()
 			},
@@ -981,7 +966,6 @@
 			},
 			bridge_wococo_messages: bridge_hub_rococo_runtime::BridgeWococoMessagesConfig {
 				owner: Some(get_account_id_from_seed::<sr25519::Public>(accounts::BOB)),
->>>>>>> 610f0b15
 				..Default::default()
 			},
 			..Default::default()
