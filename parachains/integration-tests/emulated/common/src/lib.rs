pub use lazy_static;
pub mod constants;
pub mod impls;

pub use codec::Encode;
pub use constants::{
	accounts::{ALICE, BOB},
	asset_hub_kusama, asset_hub_polkadot, asset_hub_westend, bridge_hub_kusama,
	bridge_hub_polkadot, bridge_hub_rococo, collectives, kusama, penpal, polkadot, rococo, westend,
	PROOF_SIZE_THRESHOLD, REF_TIME_THRESHOLD,
};
use frame_support::{
	assert_ok, instances::Instance1, parameter_types, sp_tracing, traits::fungibles::Inspect,
};
pub use impls::{RococoWococoMessageHandler, WococoRococoMessageHandler};
pub use parachains_common::{AccountId, Balance};
pub use paste;
use polkadot_parachain::primitives::HrmpChannelId;
pub use polkadot_runtime_parachains::inclusion::{AggregateMessageOrigin, UmpQueueId};
pub use sp_core::{sr25519, storage::Storage, Get};
use xcm_emulator::{
	assert_expected_events, bx, decl_test_bridges, decl_test_networks, decl_test_parachains,
	decl_test_relay_chains, decl_test_sender_receiver_accounts_parameter_types,
	helpers::weight_within_threshold, BridgeMessageHandler, Chain, DefaultMessageProcessor, ParaId,
	Parachain, RelayChain, TestExt,
};

pub use xcm::{
	prelude::{
		AccountId32, All, BuyExecution, DepositAsset, MultiAsset, MultiAssets, MultiLocation,
		OriginKind, Outcome, RefundSurplus, Transact, UnpaidExecution, VersionedXcm, Weight,
		WeightLimit, WithdrawAsset, Xcm, X1,
	},
	v3::Error,
	DoubleEncoded,
};

decl_test_relay_chains! {
	#[api_version(5)]
	pub struct Polkadot {
		genesis = polkadot::genesis(),
		on_init = (),
		runtime = polkadot_runtime,
		core = {
			MessageProcessor: DefaultMessageProcessor<Polkadot>,
			SovereignAccountOf: polkadot_runtime::xcm_config::SovereignAccountOf,
		},
		pallets = {
			XcmPallet: polkadot_runtime::XcmPallet,
			Balances: polkadot_runtime::Balances,
			Hrmp: polkadot_runtime::Hrmp,
		}
	},
	#[api_version(5)]
	pub struct Kusama {
		genesis = kusama::genesis(),
		on_init = (),
		runtime = kusama_runtime,
		core = {
			MessageProcessor: DefaultMessageProcessor<Kusama>,
			SovereignAccountOf: kusama_runtime::xcm_config::SovereignAccountOf,
		},
		pallets = {
			XcmPallet: kusama_runtime::XcmPallet,
			Balances: kusama_runtime::Balances,
			Hrmp: kusama_runtime::Hrmp,
		}
	},
	#[api_version(5)]
	pub struct Westend {
		genesis = westend::genesis(),
		on_init = (),
		runtime = westend_runtime,
		core = {
			MessageProcessor: DefaultMessageProcessor<Westend>,
			SovereignAccountOf: westend_runtime::xcm_config::LocationConverter, //TODO: rename to SovereignAccountOf,
		},
		pallets = {
			XcmPallet: westend_runtime::XcmPallet,
			Sudo: westend_runtime::Sudo,
			Balances: westend_runtime::Balances,
		}
	},
	#[api_version(5)]
	pub struct Rococo {
		genesis = rococo::genesis(),
		on_init = (),
		runtime = rococo_runtime,
		core = {
			MessageProcessor: DefaultMessageProcessor<Rococo>,
			SovereignAccountOf: rococo_runtime::xcm_config::LocationConverter, //TODO: rename to SovereignAccountOf,
		},
		pallets = {
			XcmPallet: rococo_runtime::XcmPallet,
			Sudo: rococo_runtime::Sudo,
			Balances: rococo_runtime::Balances,
		}
	},
	#[api_version(5)]
	pub struct Wococo {
		genesis = rococo::genesis(),
		on_init = (),
		runtime = rococo_runtime,
		core = {
			MessageProcessor: DefaultMessageProcessor<Wococo>,
			SovereignAccountOf: rococo_runtime::xcm_config::LocationConverter, //TODO: rename to SovereignAccountOf,
		},
		pallets = {
			XcmPallet: rococo_runtime::XcmPallet,
			Sudo: rococo_runtime::Sudo,
			Balances: rococo_runtime::Balances,
		}
	}
}

decl_test_parachains! {
	// Polkadot Parachains
	pub struct AssetHubPolkadot {
		genesis = asset_hub_polkadot::genesis(),
		on_init = (),
		runtime = asset_hub_polkadot_runtime,
		core = {
			XcmpMessageHandler: asset_hub_polkadot_runtime::XcmpQueue,
			LocationToAccountId: asset_hub_polkadot_runtime::xcm_config::LocationToAccountId,
			ParachainInfo: asset_hub_polkadot_runtime::ParachainInfo,
			MessageQueue: asset_hub_polkadot_runtime::MessageQueue,
		},
		pallets = {
			PolkadotXcm: asset_hub_polkadot_runtime::PolkadotXcm,
			Assets: asset_hub_polkadot_runtime::Assets,
			Balances: asset_hub_polkadot_runtime::Balances,
		}
	},
	pub struct Collectives {
		genesis = collectives::genesis(),
		on_init = (),
		runtime = collectives_polkadot_runtime,
		core = {
			XcmpMessageHandler: collectives_polkadot_runtime::XcmpQueue,
			LocationToAccountId: collectives_polkadot_runtime::xcm_config::LocationToAccountId,
			ParachainInfo: collectives_polkadot_runtime::ParachainInfo,
			MessageQueue: asset_hub_polkadot_runtime::MessageQueue,
		},
		pallets = {
			PolkadotXcm: collectives_polkadot_runtime::PolkadotXcm,
			Balances: collectives_polkadot_runtime::Balances,
		}
	},
	pub struct BridgeHubPolkadot {
		genesis = bridge_hub_polkadot::genesis(),
		on_init = (),
		runtime = bridge_hub_polkadot_runtime,
		core = {
			XcmpMessageHandler: bridge_hub_polkadot_runtime::XcmpQueue,
			LocationToAccountId: bridge_hub_polkadot_runtime::xcm_config::LocationToAccountId,
			ParachainInfo: bridge_hub_polkadot_runtime::ParachainInfo,
			MessageQueue: asset_hub_polkadot_runtime::MessageQueue,
		},
		pallets = {
			PolkadotXcm: bridge_hub_polkadot_runtime::PolkadotXcm,
		}
	},
	pub struct PenpalPolkadotA {
		genesis = penpal::genesis(penpal::PARA_ID_A),
		on_init = (),
		runtime = penpal_runtime,
		core = {
			XcmpMessageHandler: penpal_runtime::XcmpQueue,
			LocationToAccountId: penpal_runtime::xcm_config::LocationToAccountId,
			ParachainInfo: penpal_runtime::ParachainInfo,
			MessageQueue: asset_hub_polkadot_runtime::MessageQueue,
		},
		pallets = {
			PolkadotXcm: penpal_runtime::PolkadotXcm,
			Assets: penpal_runtime::Assets,
		}
	},
	pub struct PenpalPolkadotB {
		genesis = penpal::genesis(penpal::PARA_ID_B),
		on_init = (),
		runtime = penpal_runtime,
		core = {
			XcmpMessageHandler: penpal_runtime::XcmpQueue,
			DmpMessageHandler: penpal_runtime::DmpQueue,
			LocationToAccountId: penpal_runtime::xcm_config::LocationToAccountId,
			ParachainInfo: penpal_runtime::ParachainInfo,
		},
		pallets = {
			PolkadotXcm: penpal_runtime::PolkadotXcm,
			Assets: penpal_runtime::Assets,
		}
	},
	// Kusama Parachains
	pub struct AssetHubKusama {
		genesis = asset_hub_kusama::genesis(),
		on_init = (),
		runtime = asset_hub_kusama_runtime,
		core = {
			XcmpMessageHandler: asset_hub_kusama_runtime::XcmpQueue,
			LocationToAccountId: asset_hub_kusama_runtime::xcm_config::LocationToAccountId,
			ParachainInfo: asset_hub_kusama_runtime::ParachainInfo,
			MessageQueue: asset_hub_polkadot_runtime::MessageQueue,
		},
		pallets = {
			PolkadotXcm: asset_hub_kusama_runtime::PolkadotXcm,
			Assets: asset_hub_kusama_runtime::Assets,
			ForeignAssets: asset_hub_kusama_runtime::Assets,
			Balances: asset_hub_kusama_runtime::Balances,
		}
	},
	pub struct BridgeHubKusama {
		genesis = bridge_hub_kusama::genesis(),
		on_init = (),
		runtime = bridge_hub_kusama_runtime,
		core = {
			XcmpMessageHandler: bridge_hub_kusama_runtime::XcmpQueue,
			LocationToAccountId: bridge_hub_kusama_runtime::xcm_config::LocationToAccountId,
			ParachainInfo: bridge_hub_kusama_runtime::ParachainInfo,
			MessageQueue: asset_hub_polkadot_runtime::MessageQueue,
		},
		pallets = {
			PolkadotXcm: bridge_hub_kusama_runtime::PolkadotXcm,
		}
	},
	pub struct PenpalKusamaA {
		genesis = penpal::genesis(penpal::PARA_ID_A),
		on_init = (),
		runtime = penpal_runtime,
		core = {
			XcmpMessageHandler: penpal_runtime::XcmpQueue,
			DmpMessageHandler: penpal_runtime::DmpQueue,
			LocationToAccountId: penpal_runtime::xcm_config::LocationToAccountId,
			ParachainInfo: penpal_runtime::ParachainInfo,
		},
		pallets = {
			PolkadotXcm: penpal_runtime::PolkadotXcm,
			Assets: penpal_runtime::Assets,
		}
	},
	pub struct PenpalKusamaB {
		genesis = penpal::genesis(penpal::PARA_ID_B),
		on_init = (),
		runtime = penpal_runtime,
		core = {
			XcmpMessageHandler: penpal_runtime::XcmpQueue,
			LocationToAccountId: penpal_runtime::xcm_config::LocationToAccountId,
			ParachainInfo: penpal_runtime::ParachainInfo,
			MessageQueue: asset_hub_polkadot_runtime::MessageQueue,
		},
		pallets = {
			PolkadotXcm: penpal_runtime::PolkadotXcm,
			Assets: penpal_runtime::Assets,
		}
	},
	// Westend Parachains
	pub struct AssetHubWestend {
		genesis = asset_hub_westend::genesis(),
		on_init = (),
		runtime = asset_hub_westend_runtime,
		core = {
			XcmpMessageHandler: asset_hub_westend_runtime::XcmpQueue,
			LocationToAccountId: asset_hub_westend_runtime::xcm_config::LocationToAccountId,
			ParachainInfo: asset_hub_westend_runtime::ParachainInfo,
			MessageQueue: asset_hub_polkadot_runtime::MessageQueue,
		},
		pallets = {
			PolkadotXcm: asset_hub_westend_runtime::PolkadotXcm,
			Balances: asset_hub_westend_runtime::Balances,
			Assets: asset_hub_westend_runtime::Assets,
			ForeignAssets: asset_hub_westend_runtime::ForeignAssets,
			PoolAssets: asset_hub_westend_runtime::PoolAssets,
			AssetConversion: asset_hub_westend_runtime::AssetConversion,
		}
	},
	pub struct PenpalWestendA {
		genesis = penpal::genesis(penpal::PARA_ID_A),
		on_init = (),
		runtime = penpal_runtime,
		core = {
			XcmpMessageHandler: penpal_runtime::XcmpQueue,
			LocationToAccountId: penpal_runtime::xcm_config::LocationToAccountId,
			ParachainInfo: penpal_runtime::ParachainInfo,
			MessageQueue: asset_hub_polkadot_runtime::MessageQueue,
		},
		pallets = {
			PolkadotXcm: penpal_runtime::PolkadotXcm,
			Assets: penpal_runtime::Assets,
		}
	},
	// Rococo Parachains
	pub struct BridgeHubRococo {
		genesis = bridge_hub_rococo::genesis(),
		on_init = (),
		runtime = bridge_hub_rococo_runtime,
		core = {
			XcmpMessageHandler: bridge_hub_rococo_runtime::XcmpQueue,
			LocationToAccountId: bridge_hub_rococo_runtime::xcm_config::LocationToAccountId,
			ParachainInfo: bridge_hub_rococo_runtime::ParachainInfo,
			MessageQueue: asset_hub_polkadot_runtime::MessageQueue,
		},
		pallets = {
			PolkadotXcm: bridge_hub_rococo_runtime::PolkadotXcm,
			Balances: bridge_hub_rococo_runtime::Balances,
		}
	},
	// AssetHubRococo (aka Rockmine/Rockmine2) mirrors AssetHubKusama
	pub struct AssetHubRococo {
		genesis = asset_hub_kusama::genesis(),
		on_init = (),
<<<<<<< HEAD
		runtime = {
			Runtime: asset_hub_polkadot_runtime::Runtime,
			RuntimeOrigin: asset_hub_polkadot_runtime::RuntimeOrigin,
			RuntimeCall: asset_hub_polkadot_runtime::RuntimeCall,
			RuntimeEvent: asset_hub_polkadot_runtime::RuntimeEvent,
			XcmpMessageHandler: asset_hub_polkadot_runtime::XcmpQueue,
			LocationToAccountId: asset_hub_polkadot_runtime::xcm_config::LocationToAccountId,
			System: asset_hub_polkadot_runtime::System,
			Balances: asset_hub_polkadot_runtime::Balances,
			ParachainSystem: asset_hub_polkadot_runtime::ParachainSystem,
			ParachainInfo: asset_hub_polkadot_runtime::ParachainInfo,
			MessageQueue: asset_hub_polkadot_runtime::MessageQueue,
=======
		runtime = asset_hub_kusama_runtime,
		core = {
			XcmpMessageHandler: asset_hub_kusama_runtime::XcmpQueue,
			DmpMessageHandler: asset_hub_kusama_runtime::DmpQueue,
			LocationToAccountId: asset_hub_kusama_runtime::xcm_config::LocationToAccountId,
			ParachainInfo: asset_hub_kusama_runtime::ParachainInfo,
>>>>>>> 0a6d90fb
		},
		pallets = {
			PolkadotXcm: asset_hub_kusama_runtime::PolkadotXcm,
			Assets: asset_hub_kusama_runtime::Assets,
		}
	},
	// Wococo Parachains
	pub struct BridgeHubWococo {
		genesis = bridge_hub_rococo::genesis(),
		on_init = (),
		runtime = bridge_hub_rococo_runtime,
		core = {
			XcmpMessageHandler: bridge_hub_rococo_runtime::XcmpQueue,
			LocationToAccountId: bridge_hub_rococo_runtime::xcm_config::LocationToAccountId,
			ParachainInfo: bridge_hub_rococo_runtime::ParachainInfo,
			MessageQueue: asset_hub_polkadot_runtime::MessageQueue,
		},
		pallets = {
			PolkadotXcm: bridge_hub_rococo_runtime::PolkadotXcm,
		}
	},
	pub struct AssetHubWococo {
		genesis = asset_hub_polkadot::genesis(),
		on_init = (),
		runtime = asset_hub_polkadot_runtime,
		core = {
			XcmpMessageHandler: asset_hub_polkadot_runtime::XcmpQueue,
			LocationToAccountId: asset_hub_polkadot_runtime::xcm_config::LocationToAccountId,
			ParachainInfo: asset_hub_polkadot_runtime::ParachainInfo,
			MessageQueue: asset_hub_polkadot_runtime::MessageQueue,
		},
		pallets = {
			PolkadotXcm: asset_hub_polkadot_runtime::PolkadotXcm,
			Assets: asset_hub_polkadot_runtime::Assets,
		}
	},
	pub struct PenpalRococoA {
		genesis = penpal::genesis(penpal::PARA_ID_A),
		on_init = (),
		runtime = penpal_runtime,
		core = {
			XcmpMessageHandler: penpal_runtime::XcmpQueue,
			DmpMessageHandler: penpal_runtime::DmpQueue,
			LocationToAccountId: penpal_runtime::xcm_config::LocationToAccountId,
			ParachainInfo: penpal_runtime::ParachainInfo,
		},
		pallets = {
			PolkadotXcm: penpal_runtime::PolkadotXcm,
			Assets: penpal_runtime::Assets,
		}
	}
}

decl_test_networks! {
	pub struct PolkadotMockNet {
		relay_chain = Polkadot,
		parachains = vec![
			AssetHubPolkadot,
			Collectives,
			BridgeHubPolkadot,
			PenpalPolkadotA,
			PenpalPolkadotB,
		],
		// TODO: uncomment when https://github.com/paritytech/cumulus/pull/2528 is merged
		// bridge = PolkadotKusamaMockBridge
		bridge = ()
	},
	pub struct KusamaMockNet {
		relay_chain = Kusama,
		parachains = vec![
			AssetHubKusama,
			PenpalKusamaA,
			BridgeHubKusama,
			PenpalKusamaB,
		],
		// TODO: uncomment when https://github.com/paritytech/cumulus/pull/2528 is merged
		// bridge = KusamaPolkadotMockBridge
		bridge = ()
	},
	pub struct WestendMockNet {
		relay_chain = Westend,
		parachains = vec![
			AssetHubWestend,
			PenpalWestendA,
		],
		bridge = ()
	},
	pub struct RococoMockNet {
		relay_chain = Rococo,
		parachains = vec![
			AssetHubRococo,
			BridgeHubRococo,
			PenpalRococoA,
		],
		bridge = RococoWococoMockBridge
	},
	pub struct WococoMockNet {
		relay_chain = Wococo,
		parachains = vec![
			AssetHubWococo,
			BridgeHubWococo,
		],
		bridge = WococoRococoMockBridge
	}
}

decl_test_bridges! {
	pub struct RococoWococoMockBridge {
		source = BridgeHubRococo,
		target = BridgeHubWococo,
		handler = RococoWococoMessageHandler
	},
	pub struct WococoRococoMockBridge {
		source = BridgeHubWococo,
		target = BridgeHubRococo,
		handler = WococoRococoMessageHandler
	}
	// TODO: uncomment when https://github.com/paritytech/cumulus/pull/2528 is merged
	// pub struct PolkadotKusamaMockBridge {
	// 	source = BridgeHubPolkadot,
	// 	target = BridgeHubKusama,
	//  handler = PolkadotKusamaMessageHandler
	// },
	// pub struct KusamaPolkadotMockBridge {
	// 	source = BridgeHubKusama,
	// 	target = BridgeHubPolkadot,
	// 	handler = KusamaPolkadotMessageHandler
	// }
}

// Polkadot implementation
impl_accounts_helpers_for_relay_chain!(Polkadot);
impl_assert_events_helpers_for_relay_chain!(Polkadot);
impl_hrmp_channels_helpers_for_relay_chain!(Polkadot);

// Kusama implementation
impl_accounts_helpers_for_relay_chain!(Kusama);
impl_assert_events_helpers_for_relay_chain!(Kusama);
impl_hrmp_channels_helpers_for_relay_chain!(Kusama);

// Westend implementation
impl_accounts_helpers_for_relay_chain!(Westend);
impl_assert_events_helpers_for_relay_chain!(Westend);

// Rococo implementation
impl_accounts_helpers_for_relay_chain!(Rococo);
impl_assert_events_helpers_for_relay_chain!(Rococo);

// Wococo implementation
impl_accounts_helpers_for_relay_chain!(Wococo);
impl_assert_events_helpers_for_relay_chain!(Wococo);

// AssetHubPolkadot implementation
impl_accounts_helpers_for_parachain!(AssetHubPolkadot);
impl_assets_helpers_for_parachain!(AssetHubPolkadot, Polkadot);
impl_assert_events_helpers_for_parachain!(AssetHubPolkadot);

// AssetHubKusama implementation
impl_accounts_helpers_for_parachain!(AssetHubKusama);
impl_assets_helpers_for_parachain!(AssetHubKusama, Kusama);
impl_assert_events_helpers_for_parachain!(AssetHubKusama);

// AssetHubWestend implementation
impl_accounts_helpers_for_parachain!(AssetHubWestend);
impl_assets_helpers_for_parachain!(AssetHubWestend, Westend);
impl_assert_events_helpers_for_parachain!(AssetHubWestend);

// Collectives implementation
impl_accounts_helpers_for_parachain!(Collectives);
impl_assert_events_helpers_for_parachain!(Collectives);

// BridgeHubRococo implementation
impl_accounts_helpers_for_parachain!(BridgeHubRococo);
impl_assert_events_helpers_for_parachain!(BridgeHubRococo);

decl_test_sender_receiver_accounts_parameter_types! {
	// Relays
	Polkadot { sender: ALICE, receiver: BOB },
	Kusama { sender: ALICE, receiver: BOB },
	Westend { sender: ALICE, receiver: BOB },
	Rococo { sender: ALICE, receiver: BOB },
	Wococo { sender: ALICE, receiver: BOB },
	// Asset Hubs
	AssetHubPolkadot { sender: ALICE, receiver: BOB },
	AssetHubKusama { sender: ALICE, receiver: BOB },
	AssetHubWestend { sender: ALICE, receiver: BOB },
	AssetHubRococo { sender: ALICE, receiver: BOB },
	AssetHubWococo { sender: ALICE, receiver: BOB },
	// Collectives
	Collectives { sender: ALICE, receiver: BOB },
	// Bridged Hubs
	BridgeHubPolkadot { sender: ALICE, receiver: BOB },
	BridgeHubKusama { sender: ALICE, receiver: BOB },
	BridgeHubRococo { sender: ALICE, receiver: BOB },
	BridgeHubWococo { sender: ALICE, receiver: BOB },
	// Penpals
	PenpalPolkadotA { sender: ALICE, receiver: BOB },
	PenpalPolkadotB { sender: ALICE, receiver: BOB },
	PenpalKusamaA { sender: ALICE, receiver: BOB },
	PenpalKusamaB { sender: ALICE, receiver: BOB },
	PenpalWestendA { sender: ALICE, receiver: BOB },
	PenpalRococoA { sender: ALICE, receiver: BOB }
}

/// Helper method to build a XCM with a `Transact` instruction and paying for its execution
pub fn xcm_transact_paid_execution(
	call: DoubleEncoded<()>,
	origin_kind: OriginKind,
	native_asset: MultiAsset,
	beneficiary: AccountId,
) -> VersionedXcm<()> {
	let weight_limit = WeightLimit::Unlimited;
	let require_weight_at_most = Weight::from_parts(1000000000, 200000);
	let native_assets: MultiAssets = native_asset.clone().into();

	VersionedXcm::from(Xcm(vec![
		WithdrawAsset(native_assets),
		BuyExecution { fees: native_asset, weight_limit },
		Transact { require_weight_at_most, origin_kind, call },
		RefundSurplus,
		DepositAsset {
			assets: All.into(),
			beneficiary: MultiLocation {
				parents: 0,
				interior: X1(AccountId32 { network: None, id: beneficiary.into() }),
			},
		},
	]))
}

/// Helper method to build a XCM with a `Transact` instruction without paying for its execution
pub fn xcm_transact_unpaid_execution(
	call: DoubleEncoded<()>,
	origin_kind: OriginKind,
) -> VersionedXcm<()> {
	let weight_limit = WeightLimit::Unlimited;
	let require_weight_at_most = Weight::from_parts(1000000000, 200000);
	let check_origin = None;

	VersionedXcm::from(Xcm(vec![
		UnpaidExecution { weight_limit, check_origin },
		Transact { require_weight_at_most, origin_kind, call },
	]))
}<|MERGE_RESOLUTION|>--- conflicted
+++ resolved
@@ -228,24 +228,24 @@
 		runtime = penpal_runtime,
 		core = {
 			XcmpMessageHandler: penpal_runtime::XcmpQueue,
+			LocationToAccountId: penpal_runtime::xcm_config::LocationToAccountId,
+			ParachainInfo: penpal_runtime::ParachainInfo,
+			MessageQueue: asset_hub_polkadot_runtime::MessageQueue,
+		},
+		pallets = {
+			PolkadotXcm: penpal_runtime::PolkadotXcm,
+			Assets: penpal_runtime::Assets,
+		}
+	},
+	pub struct PenpalKusamaB {
+		genesis = penpal::genesis(penpal::PARA_ID_B),
+		on_init = (),
+		runtime = penpal_runtime,
+		core = {
+			XcmpMessageHandler: penpal_runtime::XcmpQueue,
 			DmpMessageHandler: penpal_runtime::DmpQueue,
 			LocationToAccountId: penpal_runtime::xcm_config::LocationToAccountId,
 			ParachainInfo: penpal_runtime::ParachainInfo,
-		},
-		pallets = {
-			PolkadotXcm: penpal_runtime::PolkadotXcm,
-			Assets: penpal_runtime::Assets,
-		}
-	},
-	pub struct PenpalKusamaB {
-		genesis = penpal::genesis(penpal::PARA_ID_B),
-		on_init = (),
-		runtime = penpal_runtime,
-		core = {
-			XcmpMessageHandler: penpal_runtime::XcmpQueue,
-			LocationToAccountId: penpal_runtime::xcm_config::LocationToAccountId,
-			ParachainInfo: penpal_runtime::ParachainInfo,
-			MessageQueue: asset_hub_polkadot_runtime::MessageQueue,
 		},
 		pallets = {
 			PolkadotXcm: penpal_runtime::PolkadotXcm,
@@ -307,27 +307,13 @@
 	pub struct AssetHubRococo {
 		genesis = asset_hub_kusama::genesis(),
 		on_init = (),
-<<<<<<< HEAD
-		runtime = {
-			Runtime: asset_hub_polkadot_runtime::Runtime,
-			RuntimeOrigin: asset_hub_polkadot_runtime::RuntimeOrigin,
-			RuntimeCall: asset_hub_polkadot_runtime::RuntimeCall,
-			RuntimeEvent: asset_hub_polkadot_runtime::RuntimeEvent,
-			XcmpMessageHandler: asset_hub_polkadot_runtime::XcmpQueue,
-			LocationToAccountId: asset_hub_polkadot_runtime::xcm_config::LocationToAccountId,
-			System: asset_hub_polkadot_runtime::System,
-			Balances: asset_hub_polkadot_runtime::Balances,
-			ParachainSystem: asset_hub_polkadot_runtime::ParachainSystem,
-			ParachainInfo: asset_hub_polkadot_runtime::ParachainInfo,
-			MessageQueue: asset_hub_polkadot_runtime::MessageQueue,
-=======
 		runtime = asset_hub_kusama_runtime,
 		core = {
 			XcmpMessageHandler: asset_hub_kusama_runtime::XcmpQueue,
 			DmpMessageHandler: asset_hub_kusama_runtime::DmpQueue,
 			LocationToAccountId: asset_hub_kusama_runtime::xcm_config::LocationToAccountId,
 			ParachainInfo: asset_hub_kusama_runtime::ParachainInfo,
->>>>>>> 0a6d90fb
+			MessageQueue: asset_hub_polkadot_runtime::MessageQueue,
 		},
 		pallets = {
 			PolkadotXcm: asset_hub_kusama_runtime::PolkadotXcm,
