// Copyright 2023 Parity Technologies (UK) Ltd.
// This file is part of Cumulus.

// Cumulus is free software: you can redistribute it and/or modify
// it under the terms of the GNU General Public License as published by
// the Free Software Foundation, either version 3 of the License, or
// (at your option) any later version.

// Cumulus is distributed in the hope that it will be useful,
// but WITHOUT ANY WARRANTY; without even the implied warranty of
// MERCHANTABILITY or FITNESS FOR A PARTICULAR PURPOSE.  See the
// GNU General Public License for more details.

// You should have received a copy of the GNU General Public License
// along with Cumulus.  If not, see <http://www.gnu.org/licenses/>.

//! Module contains predefined test-case scenarios for `Runtime` with bridging capabilities.

use assert_matches::assert_matches;
use bp_messages::{
	target_chain::{DispatchMessage, DispatchMessageData, MessageDispatch, SourceHeaderChain},
	LaneId, MessageKey, OutboundLaneData, Weight,
};
use bp_parachains::{BestParaHeadHash, ParaInfo};
use bp_polkadot_core::parachains::{ParaHash, ParaId};
use bp_relayers::{RewardsAccountOwner, RewardsAccountParams};
use bp_runtime::{HeaderOf, Parachain, StorageProofSize, UnderlyingChainOf};
use bp_test_utils::{make_default_justification, prepare_parachain_heads_proof};
use bridge_runtime_common::{
	messages::{
		target::FromBridgedChainMessagesProof, BridgedChain as MessageBridgedChain, MessageBridge,
	},
	messages_generation::{encode_all_messages, encode_lane_data, prepare_messages_storage_proof},
	messages_xcm_extension::{XcmAsPlainPayload, XcmBlobMessageDispatchResult},
};
use codec::Encode;
use frame_support::{
	assert_ok,
	traits::{Get, OriginTrait, PalletInfoAccess},
};
use frame_system::pallet_prelude::{BlockNumberFor, HeaderFor};
use pallet_bridge_grandpa::BridgedHeader;
use parachains_runtimes_test_utils::{
	mock_open_hrmp_channel, AccountIdOf, BalanceOf, CollatorSessionKeys, ExtBuilder, RuntimeHelper,
	ValidatorIdOf, XcmReceivedFrom,
};
use sp_core::H256;
use sp_keyring::AccountKeyring::*;
use sp_runtime::{traits::Header as HeaderT, AccountId32};
use xcm::latest::prelude::*;
use xcm_builder::DispatchBlobError;
use xcm_executor::XcmExecutor;

// Re-export test_case from assets
pub use asset_test_utils::include_teleports_for_native_asset_works;

// Re-export test_case from `parachains-runtimes-test-utils`
pub use parachains_runtimes_test_utils::test_cases::change_storage_constant_by_governance_works;

/// Test-case makes sure that `Runtime` can process bridging initialize via governance-like call
pub fn initialize_bridge_by_governance_works<Runtime, GrandpaPalletInstance>(
	collator_session_key: CollatorSessionKeys<Runtime>,
	runtime_para_id: u32,
	runtime_call_encode: Box<
		dyn Fn(pallet_bridge_grandpa::Call<Runtime, GrandpaPalletInstance>) -> Vec<u8>,
	>,
) where
	Runtime: frame_system::Config
		+ pallet_balances::Config
		+ pallet_session::Config
		+ pallet_xcm::Config
		+ parachain_info::Config
		+ pallet_collator_selection::Config
		+ cumulus_pallet_parachain_system::Config
		+ pallet_bridge_grandpa::Config<GrandpaPalletInstance>,
	GrandpaPalletInstance: 'static,
	ValidatorIdOf<Runtime>: From<AccountIdOf<Runtime>>,
{
	ExtBuilder::<Runtime>::default()
		.with_collators(collator_session_key.collators())
		.with_session_keys(collator_session_key.session_keys())
		.with_para_id(runtime_para_id.into())
		.with_tracing()
		.build()
		.execute_with(|| {
			// check mode before
			assert_eq!(
				pallet_bridge_grandpa::PalletOperatingMode::<Runtime, GrandpaPalletInstance>::try_get(),
				Err(())
			);

			// encode `initialize` call
			let initialize_call = runtime_call_encode(pallet_bridge_grandpa::Call::<
				Runtime,
				GrandpaPalletInstance,
			>::initialize {
				init_data: test_data::initialization_data::<Runtime, GrandpaPalletInstance>(12345),
			});

			// overestimate - check weight for `pallet_bridge_grandpa::Pallet::initialize()` call
			let require_weight_at_most =
				<Runtime as frame_system::Config>::DbWeight::get().reads_writes(7, 7);

			// execute XCM with Transacts to `initialize bridge` as governance does
			assert_ok!(RuntimeHelper::<Runtime>::execute_as_governance(
				initialize_call,
				require_weight_at_most
			)
			.ensure_complete());

			// check mode after
			assert_eq!(
				pallet_bridge_grandpa::PalletOperatingMode::<Runtime, GrandpaPalletInstance>::try_get(),
				Ok(bp_runtime::BasicOperatingMode::Normal)
			);
		})
}

<<<<<<< HEAD
/// Test-case makes sure that `Runtime` can change storage constant via governance-like call
pub fn change_storage_constant_by_governance_works<Runtime, StorageConstant, StorageConstantType>(
	collator_session_key: CollatorSessionKeys<Runtime>,
	runtime_para_id: u32,
	runtime_call_encode: Box<dyn Fn(frame_system::Call<Runtime>) -> Vec<u8>>,
	storage_constant_key_value: fn() -> (Vec<u8>, StorageConstantType),
	new_storage_constant_value: fn(&StorageConstantType) -> StorageConstantType,
) where
	Runtime: frame_system::Config
		+ pallet_balances::Config
		+ pallet_session::Config
		+ pallet_xcm::Config
		+ parachain_info::Config
		+ pallet_collator_selection::Config
		+ cumulus_pallet_parachain_system::Config,
	ValidatorIdOf<Runtime>: From<AccountIdOf<Runtime>>,
	StorageConstant: Get<StorageConstantType>,
	StorageConstantType: Encode + PartialEq + std::fmt::Debug,
{
	ExtBuilder::<Runtime>::default()
		.with_collators(collator_session_key.collators())
		.with_session_keys(collator_session_key.session_keys())
		.with_para_id(runtime_para_id.into())
		.with_tracing()
		.build()
		.execute_with(|| {
			let (storage_constant_key, storage_constant_init_value): (
				Vec<u8>,
				StorageConstantType,
			) = storage_constant_key_value();

			// check delivery reward constant before (not stored yet, just as default value is used)
			assert_eq!(StorageConstant::get(), storage_constant_init_value);
			assert_eq!(sp_io::storage::get(&storage_constant_key), None);

			let new_storage_constant_value =
				new_storage_constant_value(&storage_constant_init_value);
			assert_ne!(new_storage_constant_value, storage_constant_init_value);

			// encode `set_storage` call
			let set_storage_call =
				runtime_call_encode(frame_system::Call::<Runtime>::set_storage {
					items: vec![(
						storage_constant_key.clone(),
						new_storage_constant_value.encode(),
					)],
				});

			// estimate - storing just 1 value
			use frame_system::WeightInfo;
			let require_weight_at_most =
				<Runtime as frame_system::Config>::SystemWeightInfo::set_storage(1);

			// execute XCM with Transact to `set_storage` as governance does
			assert_ok!(RuntimeHelper::<Runtime>::execute_as_governance(
				set_storage_call,
				require_weight_at_most
			)
			.ensure_complete());

			// check delivery reward constant after (stored)
			assert_eq!(StorageConstant::get(), new_storage_constant_value);
			assert_eq!(
				sp_io::storage::get(&storage_constant_key),
				Some(new_storage_constant_value.encode().into())
			);
		})
}

=======
>>>>>>> 6fb5756e
/// Test-case makes sure that `Runtime` can handle xcm `ExportMessage`:
/// Checks if received XCM messages is correctly added to the message outbound queue for delivery.
/// For SystemParachains we expect unpaid execution.
pub fn handle_export_message_from_system_parachain_to_outbound_queue_works<
	Runtime,
	XcmConfig,
	MessagesPalletInstance,
>(
	collator_session_key: CollatorSessionKeys<Runtime>,
	runtime_para_id: u32,
	sibling_parachain_id: u32,
	unwrap_pallet_bridge_messages_event: Box<
		dyn Fn(Vec<u8>) -> Option<pallet_bridge_messages::Event<Runtime, MessagesPalletInstance>>,
	>,
	export_message_instruction: fn() -> Instruction<XcmConfig::RuntimeCall>,
	expected_lane_id: LaneId,
) where
	Runtime: frame_system::Config
		+ pallet_balances::Config
		+ pallet_session::Config
		+ pallet_xcm::Config
		+ parachain_info::Config
		+ pallet_collator_selection::Config
		+ cumulus_pallet_parachain_system::Config
		+ pallet_bridge_messages::Config<MessagesPalletInstance>,
	XcmConfig: xcm_executor::Config,
	MessagesPalletInstance: 'static,
	ValidatorIdOf<Runtime>: From<AccountIdOf<Runtime>>,
{
	assert_ne!(runtime_para_id, sibling_parachain_id);
	let sibling_parachain_location = MultiLocation::new(1, Parachain(sibling_parachain_id));

	ExtBuilder::<Runtime>::default()
		.with_collators(collator_session_key.collators())
		.with_session_keys(collator_session_key.session_keys())
		.with_para_id(runtime_para_id.into())
		.with_tracing()
		.build()
		.execute_with(|| {
			// check queue before
			assert_eq!(
				pallet_bridge_messages::OutboundLanes::<Runtime, MessagesPalletInstance>::try_get(
					expected_lane_id
				),
				Err(())
			);

			// prepare `ExportMessage`
			let xcm = Xcm(vec![
				UnpaidExecution { weight_limit: Unlimited, check_origin: None },
				export_message_instruction(),
			]);

			// execute XCM
			let hash = xcm.using_encoded(sp_io::hashing::blake2_256);
			assert_ok!(XcmExecutor::<XcmConfig>::execute_xcm(
				sibling_parachain_location,
				xcm,
				hash,
				RuntimeHelper::<Runtime>::xcm_max_weight(XcmReceivedFrom::Sibling),
			)
			.ensure_complete());

			// check queue after
			assert_eq!(
				pallet_bridge_messages::OutboundLanes::<Runtime, MessagesPalletInstance>::try_get(
					expected_lane_id
				),
				Ok(OutboundLaneData {
					oldest_unpruned_nonce: 1,
					latest_received_nonce: 0,
					latest_generated_nonce: 1,
				})
			);

			// check events
			let mut events = <frame_system::Pallet<Runtime>>::events()
				.into_iter()
				.filter_map(|e| unwrap_pallet_bridge_messages_event(e.event.encode()));
			assert!(
				events.any(|e| matches!(e, pallet_bridge_messages::Event::MessageAccepted { .. }))
			);
		})
}

/// Test-case makes sure that Runtime can route XCM messages received in inbound queue,
/// We just test here `MessageDispatch` configuration.
/// We expect that runtime can route messages:
///     1. to Parent (relay chain)
///     2. to Sibling parachain
pub fn message_dispatch_routing_works<
	Runtime,
	XcmConfig,
	HrmpChannelOpener,
	MessagesPalletInstance,
	RuntimeNetwork,
	BridgedNetwork,
>(
	collator_session_key: CollatorSessionKeys<Runtime>,
	runtime_para_id: u32,
	sibling_parachain_id: u32,
	unwrap_cumulus_pallet_parachain_system_event: Box<
		dyn Fn(Vec<u8>) -> Option<cumulus_pallet_parachain_system::Event<Runtime>>,
	>,
	unwrap_cumulus_pallet_xcmp_queue_event: Box<
		dyn Fn(Vec<u8>) -> Option<cumulus_pallet_xcmp_queue::Event<Runtime>>,
	>,
	expected_lane_id: LaneId,
) where
	Runtime: frame_system::Config
		+ pallet_balances::Config
		+ pallet_session::Config
		+ pallet_xcm::Config
		+ parachain_info::Config
		+ pallet_collator_selection::Config
		+ cumulus_pallet_parachain_system::Config
		+ cumulus_pallet_xcmp_queue::Config
		+ pallet_bridge_messages::Config<MessagesPalletInstance, InboundPayload = XcmAsPlainPayload>,
	XcmConfig: xcm_executor::Config,
	MessagesPalletInstance: 'static,
	ValidatorIdOf<Runtime>: From<AccountIdOf<Runtime>>,
	HrmpChannelOpener: frame_support::inherent::ProvideInherent<
		Call = cumulus_pallet_parachain_system::Call<Runtime>,
	>,
	// MessageDispatcher: MessageDispatch<AccountIdOf<Runtime>, DispatchLevelResult = XcmBlobMessageDispatchResult, DispatchPayload = XcmAsPlainPayload>,
	RuntimeNetwork: Get<NetworkId>,
	BridgedNetwork: Get<NetworkId>,
{
	assert_ne!(runtime_para_id, sibling_parachain_id);

	ExtBuilder::<Runtime>::default()
		.with_collators(collator_session_key.collators())
		.with_session_keys(collator_session_key.session_keys())
		.with_safe_xcm_version(XCM_VERSION)
		.with_para_id(runtime_para_id.into())
		.with_tracing()
		.build()
		.execute_with(|| {
			// 1. this message is sent from other global consensus with destination of this Runtime relay chain (UMP)
			let bridging_message =
				test_data::simulate_message_exporter_on_bridged_chain::<BridgedNetwork, RuntimeNetwork>(
					(RuntimeNetwork::get(), Here)
				);
			let result = <<Runtime as pallet_bridge_messages::Config<MessagesPalletInstance>>::MessageDispatch>::dispatch(
				test_data::dispatch_message(expected_lane_id, 1, bridging_message)
			);
			assert_eq!(format!("{:?}", result.dispatch_level_result), format!("{:?}", XcmBlobMessageDispatchResult::Dispatched));

			// check events - UpwardMessageSent
			let mut events = <frame_system::Pallet<Runtime>>::events()
				.into_iter()
				.filter_map(|e| unwrap_cumulus_pallet_parachain_system_event(e.event.encode()));
			assert!(
				events.any(|e| matches!(e, cumulus_pallet_parachain_system::Event::UpwardMessageSent { .. }))
			);

			// 2. this message is sent from other global consensus with destination of this Runtime sibling parachain (HRMP)
			let bridging_message =
				test_data::simulate_message_exporter_on_bridged_chain::<BridgedNetwork, RuntimeNetwork>(
					(RuntimeNetwork::get(), X1(Parachain(sibling_parachain_id))),
				);

			// 2.1. WITHOUT opened hrmp channel -> RoutingError
			let result =
				<<Runtime as pallet_bridge_messages::Config<MessagesPalletInstance>>::MessageDispatch>::dispatch(
					DispatchMessage {
						key: MessageKey { lane_id: expected_lane_id, nonce: 1 },
						data: DispatchMessageData { payload: Ok(bridging_message.clone()) },
					}
				);
			assert_eq!(format!("{:?}", result.dispatch_level_result), format!("{:?}", XcmBlobMessageDispatchResult::NotDispatched(Some(DispatchBlobError::RoutingError))));

			// check events - no XcmpMessageSent
			assert_eq!(<frame_system::Pallet<Runtime>>::events()
						   .into_iter()
						   .filter_map(|e| unwrap_cumulus_pallet_xcmp_queue_event(e.event.encode()))
						   .count(), 0);

			// 2.1. WITH hrmp channel -> Ok
			mock_open_hrmp_channel::<Runtime, HrmpChannelOpener>(runtime_para_id.into(), sibling_parachain_id.into());
			let result = <<Runtime as pallet_bridge_messages::Config<MessagesPalletInstance>>::MessageDispatch>::dispatch(
				DispatchMessage {
					key: MessageKey { lane_id: expected_lane_id, nonce: 1 },
					data: DispatchMessageData { payload: Ok(bridging_message) },
				}
			);
			assert_eq!(format!("{:?}", result.dispatch_level_result), format!("{:?}", XcmBlobMessageDispatchResult::Dispatched));

			// check events - XcmpMessageSent
			let mut events = <frame_system::Pallet<Runtime>>::events()
				.into_iter()
				.filter_map(|e| unwrap_cumulus_pallet_xcmp_queue_event(e.event.encode()));
			assert!(
				events.any(|e| matches!(e, cumulus_pallet_xcmp_queue::Event::XcmpMessageSent { .. }))
			);
		})
}

/// Test-case makes sure that Runtime can dispatch XCM messages submitted by relayer,
/// with proofs (finality, para heads, message) independently submitted.
pub fn relayed_incoming_message_works<Runtime, XcmConfig, HrmpChannelOpener, GPI, PPI, MPI, MB>(
	collator_session_key: CollatorSessionKeys<Runtime>,
	runtime_para_id: u32,
	bridged_para_id: u32,
	sibling_parachain_id: u32,
	local_relay_chain_id: NetworkId,
	lane_id: LaneId,
) where
	Runtime: frame_system::Config
	+ pallet_balances::Config
	+ pallet_session::Config
	+ pallet_xcm::Config
	+ parachain_info::Config
	+ pallet_collator_selection::Config
	+ cumulus_pallet_parachain_system::Config
	+ cumulus_pallet_xcmp_queue::Config
	+ pallet_bridge_grandpa::Config<GPI>
	+ pallet_bridge_parachains::Config<PPI>
	+ pallet_bridge_messages::Config<MPI, InboundPayload = XcmAsPlainPayload>,
	GPI: 'static,
	PPI: 'static,
	MPI: 'static,
	MB: MessageBridge,
	<MB as MessageBridge>::BridgedChain: Send + Sync + 'static,
	UnderlyingChainOf<MessageBridgedChain<MB>>: bp_runtime::Chain<Hash = ParaHash> + Parachain,
	XcmConfig: xcm_executor::Config,
	HrmpChannelOpener: frame_support::inherent::ProvideInherent<
		Call = cumulus_pallet_parachain_system::Call<Runtime>,
	>,
	ValidatorIdOf<Runtime>: From<AccountIdOf<Runtime>>,
	<<Runtime as pallet_bridge_messages::Config<MPI>>::SourceHeaderChain as SourceHeaderChain>::MessagesProof: From<FromBridgedChainMessagesProof<ParaHash>>,
	<<Runtime as pallet_bridge_grandpa::Config<GPI>>::BridgedChain as bp_runtime::Chain>::Hash: From<ParaHash>,
	ParaHash: From<<<Runtime as pallet_bridge_grandpa::Config<GPI>>::BridgedChain as bp_runtime::Chain>::Hash>,
	<Runtime as frame_system::Config>::AccountId:
	Into<<<Runtime as frame_system::Config>::RuntimeOrigin as OriginTrait>::AccountId>,
	AccountIdOf<Runtime>: From<sp_core::sr25519::Public>,
	<Runtime as pallet_bridge_messages::Config<MPI>>::InboundRelayer: From<AccountId32>,
{
	assert_ne!(runtime_para_id, sibling_parachain_id);
	assert_ne!(runtime_para_id, bridged_para_id);

	ExtBuilder::<Runtime>::default()
		.with_collators(collator_session_key.collators())
		.with_session_keys(collator_session_key.session_keys())
		.with_safe_xcm_version(XCM_VERSION)
		.with_para_id(runtime_para_id.into())
		.with_tracing()
		.build()
		.execute_with(|| {
			mock_open_hrmp_channel::<Runtime, HrmpChannelOpener>(
				runtime_para_id.into(),
				sibling_parachain_id.into(),
			);

			// start with bridged chain block#0
			let init_data = test_data::initialization_data::<Runtime, GPI>(0);
			pallet_bridge_grandpa::Pallet::<Runtime, GPI>::initialize(
				RuntimeHelper::<Runtime>::root_origin(),
				init_data,
			)
			.unwrap();

			// set up relayer details and proofs

			let message_destination =
				X2(GlobalConsensus(local_relay_chain_id), Parachain(sibling_parachain_id));
			// some random numbers (checked by test)
			let message_nonce = 1;
			let para_header_number = 5;
			let relay_header_number = 1;

			let relayer_at_target = Bob;
			let relayer_id_on_target: AccountIdOf<Runtime> = relayer_at_target.public().into();
			let relayer_at_source = Dave;
			let relayer_id_on_source: AccountId32 = relayer_at_source.public().into();

			let xcm = vec![xcm::v3::Instruction::<()>::ClearOrigin; 42];
			let expected_dispatch = xcm::latest::Xcm::<()>({
				let mut expected_instructions = xcm.clone();
				// dispatch prepends bridge pallet instance
				expected_instructions.insert(
					0,
					DescendOrigin(X1(PalletInstance(
						<pallet_bridge_messages::Pallet<Runtime, MPI> as PalletInfoAccess>::index()
							as u8,
					))),
				);
				expected_instructions
			});
			// generate bridged relay chain finality, parachain heads and message proofs,
			// to be submitted by relayer to this chain.
			let (
				relay_chain_header,
				grandpa_justification,
				bridged_para_head,
				parachain_heads,
				para_heads_proof,
				message_proof,
			) = test_data::make_complex_relayer_proofs::<BridgedHeader<Runtime, GPI>, MB, ()>(
				lane_id,
				xcm.into(),
				message_nonce,
				message_destination,
				para_header_number,
				relay_header_number,
				bridged_para_id,
			);

			// submit bridged relay chain finality proof
			{
				let result = pallet_bridge_grandpa::Pallet::<Runtime, GPI>::submit_finality_proof(
					RuntimeHelper::<Runtime>::origin_of(relayer_id_on_target.clone()),
					Box::new(relay_chain_header.clone()),
					grandpa_justification,
				);
				assert_ok!(result);
				assert_eq!(result.unwrap().pays_fee, frame_support::dispatch::Pays::Yes);
			}

			// verify finality proof correctly imported
			assert_eq!(
				pallet_bridge_grandpa::BestFinalized::<Runtime, GPI>::get().unwrap().1,
				relay_chain_header.hash()
			);
			assert!(pallet_bridge_grandpa::ImportedHeaders::<Runtime, GPI>::contains_key(
				relay_chain_header.hash()
			));

			// submit parachain heads proof
			{
				let result =
					pallet_bridge_parachains::Pallet::<Runtime, PPI>::submit_parachain_heads(
						RuntimeHelper::<Runtime>::origin_of(relayer_id_on_target.clone()),
						(relay_header_number, relay_chain_header.hash().into()),
						parachain_heads,
						para_heads_proof,
					);
				assert_ok!(result);
				assert_eq!(result.unwrap().pays_fee, frame_support::dispatch::Pays::Yes);
			}
			// verify parachain head proof correctly imported
			assert_eq!(
				pallet_bridge_parachains::ParasInfo::<Runtime, PPI>::get(ParaId(bridged_para_id)),
				Some(ParaInfo {
					best_head_hash: BestParaHeadHash {
						at_relay_block_number: relay_header_number,
						head_hash: bridged_para_head.hash()
					},
					next_imported_hash_position: 1,
				})
			);

			// import message
			assert!(RuntimeHelper::<cumulus_pallet_xcmp_queue::Pallet<Runtime>>::take_xcm(
				sibling_parachain_id.into()
			)
			.is_none());
			assert_eq!(
				pallet_bridge_messages::InboundLanes::<Runtime, MPI>::get(lane_id)
					.last_delivered_nonce(),
				0,
			);
			// submit message proof
			{
				let result = pallet_bridge_messages::Pallet::<Runtime, MPI>::receive_messages_proof(
					RuntimeHelper::<Runtime>::origin_of(relayer_id_on_target),
					relayer_id_on_source.into(),
					message_proof.into(),
					1,
					Weight::MAX / 1000,
				);
				assert_ok!(result);
				assert_eq!(result.unwrap().pays_fee, frame_support::dispatch::Pays::Yes);
			}
			// verify message correctly imported and dispatched
			assert_eq!(
				pallet_bridge_messages::InboundLanes::<Runtime, MPI>::get(lane_id)
					.last_delivered_nonce(),
				1,
			);
			// verify relayed bridged XCM message is dispatched to destination sibling para
			let dispatched = RuntimeHelper::<cumulus_pallet_xcmp_queue::Pallet<Runtime>>::take_xcm(
				sibling_parachain_id.into(),
			)
			.unwrap();
			let mut dispatched = xcm::latest::Xcm::<()>::try_from(dispatched).unwrap();
			// We use `WithUniqueTopic`, so expect a trailing `SetTopic`.
			assert_matches!(dispatched.0.pop(), Some(SetTopic(..)));
			assert_eq!(dispatched, expected_dispatch);
		})
}

/// Test-case makes sure that Runtime can dispatch XCM messages submitted by relayer,
/// with proofs (finality, para heads, message) batched together in signed extrinsic.
/// Also verifies relayer transaction signed extensions work as intended.
pub fn complex_relay_extrinsic_works<Runtime, XcmConfig, HrmpChannelOpener, GPI, PPI, MPI, MB>(
	collator_session_key: CollatorSessionKeys<Runtime>,
	runtime_para_id: u32,
	bridged_para_id: u32,
	sibling_parachain_id: u32,
	bridged_chain_id: bp_runtime::ChainId,
	local_relay_chain_id: NetworkId,
	lane_id: LaneId,
	existential_deposit: BalanceOf<Runtime>,
	executive_init_block: fn(&HeaderFor<Runtime>),
	construct_and_apply_extrinsic: fn(
		sp_keyring::AccountKeyring,
		pallet_utility::Call::<Runtime>
	) -> sp_runtime::DispatchOutcome,
) where
	Runtime: frame_system::Config
	+ pallet_balances::Config
	+ pallet_utility::Config
	+ pallet_session::Config
	+ pallet_xcm::Config
	+ parachain_info::Config
	+ pallet_collator_selection::Config
	+ cumulus_pallet_parachain_system::Config
	+ cumulus_pallet_xcmp_queue::Config
	+ pallet_bridge_grandpa::Config<GPI>
	+ pallet_bridge_parachains::Config<PPI>
	+ pallet_bridge_messages::Config<MPI, InboundPayload = XcmAsPlainPayload>
	+ pallet_bridge_relayers::Config,
	GPI: 'static,
	PPI: 'static,
	MPI: 'static,
	MB: MessageBridge,
	<MB as MessageBridge>::BridgedChain: Send + Sync + 'static,
	UnderlyingChainOf<MessageBridgedChain<MB>>: bp_runtime::Chain<Hash = ParaHash> + Parachain,
	XcmConfig: xcm_executor::Config,
	HrmpChannelOpener: frame_support::inherent::ProvideInherent<
		Call = cumulus_pallet_parachain_system::Call<Runtime>,
	>,
	ValidatorIdOf<Runtime>: From<AccountIdOf<Runtime>>,
	<<Runtime as pallet_bridge_messages::Config<MPI>>::SourceHeaderChain as SourceHeaderChain>::MessagesProof: From<FromBridgedChainMessagesProof<ParaHash>>,
	<<Runtime as pallet_bridge_grandpa::Config<GPI>>::BridgedChain as bp_runtime::Chain>::Hash: From<ParaHash>,
	ParaHash: From<<<Runtime as pallet_bridge_grandpa::Config<GPI>>::BridgedChain as bp_runtime::Chain>::Hash>,
	<Runtime as frame_system::Config>::AccountId:
	Into<<<Runtime as frame_system::Config>::RuntimeOrigin as OriginTrait>::AccountId>,
	AccountIdOf<Runtime>: From<sp_core::sr25519::Public>,
	<Runtime as pallet_bridge_messages::Config<MPI>>::InboundRelayer: From<AccountId32>,
	<Runtime as pallet_utility::Config>::RuntimeCall:
	From<pallet_bridge_grandpa::Call<Runtime, GPI>>
	+ From<pallet_bridge_parachains::Call<Runtime, PPI>>
	+ From<pallet_bridge_messages::Call<Runtime, MPI>>
{
	assert_ne!(runtime_para_id, sibling_parachain_id);
	assert_ne!(runtime_para_id, bridged_para_id);

	// Relayer account at local/this BH.
	let relayer_at_target = Bob;
	let relayer_id_on_target: AccountIdOf<Runtime> = relayer_at_target.public().into();
	let relayer_initial_balance = existential_deposit * 100000u32.into();
	// Relayer account at remote/bridged BH.
	let relayer_at_source = Dave;
	let relayer_id_on_source: AccountId32 = relayer_at_source.public().into();

	ExtBuilder::<Runtime>::default()
		.with_collators(collator_session_key.collators())
		.with_session_keys(collator_session_key.session_keys())
		.with_safe_xcm_version(XCM_VERSION)
		.with_para_id(runtime_para_id.into())
		.with_balances(vec![(relayer_id_on_target.clone(), relayer_initial_balance)])
		.with_tracing()
		.build()
		.execute_with(|| {
			let zero: BlockNumberFor<Runtime> = 0u32.into();
			let genesis_hash = frame_system::Pallet::<Runtime>::block_hash(zero);
			let mut header: HeaderFor<Runtime> = bp_test_utils::test_header(1u32.into());
			header.set_parent_hash(genesis_hash);
			executive_init_block(&header);

			mock_open_hrmp_channel::<Runtime, HrmpChannelOpener>(
				runtime_para_id.into(),
				sibling_parachain_id.into(),
			);

			// start with bridged chain block#0
			let init_data = test_data::initialization_data::<Runtime, GPI>(0);
			pallet_bridge_grandpa::Pallet::<Runtime, GPI>::initialize(
				RuntimeHelper::<Runtime>::root_origin(),
				init_data,
			)
			.unwrap();

			// set up relayer details and proofs

			let message_destination =
				X2(GlobalConsensus(local_relay_chain_id), Parachain(sibling_parachain_id));
			// some random numbers (checked by test)
			let message_nonce = 1;
			let para_header_number = 5;
			let relay_header_number = 1;

			let xcm = vec![xcm::latest::Instruction::<()>::ClearOrigin; 42];
			let expected_dispatch = xcm::latest::Xcm::<()>({
				let mut expected_instructions = xcm.clone();
				// dispatch prepends bridge pallet instance
				expected_instructions.insert(
					0,
					DescendOrigin(X1(PalletInstance(
						<pallet_bridge_messages::Pallet<Runtime, MPI> as PalletInfoAccess>::index()
							as u8,
					))),
				);
				expected_instructions
			});
			// generate bridged relay chain finality, parachain heads and message proofs,
			// to be submitted by relayer to this chain.
			let (
				relay_chain_header,
				grandpa_justification,
				bridged_para_head,
				parachain_heads,
				para_heads_proof,
				message_proof,
			) = test_data::make_complex_relayer_proofs::<BridgedHeader<Runtime, GPI>, MB, ()>(
				lane_id,
				xcm.into(),
				message_nonce,
				message_destination,
				para_header_number,
				relay_header_number,
				bridged_para_id,
			);

			let submit_grandpa =
				pallet_bridge_grandpa::Call::<Runtime, GPI>::submit_finality_proof {
					finality_target: Box::new(relay_chain_header.clone()),
					justification: grandpa_justification,
				};
			let submit_para_head =
				pallet_bridge_parachains::Call::<Runtime, PPI>::submit_parachain_heads {
					at_relay_block: (relay_header_number, relay_chain_header.hash().into()),
					parachains: parachain_heads,
					parachain_heads_proof: para_heads_proof,
				};
			let submit_message =
				pallet_bridge_messages::Call::<Runtime, MPI>::receive_messages_proof {
					relayer_id_at_bridged_chain: relayer_id_on_source.into(),
					proof: message_proof.into(),
					messages_count: 1,
					dispatch_weight: Weight::from_parts(1000000000, 0),
				};
			let batch = pallet_utility::Call::<Runtime>::batch_all {
				calls: vec![submit_grandpa.into(), submit_para_head.into(), submit_message.into()],
			};

			// sanity checks - before relayer extrinsic
			assert!(RuntimeHelper::<cumulus_pallet_xcmp_queue::Pallet<Runtime>>::take_xcm(
				sibling_parachain_id.into()
			)
			.is_none());
			assert_eq!(
				pallet_bridge_messages::InboundLanes::<Runtime, MPI>::get(lane_id)
					.last_delivered_nonce(),
				0,
			);
			let msg_proofs_rewards_account = RewardsAccountParams::new(
				lane_id,
				bridged_chain_id,
				RewardsAccountOwner::ThisChain,
			);
			assert_eq!(
				pallet_bridge_relayers::RelayerRewards::<Runtime>::get(
					relayer_id_on_target.clone(),
					msg_proofs_rewards_account
				),
				None,
			);

			// construct and apply extrinsic containing batch calls:
			//   bridged relay chain finality proof
			//   + parachain heads proof
			//   + submit message proof
			let dispatch_outcome = construct_and_apply_extrinsic(relayer_at_target, batch);

			// verify finality proof correctly imported
			assert_ok!(dispatch_outcome);
			assert_eq!(
				<pallet_bridge_grandpa::BestFinalized<Runtime, GPI>>::get().unwrap().1,
				relay_chain_header.hash()
			);
			assert!(<pallet_bridge_grandpa::ImportedHeaders<Runtime, GPI>>::contains_key(
				relay_chain_header.hash()
			));
			// verify parachain head proof correctly imported
			assert_eq!(
				pallet_bridge_parachains::ParasInfo::<Runtime, PPI>::get(ParaId(bridged_para_id)),
				Some(ParaInfo {
					best_head_hash: BestParaHeadHash {
						at_relay_block_number: relay_header_number,
						head_hash: bridged_para_head.hash()
					},
					next_imported_hash_position: 1,
				})
			);
			// verify message correctly imported and dispatched
			assert_eq!(
				pallet_bridge_messages::InboundLanes::<Runtime, MPI>::get(lane_id)
					.last_delivered_nonce(),
				1,
			);
			// verify relayer is refunded
			assert!(pallet_bridge_relayers::RelayerRewards::<Runtime>::get(
				relayer_id_on_target,
				msg_proofs_rewards_account
			)
			.is_some());
			// verify relayed bridged XCM message is dispatched to destination sibling para
			let dispatched = RuntimeHelper::<cumulus_pallet_xcmp_queue::Pallet<Runtime>>::take_xcm(
				sibling_parachain_id.into(),
			)
			.unwrap();
			let mut dispatched = xcm::latest::Xcm::<()>::try_from(dispatched).unwrap();
			// We use `WithUniqueTopic`, so expect a trailing `SetTopic`.
			assert_matches!(dispatched.0.pop(), Some(SetTopic(..)));
			assert_eq!(dispatched, expected_dispatch);
		})
}

pub mod test_data {
	use super::*;
	use bp_header_chain::justification::GrandpaJustification;
	use bp_messages::MessageNonce;
	use bp_polkadot_core::parachains::{ParaHash, ParaHead, ParaHeadsProof, ParaId};
	use bp_runtime::BasicOperatingMode;
	use bp_test_utils::authority_list;
	use xcm_builder::{HaulBlob, HaulBlobError, HaulBlobExporter};
	use xcm_executor::traits::{validate_export, ExportXcm};

	pub fn prepare_inbound_xcm<InnerXcmRuntimeCall>(
		xcm_message: Xcm<InnerXcmRuntimeCall>,
		destination: InteriorMultiLocation,
	) -> Vec<u8> {
		let location = xcm::VersionedInteriorMultiLocation::V3(destination);
		let xcm = xcm::VersionedXcm::<InnerXcmRuntimeCall>::V3(xcm_message);
		// this is the `BridgeMessage` from polkadot xcm builder, but it has no constructor
		// or public fields, so just tuple
		// (double encoding, because `.encode()` is called on original Xcm BLOB when it is pushed
		// to the storage)
		(location, xcm).encode().encode()
	}

	pub fn make_complex_relayer_proofs<BridgedRelayHeader, MB, InnerXcmRuntimeCall>(
		lane_id: LaneId,
		xcm_message: Xcm<InnerXcmRuntimeCall>,
		message_nonce: MessageNonce,
		message_destination: Junctions,
		para_header_number: u32,
		relay_header_number: u32,
		bridged_para_id: u32,
	) -> (
		BridgedRelayHeader,
		GrandpaJustification<BridgedRelayHeader>,
		ParaHead,
		Vec<(ParaId, ParaHash)>,
		ParaHeadsProof,
		FromBridgedChainMessagesProof<ParaHash>,
	)
	where
		BridgedRelayHeader: HeaderT,
		<BridgedRelayHeader as HeaderT>::Hash: From<H256>,
		MB: MessageBridge,
		<MB as MessageBridge>::BridgedChain: Send + Sync + 'static,
		UnderlyingChainOf<MessageBridgedChain<MB>>: bp_runtime::Chain<Hash = ParaHash> + Parachain,
	{
		let message_payload = prepare_inbound_xcm(xcm_message, message_destination);
		let message_size = StorageProofSize::Minimal(message_payload.len() as u32);
		// prepare para storage proof containing message
		let (para_state_root, para_storage_proof) = prepare_messages_storage_proof::<MB>(
			lane_id,
			message_nonce..=message_nonce,
			None,
			message_size,
			message_payload,
			encode_all_messages,
			encode_lane_data,
		);

		let bridged_para_head = ParaHead(
			bp_test_utils::test_header_with_root::<HeaderOf<MB::BridgedChain>>(
				para_header_number.into(),
				para_state_root.into(),
			)
			.encode(),
		);
		let (relay_state_root, para_heads_proof, parachain_heads) =
			prepare_parachain_heads_proof::<HeaderOf<MB::BridgedChain>>(vec![(
				bridged_para_id,
				bridged_para_head.clone(),
			)]);
		assert_eq!(bridged_para_head.hash(), parachain_heads[0].1);

		let message_proof = FromBridgedChainMessagesProof {
			bridged_header_hash: bridged_para_head.hash(),
			storage_proof: para_storage_proof,
			lane: lane_id,
			nonces_start: message_nonce,
			nonces_end: message_nonce,
		};

		// import bridged relay chain block#1 with state root containing head#5 of bridged parachain
		let relay_chain_header: BridgedRelayHeader = bp_test_utils::test_header_with_root(
			relay_header_number.into(),
			relay_state_root.into(),
		);
		let justification = make_default_justification(&relay_chain_header);
		(
			relay_chain_header,
			justification,
			bridged_para_head,
			parachain_heads,
			para_heads_proof,
			message_proof,
		)
	}

	/// Helper that creates InitializationData mock data, that can be used to initialize bridge GRANDPA pallet
	pub fn initialization_data<
		Runtime: pallet_bridge_grandpa::Config<GrandpaPalletInstance>,
		GrandpaPalletInstance: 'static,
	>(
		block_number: u32,
	) -> bp_header_chain::InitializationData<BridgedHeader<Runtime, GrandpaPalletInstance>> {
		bp_header_chain::InitializationData {
			header: Box::new(bp_test_utils::test_header(block_number.into())),
			authority_list: authority_list(),
			set_id: 1,
			operating_mode: BasicOperatingMode::Normal,
		}
	}

	/// Dummy xcm
	pub(crate) fn dummy_xcm() -> Xcm<()> {
		vec![Trap(42)].into()
	}

	pub(crate) fn dispatch_message(
		lane_id: LaneId,
		nonce: MessageNonce,
		payload: Vec<u8>,
	) -> DispatchMessage<Vec<u8>> {
		DispatchMessage {
			key: MessageKey { lane_id, nonce },
			data: DispatchMessageData { payload: Ok(payload) },
		}
	}

	/// Macro used for simulate_export_message and capturing bytes
	macro_rules! grab_haul_blob (
		($name:ident, $grabbed_payload:ident) => {
			std::thread_local! {
				static $grabbed_payload: std::cell::RefCell<Option<Vec<u8>>> = std::cell::RefCell::new(None);
			}

			struct $name;
			impl HaulBlob for $name {
				fn haul_blob(blob: Vec<u8>) -> Result<(), HaulBlobError>{
					$grabbed_payload.with(|rm| *rm.borrow_mut() = Some(blob));
					Ok(())
				}
			}
		}
	);

	/// Simulates `HaulBlobExporter` and all its wrapping and captures generated plain bytes,
	/// which are transfered over bridge.
	pub(crate) fn simulate_message_exporter_on_bridged_chain<
		SourceNetwork: Get<NetworkId>,
		DestinationNetwork: Get<NetworkId>,
	>(
		(destination_network, destination_junctions): (NetworkId, Junctions),
	) -> Vec<u8> {
		grab_haul_blob!(GrabbingHaulBlob, GRABBED_HAUL_BLOB_PAYLOAD);

		// lets pretend that some parachain on bridged chain exported the message
		let universal_source_on_bridged_chain =
			X2(GlobalConsensus(SourceNetwork::get()), Parachain(5678));
		let channel = 1_u32;

		// simulate XCM message export
		let (ticket, fee) =
			validate_export::<HaulBlobExporter<GrabbingHaulBlob, DestinationNetwork, ()>>(
				destination_network,
				channel,
				universal_source_on_bridged_chain,
				destination_junctions,
				dummy_xcm(),
			)
			.expect("validate_export to pass");
		log::info!(
			target: "simulate_message_exporter_on_bridged_chain",
			"HaulBlobExporter::validate fee: {:?}",
			fee
		);
		let xcm_hash =
			HaulBlobExporter::<GrabbingHaulBlob, DestinationNetwork, ()>::deliver(ticket)
				.expect("deliver to pass");
		log::info!(
			target: "simulate_message_exporter_on_bridged_chain",
			"HaulBlobExporter::deliver xcm_hash: {:?}",
			xcm_hash
		);

		GRABBED_HAUL_BLOB_PAYLOAD.with(|r| r.take().expect("Encoded message should be here"))
	}
}<|MERGE_RESOLUTION|>--- conflicted
+++ resolved
@@ -116,78 +116,6 @@
 		})
 }
 
-<<<<<<< HEAD
-/// Test-case makes sure that `Runtime` can change storage constant via governance-like call
-pub fn change_storage_constant_by_governance_works<Runtime, StorageConstant, StorageConstantType>(
-	collator_session_key: CollatorSessionKeys<Runtime>,
-	runtime_para_id: u32,
-	runtime_call_encode: Box<dyn Fn(frame_system::Call<Runtime>) -> Vec<u8>>,
-	storage_constant_key_value: fn() -> (Vec<u8>, StorageConstantType),
-	new_storage_constant_value: fn(&StorageConstantType) -> StorageConstantType,
-) where
-	Runtime: frame_system::Config
-		+ pallet_balances::Config
-		+ pallet_session::Config
-		+ pallet_xcm::Config
-		+ parachain_info::Config
-		+ pallet_collator_selection::Config
-		+ cumulus_pallet_parachain_system::Config,
-	ValidatorIdOf<Runtime>: From<AccountIdOf<Runtime>>,
-	StorageConstant: Get<StorageConstantType>,
-	StorageConstantType: Encode + PartialEq + std::fmt::Debug,
-{
-	ExtBuilder::<Runtime>::default()
-		.with_collators(collator_session_key.collators())
-		.with_session_keys(collator_session_key.session_keys())
-		.with_para_id(runtime_para_id.into())
-		.with_tracing()
-		.build()
-		.execute_with(|| {
-			let (storage_constant_key, storage_constant_init_value): (
-				Vec<u8>,
-				StorageConstantType,
-			) = storage_constant_key_value();
-
-			// check delivery reward constant before (not stored yet, just as default value is used)
-			assert_eq!(StorageConstant::get(), storage_constant_init_value);
-			assert_eq!(sp_io::storage::get(&storage_constant_key), None);
-
-			let new_storage_constant_value =
-				new_storage_constant_value(&storage_constant_init_value);
-			assert_ne!(new_storage_constant_value, storage_constant_init_value);
-
-			// encode `set_storage` call
-			let set_storage_call =
-				runtime_call_encode(frame_system::Call::<Runtime>::set_storage {
-					items: vec![(
-						storage_constant_key.clone(),
-						new_storage_constant_value.encode(),
-					)],
-				});
-
-			// estimate - storing just 1 value
-			use frame_system::WeightInfo;
-			let require_weight_at_most =
-				<Runtime as frame_system::Config>::SystemWeightInfo::set_storage(1);
-
-			// execute XCM with Transact to `set_storage` as governance does
-			assert_ok!(RuntimeHelper::<Runtime>::execute_as_governance(
-				set_storage_call,
-				require_weight_at_most
-			)
-			.ensure_complete());
-
-			// check delivery reward constant after (stored)
-			assert_eq!(StorageConstant::get(), new_storage_constant_value);
-			assert_eq!(
-				sp_io::storage::get(&storage_constant_key),
-				Some(new_storage_constant_value.encode().into())
-			);
-		})
-}
-
-=======
->>>>>>> 6fb5756e
 /// Test-case makes sure that `Runtime` can handle xcm `ExportMessage`:
 /// Checks if received XCM messages is correctly added to the message outbound queue for delivery.
 /// For SystemParachains we expect unpaid execution.
