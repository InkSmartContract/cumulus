// Copyright Parity Technologies (UK) Ltd.
// This file is part of Cumulus.

// Cumulus is free software: you can redistribute it and/or modify
// it under the terms of the GNU General Public License as published by
// the Free Software Foundation, either version 3 of the License, or
// (at your option) any later version.

// Cumulus is distributed in the hope that it will be useful,
// but WITHOUT ANY WARRANTY; without even the implied warranty of
// MERCHANTABILITY or FITNESS FOR A PARTICULAR PURPOSE.  See the
// GNU General Public License for more details.

// You should have received a copy of the GNU General Public License
// along with Cumulus.  If not, see <http://www.gnu.org/licenses/>.

//! Autogenerated weights for `pallet_xcm_benchmarks::generic`
//!
//! THIS FILE WAS AUTO-GENERATED USING THE SUBSTRATE BENCHMARK CLI VERSION 4.0.0-dev
//! DATE: 2023-07-31, STEPS: `50`, REPEAT: `20`, LOW RANGE: `[]`, HIGH RANGE: `[]`
//! WORST CASE MAP SIZE: `1000000`
<<<<<<< HEAD
//! HOSTNAME: `bm3`, CPU: `Intel(R) Core(TM) i7-7700K CPU @ 4.20GHz`
//! EXECUTION: Some(Wasm), WASM-EXECUTION: Compiled, CHAIN: Some("bridge-hub-polkadot-dev"), DB CACHE: 1024

// Executed Command:
// target/production/polkadot-parachain
// benchmark
// pallet
// --steps=50
// --repeat=20
// --extrinsic=*
// --execution=wasm
=======
//! HOSTNAME: `runner-ynta1nyy-project-238-concurrent-0`, CPU: `Intel(R) Xeon(R) CPU @ 2.60GHz`
//! EXECUTION: , WASM-EXECUTION: Compiled, CHAIN: Some("bridge-hub-polkadot-dev"), DB CACHE: 1024

// Executed Command:
// ./target/production/polkadot-parachain
// benchmark
// pallet
// --template=./templates/xcm-bench-template.hbs
// --chain=bridge-hub-polkadot-dev
>>>>>>> 934d0290
// --wasm-execution=compiled
// --heap-pages=4096
// --json-file=/var/lib/gitlab-runner/builds/zyw4fam_/0/parity/mirrors/cumulus/.git/.artifacts/bench.json
// --pallet=pallet_xcm_benchmarks::generic
<<<<<<< HEAD
// --chain=bridge-hub-polkadot-dev
=======
// --no-storage-info
// --no-median-slopes
// --no-min-squares
// --extrinsic=*
// --steps=50
// --repeat=20
// --json
>>>>>>> 934d0290
// --header=./file_header.txt
// --template=./templates/xcm-bench-template.hbs
// --output=./parachains/runtimes/bridge-hubs/bridge-hub-polkadot/src/weights/xcm/

#![cfg_attr(rustfmt, rustfmt_skip)]
#![allow(unused_parens)]
#![allow(unused_imports)]

use frame_support::{traits::Get, weights::Weight};
use sp_std::marker::PhantomData;

/// Weights for `pallet_xcm_benchmarks::generic`.
pub struct WeightInfo<T>(PhantomData<T>);
impl<T: frame_system::Config> WeightInfo<T> {
	// Storage: `ParachainInfo::ParachainId` (r:1 w:0)
	// Proof: `ParachainInfo::ParachainId` (`max_values`: Some(1), `max_size`: Some(4), added: 499, mode: `MaxEncodedLen`)
	// Storage: `PolkadotXcm::SupportedVersion` (r:1 w:0)
	// Proof: `PolkadotXcm::SupportedVersion` (`max_values`: None, `max_size`: None, mode: `Measured`)
	// Storage: `PolkadotXcm::VersionDiscoveryQueue` (r:1 w:1)
	// Proof: `PolkadotXcm::VersionDiscoveryQueue` (`max_values`: Some(1), `max_size`: None, mode: `Measured`)
	// Storage: `PolkadotXcm::SafeXcmVersion` (r:1 w:0)
	// Proof: `PolkadotXcm::SafeXcmVersion` (`max_values`: Some(1), `max_size`: None, mode: `Measured`)
	// Storage: `ParachainSystem::HostConfiguration` (r:1 w:0)
	// Proof: `ParachainSystem::HostConfiguration` (`max_values`: Some(1), `max_size`: None, mode: `Measured`)
	// Storage: `ParachainSystem::PendingUpwardMessages` (r:1 w:1)
	// Proof: `ParachainSystem::PendingUpwardMessages` (`max_values`: Some(1), `max_size`: None, mode: `Measured`)
	pub fn report_holding() -> Weight {
		// Proof Size summary in bytes:
		//  Measured:  `70`
		//  Estimated: `3535`
		// Minimum execution time: 30_923_000 picoseconds.
		Weight::from_parts(31_653_000, 3535)
			.saturating_add(T::DbWeight::get().reads(6))
			.saturating_add(T::DbWeight::get().writes(2))
	}
	pub fn buy_execution() -> Weight {
		// Proof Size summary in bytes:
		//  Measured:  `0`
		//  Estimated: `0`
		// Minimum execution time: 2_837_000 picoseconds.
		Weight::from_parts(2_932_000, 0)
	}
	// Storage: `PolkadotXcm::Queries` (r:1 w:0)
	// Proof: `PolkadotXcm::Queries` (`max_values`: None, `max_size`: None, mode: `Measured`)
	pub fn query_response() -> Weight {
		// Proof Size summary in bytes:
		//  Measured:  `32`
		//  Estimated: `3497`
		// Minimum execution time: 10_319_000 picoseconds.
		Weight::from_parts(10_614_000, 3497)
			.saturating_add(T::DbWeight::get().reads(1))
	}
	pub fn transact() -> Weight {
		// Proof Size summary in bytes:
		//  Measured:  `0`
		//  Estimated: `0`
		// Minimum execution time: 11_466_000 picoseconds.
		Weight::from_parts(12_005_000, 0)
	}
	pub fn refund_surplus() -> Weight {
		// Proof Size summary in bytes:
		//  Measured:  `0`
		//  Estimated: `0`
		// Minimum execution time: 3_039_000 picoseconds.
		Weight::from_parts(3_125_000, 0)
	}
	pub fn set_error_handler() -> Weight {
		// Proof Size summary in bytes:
		//  Measured:  `0`
		//  Estimated: `0`
		// Minimum execution time: 2_655_000 picoseconds.
		Weight::from_parts(2_717_000, 0)
	}
	pub fn set_appendix() -> Weight {
		// Proof Size summary in bytes:
		//  Measured:  `0`
		//  Estimated: `0`
		// Minimum execution time: 2_655_000 picoseconds.
		Weight::from_parts(2_695_000, 0)
	}
	pub fn clear_error() -> Weight {
		// Proof Size summary in bytes:
		//  Measured:  `0`
		//  Estimated: `0`
		// Minimum execution time: 2_612_000 picoseconds.
		Weight::from_parts(2_685_000, 0)
	}
	pub fn descend_origin() -> Weight {
		// Proof Size summary in bytes:
		//  Measured:  `0`
		//  Estimated: `0`
		// Minimum execution time: 3_286_000 picoseconds.
		Weight::from_parts(3_425_000, 0)
	}
	pub fn clear_origin() -> Weight {
		// Proof Size summary in bytes:
		//  Measured:  `0`
		//  Estimated: `0`
		// Minimum execution time: 2_613_000 picoseconds.
		Weight::from_parts(2_699_000, 0)
	}
	// Storage: `ParachainInfo::ParachainId` (r:1 w:0)
	// Proof: `ParachainInfo::ParachainId` (`max_values`: Some(1), `max_size`: Some(4), added: 499, mode: `MaxEncodedLen`)
	// Storage: `PolkadotXcm::SupportedVersion` (r:1 w:0)
	// Proof: `PolkadotXcm::SupportedVersion` (`max_values`: None, `max_size`: None, mode: `Measured`)
	// Storage: `PolkadotXcm::VersionDiscoveryQueue` (r:1 w:1)
	// Proof: `PolkadotXcm::VersionDiscoveryQueue` (`max_values`: Some(1), `max_size`: None, mode: `Measured`)
	// Storage: `PolkadotXcm::SafeXcmVersion` (r:1 w:0)
	// Proof: `PolkadotXcm::SafeXcmVersion` (`max_values`: Some(1), `max_size`: None, mode: `Measured`)
	// Storage: `ParachainSystem::HostConfiguration` (r:1 w:0)
	// Proof: `ParachainSystem::HostConfiguration` (`max_values`: Some(1), `max_size`: None, mode: `Measured`)
	// Storage: `ParachainSystem::PendingUpwardMessages` (r:1 w:1)
	// Proof: `ParachainSystem::PendingUpwardMessages` (`max_values`: Some(1), `max_size`: None, mode: `Measured`)
	pub fn report_error() -> Weight {
		// Proof Size summary in bytes:
		//  Measured:  `70`
		//  Estimated: `3535`
		// Minimum execution time: 24_616_000 picoseconds.
		Weight::from_parts(25_147_000, 3535)
			.saturating_add(T::DbWeight::get().reads(6))
			.saturating_add(T::DbWeight::get().writes(2))
	}
	// Storage: `PolkadotXcm::AssetTraps` (r:1 w:1)
	// Proof: `PolkadotXcm::AssetTraps` (`max_values`: None, `max_size`: None, mode: `Measured`)
	pub fn claim_asset() -> Weight {
		// Proof Size summary in bytes:
		//  Measured:  `90`
		//  Estimated: `3555`
		// Minimum execution time: 14_511_000 picoseconds.
		Weight::from_parts(14_831_000, 3555)
			.saturating_add(T::DbWeight::get().reads(1))
			.saturating_add(T::DbWeight::get().writes(1))
	}
	pub fn trap() -> Weight {
		// Proof Size summary in bytes:
		//  Measured:  `0`
		//  Estimated: `0`
		// Minimum execution time: 2_640_000 picoseconds.
		Weight::from_parts(2_702_000, 0)
	}
	// Storage: `PolkadotXcm::VersionNotifyTargets` (r:1 w:1)
	// Proof: `PolkadotXcm::VersionNotifyTargets` (`max_values`: None, `max_size`: None, mode: `Measured`)
	// Storage: `PolkadotXcm::SupportedVersion` (r:1 w:0)
	// Proof: `PolkadotXcm::SupportedVersion` (`max_values`: None, `max_size`: None, mode: `Measured`)
	// Storage: `PolkadotXcm::VersionDiscoveryQueue` (r:1 w:1)
	// Proof: `PolkadotXcm::VersionDiscoveryQueue` (`max_values`: Some(1), `max_size`: None, mode: `Measured`)
	// Storage: `PolkadotXcm::SafeXcmVersion` (r:1 w:0)
	// Proof: `PolkadotXcm::SafeXcmVersion` (`max_values`: Some(1), `max_size`: None, mode: `Measured`)
	// Storage: `ParachainSystem::HostConfiguration` (r:1 w:0)
	// Proof: `ParachainSystem::HostConfiguration` (`max_values`: Some(1), `max_size`: None, mode: `Measured`)
	// Storage: `ParachainSystem::PendingUpwardMessages` (r:1 w:1)
	// Proof: `ParachainSystem::PendingUpwardMessages` (`max_values`: Some(1), `max_size`: None, mode: `Measured`)
	pub fn subscribe_version() -> Weight {
		// Proof Size summary in bytes:
		//  Measured:  `38`
		//  Estimated: `3503`
		// Minimum execution time: 26_044_000 picoseconds.
		Weight::from_parts(26_561_000, 3503)
			.saturating_add(T::DbWeight::get().reads(6))
			.saturating_add(T::DbWeight::get().writes(3))
	}
	// Storage: `PolkadotXcm::VersionNotifyTargets` (r:0 w:1)
	// Proof: `PolkadotXcm::VersionNotifyTargets` (`max_values`: None, `max_size`: None, mode: `Measured`)
	pub fn unsubscribe_version() -> Weight {
		// Proof Size summary in bytes:
		//  Measured:  `0`
		//  Estimated: `0`
		// Minimum execution time: 4_568_000 picoseconds.
		Weight::from_parts(4_764_000, 0)
			.saturating_add(T::DbWeight::get().writes(1))
	}
	pub fn burn_asset() -> Weight {
		// Proof Size summary in bytes:
		//  Measured:  `0`
		//  Estimated: `0`
		// Minimum execution time: 3_953_000 picoseconds.
		Weight::from_parts(4_079_000, 0)
	}
	pub fn expect_asset() -> Weight {
		// Proof Size summary in bytes:
		//  Measured:  `0`
		//  Estimated: `0`
		// Minimum execution time: 2_793_000 picoseconds.
		Weight::from_parts(2_914_000, 0)
	}
	pub fn expect_origin() -> Weight {
		// Proof Size summary in bytes:
		//  Measured:  `0`
		//  Estimated: `0`
		// Minimum execution time: 2_719_000 picoseconds.
		Weight::from_parts(2_829_000, 0)
	}
	pub fn expect_error() -> Weight {
		// Proof Size summary in bytes:
		//  Measured:  `0`
		//  Estimated: `0`
		// Minimum execution time: 2_710_000 picoseconds.
		Weight::from_parts(2_824_000, 0)
	}
	pub fn expect_transact_status() -> Weight {
		// Proof Size summary in bytes:
		//  Measured:  `0`
		//  Estimated: `0`
		// Minimum execution time: 2_941_000 picoseconds.
		Weight::from_parts(3_201_000, 0)
	}
	// Storage: `ParachainInfo::ParachainId` (r:1 w:0)
	// Proof: `ParachainInfo::ParachainId` (`max_values`: Some(1), `max_size`: Some(4), added: 499, mode: `MaxEncodedLen`)
	// Storage: `PolkadotXcm::SupportedVersion` (r:1 w:0)
	// Proof: `PolkadotXcm::SupportedVersion` (`max_values`: None, `max_size`: None, mode: `Measured`)
	// Storage: `PolkadotXcm::VersionDiscoveryQueue` (r:1 w:1)
	// Proof: `PolkadotXcm::VersionDiscoveryQueue` (`max_values`: Some(1), `max_size`: None, mode: `Measured`)
	// Storage: `PolkadotXcm::SafeXcmVersion` (r:1 w:0)
	// Proof: `PolkadotXcm::SafeXcmVersion` (`max_values`: Some(1), `max_size`: None, mode: `Measured`)
	// Storage: `ParachainSystem::HostConfiguration` (r:1 w:0)
	// Proof: `ParachainSystem::HostConfiguration` (`max_values`: Some(1), `max_size`: None, mode: `Measured`)
	// Storage: `ParachainSystem::PendingUpwardMessages` (r:1 w:1)
	// Proof: `ParachainSystem::PendingUpwardMessages` (`max_values`: Some(1), `max_size`: None, mode: `Measured`)
	pub fn query_pallet() -> Weight {
		// Proof Size summary in bytes:
		//  Measured:  `70`
		//  Estimated: `3535`
		// Minimum execution time: 28_080_000 picoseconds.
		Weight::from_parts(28_920_000, 3535)
			.saturating_add(T::DbWeight::get().reads(6))
			.saturating_add(T::DbWeight::get().writes(2))
	}
	pub fn expect_pallet() -> Weight {
		// Proof Size summary in bytes:
		//  Measured:  `0`
		//  Estimated: `0`
		// Minimum execution time: 4_752_000 picoseconds.
		Weight::from_parts(4_982_000, 0)
	}
	// Storage: `ParachainInfo::ParachainId` (r:1 w:0)
	// Proof: `ParachainInfo::ParachainId` (`max_values`: Some(1), `max_size`: Some(4), added: 499, mode: `MaxEncodedLen`)
	// Storage: `PolkadotXcm::SupportedVersion` (r:1 w:0)
	// Proof: `PolkadotXcm::SupportedVersion` (`max_values`: None, `max_size`: None, mode: `Measured`)
	// Storage: `PolkadotXcm::VersionDiscoveryQueue` (r:1 w:1)
	// Proof: `PolkadotXcm::VersionDiscoveryQueue` (`max_values`: Some(1), `max_size`: None, mode: `Measured`)
	// Storage: `PolkadotXcm::SafeXcmVersion` (r:1 w:0)
	// Proof: `PolkadotXcm::SafeXcmVersion` (`max_values`: Some(1), `max_size`: None, mode: `Measured`)
	// Storage: `ParachainSystem::HostConfiguration` (r:1 w:0)
	// Proof: `ParachainSystem::HostConfiguration` (`max_values`: Some(1), `max_size`: None, mode: `Measured`)
	// Storage: `ParachainSystem::PendingUpwardMessages` (r:1 w:1)
	// Proof: `ParachainSystem::PendingUpwardMessages` (`max_values`: Some(1), `max_size`: None, mode: `Measured`)
	pub fn report_transact_status() -> Weight {
		// Proof Size summary in bytes:
		//  Measured:  `70`
		//  Estimated: `3535`
		// Minimum execution time: 24_810_000 picoseconds.
		Weight::from_parts(25_270_000, 3535)
			.saturating_add(T::DbWeight::get().reads(6))
			.saturating_add(T::DbWeight::get().writes(2))
	}
	pub fn clear_transact_status() -> Weight {
		// Proof Size summary in bytes:
		//  Measured:  `0`
		//  Estimated: `0`
		// Minimum execution time: 2_676_000 picoseconds.
		Weight::from_parts(2_780_000, 0)
	}
	pub fn set_topic() -> Weight {
		// Proof Size summary in bytes:
		//  Measured:  `0`
		//  Estimated: `0`
		// Minimum execution time: 2_624_000 picoseconds.
		Weight::from_parts(2_710_000, 0)
	}
	pub fn clear_topic() -> Weight {
		// Proof Size summary in bytes:
		//  Measured:  `0`
		//  Estimated: `0`
		// Minimum execution time: 2_611_000 picoseconds.
		Weight::from_parts(2_707_000, 0)
	}
	// Storage: ParachainInfo ParachainId (r:1 w:0)
	// Proof: ParachainInfo ParachainId (max_values: Some(1), max_size: Some(4), added: 499, mode: MaxEncodedLen)
	// Storage: BridgeKusamaMessages PalletOperatingMode (r:1 w:0)
	// Proof: BridgeKusamaMessages PalletOperatingMode (max_values: Some(1), max_size: Some(2), added: 497, mode: MaxEncodedLen)
	// Storage: BridgeKusamaMessages OutboundLanes (r:1 w:1)
	// Proof: BridgeKusamaMessages OutboundLanes (max_values: Some(1), max_size: Some(44), added: 539, mode: MaxEncodedLen)
	// Storage: BridgeKusamaMessages OutboundMessages (r:0 w:1)
	// Proof: BridgeKusamaMessages OutboundMessages (max_values: None, max_size: Some(2621472), added: 2623947, mode: MaxEncodedLen)
	/// The range of component `x` is `[1, 1000]`.
	pub fn export_message(x: u32, ) -> Weight {
		// Proof Size summary in bytes:
		//  Measured:  `167`
		//  Estimated: `1529`
		// Minimum execution time: 30_323_000 picoseconds.
		Weight::from_parts(32_469_359, 1529)
			// Standard Error: 208
			.saturating_add(Weight::from_parts(176_327, 0).saturating_mul(x.into()))
			.saturating_add(T::DbWeight::get().reads(3))
			.saturating_add(T::DbWeight::get().writes(2))
	}
	pub fn set_fees_mode() -> Weight {
		// Proof Size summary in bytes:
		//  Measured:  `0`
		//  Estimated: `0`
		// Minimum execution time: 2_653_000 picoseconds.
		Weight::from_parts(2_740_000, 0)
	}
	pub fn unpaid_execution() -> Weight {
		// Proof Size summary in bytes:
		//  Measured:  `0`
		//  Estimated: `0`
		// Minimum execution time: 2_821_000 picoseconds.
		Weight::from_parts(2_874_000, 0)
	}
}<|MERGE_RESOLUTION|>--- conflicted
+++ resolved
@@ -19,19 +19,6 @@
 //! THIS FILE WAS AUTO-GENERATED USING THE SUBSTRATE BENCHMARK CLI VERSION 4.0.0-dev
 //! DATE: 2023-07-31, STEPS: `50`, REPEAT: `20`, LOW RANGE: `[]`, HIGH RANGE: `[]`
 //! WORST CASE MAP SIZE: `1000000`
-<<<<<<< HEAD
-//! HOSTNAME: `bm3`, CPU: `Intel(R) Core(TM) i7-7700K CPU @ 4.20GHz`
-//! EXECUTION: Some(Wasm), WASM-EXECUTION: Compiled, CHAIN: Some("bridge-hub-polkadot-dev"), DB CACHE: 1024
-
-// Executed Command:
-// target/production/polkadot-parachain
-// benchmark
-// pallet
-// --steps=50
-// --repeat=20
-// --extrinsic=*
-// --execution=wasm
-=======
 //! HOSTNAME: `runner-ynta1nyy-project-238-concurrent-0`, CPU: `Intel(R) Xeon(R) CPU @ 2.60GHz`
 //! EXECUTION: , WASM-EXECUTION: Compiled, CHAIN: Some("bridge-hub-polkadot-dev"), DB CACHE: 1024
 
@@ -41,14 +28,8 @@
 // pallet
 // --template=./templates/xcm-bench-template.hbs
 // --chain=bridge-hub-polkadot-dev
->>>>>>> 934d0290
 // --wasm-execution=compiled
-// --heap-pages=4096
-// --json-file=/var/lib/gitlab-runner/builds/zyw4fam_/0/parity/mirrors/cumulus/.git/.artifacts/bench.json
 // --pallet=pallet_xcm_benchmarks::generic
-<<<<<<< HEAD
-// --chain=bridge-hub-polkadot-dev
-=======
 // --no-storage-info
 // --no-median-slopes
 // --no-min-squares
@@ -56,10 +37,8 @@
 // --steps=50
 // --repeat=20
 // --json
->>>>>>> 934d0290
 // --header=./file_header.txt
-// --template=./templates/xcm-bench-template.hbs
-// --output=./parachains/runtimes/bridge-hubs/bridge-hub-polkadot/src/weights/xcm/
+// --output=./parachains/runtimes/bridge-hubs/bridge-hub-polkadot/src/weights/xcm/pallet_xcm_benchmarks_generic.rs
 
 #![cfg_attr(rustfmt, rustfmt_skip)]
 #![allow(unused_parens)]
@@ -333,26 +312,6 @@
 		// Minimum execution time: 2_611_000 picoseconds.
 		Weight::from_parts(2_707_000, 0)
 	}
-	// Storage: ParachainInfo ParachainId (r:1 w:0)
-	// Proof: ParachainInfo ParachainId (max_values: Some(1), max_size: Some(4), added: 499, mode: MaxEncodedLen)
-	// Storage: BridgeKusamaMessages PalletOperatingMode (r:1 w:0)
-	// Proof: BridgeKusamaMessages PalletOperatingMode (max_values: Some(1), max_size: Some(2), added: 497, mode: MaxEncodedLen)
-	// Storage: BridgeKusamaMessages OutboundLanes (r:1 w:1)
-	// Proof: BridgeKusamaMessages OutboundLanes (max_values: Some(1), max_size: Some(44), added: 539, mode: MaxEncodedLen)
-	// Storage: BridgeKusamaMessages OutboundMessages (r:0 w:1)
-	// Proof: BridgeKusamaMessages OutboundMessages (max_values: None, max_size: Some(2621472), added: 2623947, mode: MaxEncodedLen)
-	/// The range of component `x` is `[1, 1000]`.
-	pub fn export_message(x: u32, ) -> Weight {
-		// Proof Size summary in bytes:
-		//  Measured:  `167`
-		//  Estimated: `1529`
-		// Minimum execution time: 30_323_000 picoseconds.
-		Weight::from_parts(32_469_359, 1529)
-			// Standard Error: 208
-			.saturating_add(Weight::from_parts(176_327, 0).saturating_mul(x.into()))
-			.saturating_add(T::DbWeight::get().reads(3))
-			.saturating_add(T::DbWeight::get().writes(2))
-	}
 	pub fn set_fees_mode() -> Weight {
 		// Proof Size summary in bytes:
 		//  Measured:  `0`
