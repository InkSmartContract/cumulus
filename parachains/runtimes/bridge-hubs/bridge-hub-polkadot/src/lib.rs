// Copyright 2023 Parity Technologies (UK) Ltd.
// This file is part of Cumulus.

// Cumulus is free software: you can redistribute it and/or modify
// it under the terms of the GNU General Public License as published by
// the Free Software Foundation, either version 3 of the License, or
// (at your option) any later version.

// Cumulus is distributed in the hope that it will be useful,
// but WITHOUT ANY WARRANTY; without even the implied warranty of
// MERCHANTABILITY or FITNESS FOR A PARTICULAR PURPOSE.  See the
// GNU General Public License for more details.

// You should have received a copy of the GNU General Public License
// along with Cumulus.  If not, see <http://www.gnu.org/licenses/>.

#![cfg_attr(not(feature = "std"), no_std)]
// `construct_runtime!` does a lot of recursion and requires us to increase the limit to 256.
#![recursion_limit = "256"]

// Make the WASM binary available.
#[cfg(feature = "std")]
include!(concat!(env!("OUT_DIR"), "/wasm_binary.rs"));

pub mod constants;
mod weights;
pub mod xcm_config;

use cumulus_pallet_parachain_system::RelayNumberStrictlyIncreases;
use sp_api::impl_runtime_apis;
use sp_core::{crypto::KeyTypeId, OpaqueMetadata};
use sp_runtime::{
	create_runtime_str, generic, impl_opaque_keys,
	traits::{AccountIdLookup, BlakeTwo256, Block as BlockT},
	transaction_validity::{TransactionSource, TransactionValidity},
	ApplyExtrinsicResult,
};

use sp_std::prelude::*;
#[cfg(feature = "std")]
use sp_version::NativeVersion;
use sp_version::RuntimeVersion;

use constants::{currency::*, fee::WeightToFee};
use frame_support::{
	construct_runtime,
	dispatch::DispatchClass,
	parameter_types,
	traits::{ConstU32, ConstU64, ConstU8, EitherOfDiverse, Everything},
	weights::{ConstantMultiplier, Weight},
	PalletId,
};
use frame_system::{
	limits::{BlockLength, BlockWeights},
	EnsureRoot,
};
use pallet_xcm::{EnsureXcm, IsVoiceOfBody};
pub use sp_consensus_aura::sr25519::AuthorityId as AuraId;
pub use sp_runtime::{MultiAddress, Perbill, Permill};
use xcm_config::{
	FellowshipLocation, GovernanceLocation, XcmConfig, XcmOriginToTransactDispatchOrigin,
};

#[cfg(any(feature = "std", test))]
pub use sp_runtime::BuildStorage;

// Polkadot imports
use polkadot_runtime_common::{BlockHashCount, SlowAdjustingFeeUpdate};

use weights::{BlockExecutionWeight, ExtrinsicBaseWeight, RocksDbWeight};

use parachains_common::{
	opaque, AccountId, Balance, BlockNumber, Hash, Header, Index, Signature,
	AVERAGE_ON_INITIALIZE_RATIO, HOURS, MAXIMUM_BLOCK_WEIGHT, NORMAL_DISPATCH_RATIO, SLOT_DURATION,
};
// XCM Imports
use xcm::latest::prelude::BodyId;
use xcm_executor::XcmExecutor;

/// The address format for describing accounts.
pub type Address = MultiAddress<AccountId, ()>;

/// Block type as expected by this runtime.
pub type Block = generic::Block<Header, UncheckedExtrinsic>;

/// A Block signed with a Justification
pub type SignedBlock = generic::SignedBlock<Block>;

/// BlockId type as expected by this runtime.
pub type BlockId = generic::BlockId<Block>;

/// The SignedExtension to the basic transaction logic.
pub type SignedExtra = (
	frame_system::CheckNonZeroSender<Runtime>,
	frame_system::CheckSpecVersion<Runtime>,
	frame_system::CheckTxVersion<Runtime>,
	frame_system::CheckGenesis<Runtime>,
	frame_system::CheckEra<Runtime>,
	frame_system::CheckNonce<Runtime>,
	frame_system::CheckWeight<Runtime>,
	pallet_transaction_payment::ChargeTransactionPayment<Runtime>,
);

/// Unchecked extrinsic type as expected by this runtime.
pub type UncheckedExtrinsic =
	generic::UncheckedExtrinsic<Address, RuntimeCall, Signature, SignedExtra>;

/// Extrinsic type that has already been checked.
pub type CheckedExtrinsic = generic::CheckedExtrinsic<AccountId, RuntimeCall, SignedExtra>;

/// Executive: handles dispatch to the various modules.
pub type Executive = frame_executive::Executive<
	Runtime,
	Block,
	frame_system::ChainContext<Runtime>,
	Runtime,
	AllPalletsWithSystem,
>;

impl_opaque_keys! {
	pub struct SessionKeys {
		pub aura: Aura,
	}
}

#[sp_version::runtime_version]
pub const VERSION: RuntimeVersion = RuntimeVersion {
	spec_name: create_runtime_str!("bridge-hub-polkadot"),
	impl_name: create_runtime_str!("bridge-hub-polkadot"),
	authoring_version: 1,
	spec_version: 9381,
	impl_version: 0,
	apis: RUNTIME_API_VERSIONS,
	transaction_version: 1,
	state_version: 1,
};

/// The version information used to identify this runtime when compiled natively.
#[cfg(feature = "std")]
pub fn native_version() -> NativeVersion {
	NativeVersion { runtime_version: VERSION, can_author_with: Default::default() }
}

parameter_types! {
	pub const Version: RuntimeVersion = VERSION;

	// This part is copied from Substrate's `bin/node/runtime/src/lib.rs`.
	//  The `RuntimeBlockLength` and `RuntimeBlockWeights` exist here because the
	// `DeletionWeightLimit` and `DeletionQueueDepth` depend on those to parameterize
	// the lazy contract deletion.
	pub RuntimeBlockLength: BlockLength =
		BlockLength::max_with_normal_ratio(5 * 1024 * 1024, NORMAL_DISPATCH_RATIO);
	pub RuntimeBlockWeights: BlockWeights = BlockWeights::builder()
		.base_block(BlockExecutionWeight::get())
		.for_class(DispatchClass::all(), |weights| {
			weights.base_extrinsic = ExtrinsicBaseWeight::get();
		})
		.for_class(DispatchClass::Normal, |weights| {
			weights.max_total = Some(NORMAL_DISPATCH_RATIO * MAXIMUM_BLOCK_WEIGHT);
		})
		.for_class(DispatchClass::Operational, |weights| {
			weights.max_total = Some(MAXIMUM_BLOCK_WEIGHT);
			// Operational transactions have some extra reserved space, so that they
			// are included even if block reached `MAXIMUM_BLOCK_WEIGHT`.
			weights.reserved = Some(
				MAXIMUM_BLOCK_WEIGHT - NORMAL_DISPATCH_RATIO * MAXIMUM_BLOCK_WEIGHT
			);
		})
		.avg_block_initialization(AVERAGE_ON_INITIALIZE_RATIO)
		.build_or_panic();
	pub const SS58Prefix: u8 = 0;
}

// Configure FRAME pallets to include in runtime.

impl frame_system::Config for Runtime {
	/// The identifier used to distinguish between accounts.
	type AccountId = AccountId;
	/// The aggregated dispatch type that is available for extrinsics.
	type RuntimeCall = RuntimeCall;
	/// The lookup mechanism to get account ID from whatever is passed in dispatchers.
	type Lookup = AccountIdLookup<AccountId, ()>;
	/// The index type for storing how many extrinsics an account has signed.
	type Index = Index;
	/// The index type for blocks.
	type BlockNumber = BlockNumber;
	/// The type for hashing blocks and tries.
	type Hash = Hash;
	/// The hashing algorithm used.
	type Hashing = BlakeTwo256;
	/// The header type.
	type Header = generic::Header<BlockNumber, BlakeTwo256>;
	/// The ubiquitous event type.
	type RuntimeEvent = RuntimeEvent;
	/// The ubiquitous origin type.
	type RuntimeOrigin = RuntimeOrigin;
	/// Maximum number of block number to block hash mappings to keep (oldest pruned first).
	type BlockHashCount = BlockHashCount;
	/// Runtime version.
	type Version = Version;
	/// Converts a module to an index of this module in the runtime.
	type PalletInfo = PalletInfo;
	/// The data to be stored in an account.
	type AccountData = pallet_balances::AccountData<Balance>;
	/// What to do if a new account is created.
	type OnNewAccount = ();
	/// What to do if an account is fully reaped from the system.
	type OnKilledAccount = ();
	/// The weight of database operations that the runtime can invoke.
	type DbWeight = RocksDbWeight;
	/// The basic call filter to use in dispatchable.
	type BaseCallFilter = Everything;
	/// Weight information for the extrinsics of this pallet.
	type SystemWeightInfo = weights::frame_system::WeightInfo<Runtime>;
	/// Block & extrinsics weights: base values and limits.
	type BlockWeights = RuntimeBlockWeights;
	/// The maximum length of a block (in bytes).
	type BlockLength = RuntimeBlockLength;
	type SS58Prefix = SS58Prefix;
	/// The action to take on a Runtime Upgrade
	type OnSetCode = cumulus_pallet_parachain_system::ParachainSetCode<Self>;
	type MaxConsumers = ConstU32<16>;
}

impl pallet_timestamp::Config for Runtime {
	/// A timestamp: milliseconds since the unix epoch.
	type Moment = u64;
	type OnTimestampSet = Aura;
	type MinimumPeriod = ConstU64<{ SLOT_DURATION / 2 }>;
	type WeightInfo = weights::pallet_timestamp::WeightInfo<Runtime>;
}

impl pallet_authorship::Config for Runtime {
	type FindAuthor = pallet_session::FindAccountFromAuthorIndex<Self, Aura>;
	type EventHandler = (CollatorSelection,);
}

parameter_types! {
	pub const ExistentialDeposit: Balance = EXISTENTIAL_DEPOSIT;
}

impl pallet_balances::Config for Runtime {
	/// The type for recording an account's balance.
	type Balance = Balance;
	type DustRemoval = ();
	/// The ubiquitous event type.
	type RuntimeEvent = RuntimeEvent;
	type ExistentialDeposit = ExistentialDeposit;
	type AccountStore = System;
	type WeightInfo = weights::pallet_balances::WeightInfo<Runtime>;
	type MaxLocks = ConstU32<50>;
	type MaxReserves = ConstU32<50>;
	type ReserveIdentifier = [u8; 8];
	type HoldIdentifier = ();
	type FreezeIdentifier = ();
	type MaxHolds = ConstU32<0>;
	type MaxFreezes = ConstU32<0>;
}

parameter_types! {
	/// Relay Chain `TransactionByteFee` / 10
	pub const TransactionByteFee: Balance = 1 * MILLICENTS;
}

impl pallet_transaction_payment::Config for Runtime {
	type RuntimeEvent = RuntimeEvent;
	type OnChargeTransaction = pallet_transaction_payment::CurrencyAdapter<Balances, ()>;
	type OperationalFeeMultiplier = ConstU8<5>;
	type WeightToFee = WeightToFee;
	type LengthToFee = ConstantMultiplier<Balance, TransactionByteFee>;
	type FeeMultiplierUpdate = SlowAdjustingFeeUpdate<Self>;
}

parameter_types! {
	pub const ReservedXcmpWeight: Weight = MAXIMUM_BLOCK_WEIGHT.saturating_div(4);
	pub const ReservedDmpWeight: Weight = MAXIMUM_BLOCK_WEIGHT.saturating_div(4);
}

impl cumulus_pallet_parachain_system::Config for Runtime {
	type RuntimeEvent = RuntimeEvent;
	type OnSystemEvent = ();
	type SelfParaId = parachain_info::Pallet<Runtime>;
	type OutboundXcmpMessageSource = XcmpQueue;
	type DmpMessageMaxLen = pallet_message_queue::MaxMessageLenOf<Runtime>;
	type MessageEnqueue = MessageQueue;
	type ReservedDmpWeight = ReservedDmpWeight;
	type XcmpMessageHandler = XcmpQueue;
	type ReservedXcmpWeight = ReservedXcmpWeight;
	type CheckAssociatedRelayNumber = RelayNumberStrictlyIncreases;
}

parameter_types! {
	// FAIL-CI: pick good value
	pub MessageQueueServiceWeight: Weight = Weight::MAX;
}

impl pallet_message_queue::Config for Runtime {
	type RuntimeEvent = RuntimeEvent;
	type WeightInfo = ();
	#[cfg(feature = "runtime-benchmarks")]
	type MessageProcessor = pallet_message_queue::mock_helpers::NoopMessageProcessor<
		cumulus_primitives_core::AggregateMessageOrigin,
	>;
	#[cfg(not(feature = "runtime-benchmarks"))]
	type MessageProcessor = pallet_message_queue::mock_helpers::NoopMessageProcessor<
		cumulus_primitives_core::AggregateMessageOrigin,
	>;
	type Size = u32;
	type QueueChangeHandler = ();
	type HeapSize = sp_core::ConstU32<{ 64 * 1024 }>;
	type MaxStale = sp_core::ConstU32<8>;
	type ServiceWeight = MessageQueueServiceWeight;
}

impl parachain_info::Config for Runtime {}

impl cumulus_pallet_aura_ext::Config for Runtime {}

parameter_types! {
	// Fellows pluralistic body.
	pub const FellowsBodyId: BodyId = BodyId::Technical;
}

/// Privileged origin that represents Root or Fellows.
pub type RootOrFellows = EitherOfDiverse<
	EnsureRoot<AccountId>,
	EnsureXcm<IsVoiceOfBody<FellowshipLocation, FellowsBodyId>>,
>;

impl cumulus_pallet_xcmp_queue::Config for Runtime {
	type RuntimeEvent = RuntimeEvent;
	type XcmExecutor = XcmExecutor<XcmConfig>;
	type ChannelInfo = ParachainSystem;
	type VersionWrapper = PolkadotXcm;
<<<<<<< HEAD
	type XcmpEnqueuer = MessageQueue;
	// We use the `XcmpQueue` itself as processor to respect the channel suspension logic.
	type XcmpMessageProcessor = XcmpQueue;
	type MaxInboundSuspended = sp_core::ConstU32<1_000>;
	type ControllerOrigin = RootOrExecutiveSimpleMajority;
=======
	type ExecuteOverweightOrigin = EnsureRoot<AccountId>;
	type ControllerOrigin = RootOrFellows;
>>>>>>> 570b89c3
	type ControllerOriginConverter = XcmOriginToTransactDispatchOrigin;
	type WeightInfo = weights::cumulus_pallet_xcmp_queue::WeightInfo<Runtime>;
	type PriceForSiblingDelivery = ();
}

pub const PERIOD: u32 = 6 * HOURS;
pub const OFFSET: u32 = 0;

impl pallet_session::Config for Runtime {
	type RuntimeEvent = RuntimeEvent;
	type ValidatorId = <Self as frame_system::Config>::AccountId;
	// we don't have stash and controller, thus we don't need the convert as well.
	type ValidatorIdOf = pallet_collator_selection::IdentityCollator;
	type ShouldEndSession = pallet_session::PeriodicSessions<ConstU32<PERIOD>, ConstU32<OFFSET>>;
	type NextSessionRotation = pallet_session::PeriodicSessions<ConstU32<PERIOD>, ConstU32<OFFSET>>;
	type SessionManager = CollatorSelection;
	// Essentially just Aura, but let's be pedantic.
	type SessionHandler = <SessionKeys as sp_runtime::traits::OpaqueKeys>::KeyTypeIdProviders;
	type Keys = SessionKeys;
	type WeightInfo = weights::pallet_session::WeightInfo<Runtime>;
}

impl pallet_aura::Config for Runtime {
	type AuthorityId = AuraId;
	type DisabledValidators = ();
	type MaxAuthorities = ConstU32<100_000>;
}

parameter_types! {
	pub const PotId: PalletId = PalletId(*b"PotStake");
	pub const SessionLength: BlockNumber = 6 * HOURS;
	// StakingAdmin pluralistic body.
	pub const StakingAdminBodyId: BodyId = BodyId::Defense;
}

/// We allow root, the StakingAdmin to execute privileged collator selection operations.
pub type CollatorSelectionUpdateOrigin = EitherOfDiverse<
	EnsureRoot<AccountId>,
	EnsureXcm<IsVoiceOfBody<GovernanceLocation, StakingAdminBodyId>>,
>;

impl pallet_collator_selection::Config for Runtime {
	type RuntimeEvent = RuntimeEvent;
	type Currency = Balances;
	type UpdateOrigin = CollatorSelectionUpdateOrigin;
	type PotId = PotId;
	type MaxCandidates = ConstU32<1000>;
	type MinCandidates = ConstU32<5>;
	type MaxInvulnerables = ConstU32<100>;
	// should be a multiple of session or things will get inconsistent
	type KickThreshold = ConstU32<PERIOD>;
	type ValidatorId = <Self as frame_system::Config>::AccountId;
	type ValidatorIdOf = pallet_collator_selection::IdentityCollator;
	type ValidatorRegistration = Session;
	type WeightInfo = weights::pallet_collator_selection::WeightInfo<Runtime>;
}

parameter_types! {
	// One storage item; key size is 32; value is size 4+4+16+32 bytes = 56 bytes.
	pub const DepositBase: Balance = deposit(1, 88);
	// Additional storage item size of 32 bytes.
	pub const DepositFactor: Balance = deposit(0, 32);
}

impl pallet_multisig::Config for Runtime {
	type RuntimeEvent = RuntimeEvent;
	type RuntimeCall = RuntimeCall;
	type Currency = Balances;
	type DepositBase = DepositBase;
	type DepositFactor = DepositFactor;
	type MaxSignatories = ConstU32<100>;
	type WeightInfo = weights::pallet_multisig::WeightInfo<Runtime>;
}

impl pallet_utility::Config for Runtime {
	type RuntimeEvent = RuntimeEvent;
	type RuntimeCall = RuntimeCall;
	type PalletsOrigin = OriginCaller;
	type WeightInfo = weights::pallet_utility::WeightInfo<Runtime>;
}

// Create the runtime by composing the FRAME pallets that were previously configured.
construct_runtime!(
	pub enum Runtime where
		Block = Block,
		NodeBlock = opaque::Block,
		UncheckedExtrinsic = UncheckedExtrinsic,
	{
		// System support stuff.
		System: frame_system::{Pallet, Call, Config, Storage, Event<T>} = 0,
		ParachainSystem: cumulus_pallet_parachain_system::{
			Pallet, Call, Config, Storage, Inherent, Event<T>, ValidateUnsigned,
		} = 1,
		Timestamp: pallet_timestamp::{Pallet, Call, Storage, Inherent} = 2,
		ParachainInfo: parachain_info::{Pallet, Storage, Config} = 3,

		// Monetary stuff.
		Balances: pallet_balances::{Pallet, Call, Storage, Config<T>, Event<T>} = 10,
		TransactionPayment: pallet_transaction_payment::{Pallet, Storage, Event<T>} = 11,

		// Collator support. The order of these 4 are important and shall not change.
		Authorship: pallet_authorship::{Pallet, Storage} = 20,
		CollatorSelection: pallet_collator_selection::{Pallet, Call, Storage, Event<T>, Config<T>} = 21,
		Session: pallet_session::{Pallet, Call, Storage, Event, Config<T>} = 22,
		Aura: pallet_aura::{Pallet, Storage, Config<T>} = 23,
		AuraExt: cumulus_pallet_aura_ext::{Pallet, Storage, Config} = 24,

		// XCM helpers.
		XcmpQueue: cumulus_pallet_xcmp_queue::{Pallet, Call, Storage, Event<T>} = 30,
		PolkadotXcm: pallet_xcm::{Pallet, Call, Event<T>, Origin, Config} = 31,
		CumulusXcm: cumulus_pallet_xcm::{Pallet, Event<T>, Origin} = 32,
		// RIP DmpQueue 33
		MessageQueue: pallet_message_queue::{Pallet, Call, Storage, Event<T>} = 34,

		// Handy utilities.
		Utility: pallet_utility::{Pallet, Call, Event} = 40,
		Multisig: pallet_multisig::{Pallet, Call, Storage, Event<T>} = 41,
	}
);

#[cfg(feature = "runtime-benchmarks")]
#[macro_use]
extern crate frame_benchmarking;

#[cfg(feature = "runtime-benchmarks")]
mod benches {
	define_benchmarks!(
		[frame_system, SystemBench::<Runtime>]
		[pallet_balances, Balances]
		[pallet_multisig, Multisig]
		[pallet_session, SessionBench::<Runtime>]
		[pallet_utility, Utility]
		[pallet_timestamp, Timestamp]
		[pallet_collator_selection, CollatorSelection]
		[cumulus_pallet_xcmp_queue, XcmpQueue]
		// XCM
		[pallet_xcm, PolkadotXcm]
		// NOTE: Make sure you point to the individual modules below.
		[pallet_xcm_benchmarks::fungible, XcmBalances]
		[pallet_xcm_benchmarks::generic, XcmGeneric]
	);
}

impl_runtime_apis! {
	impl sp_consensus_aura::AuraApi<Block, AuraId> for Runtime {
		fn slot_duration() -> sp_consensus_aura::SlotDuration {
			sp_consensus_aura::SlotDuration::from_millis(Aura::slot_duration())
		}

		fn authorities() -> Vec<AuraId> {
			Aura::authorities().into_inner()
		}
	}

	impl sp_api::Core<Block> for Runtime {
		fn version() -> RuntimeVersion {
			VERSION
		}

		fn execute_block(block: Block) {
			Executive::execute_block(block)
		}

		fn initialize_block(header: &<Block as BlockT>::Header) {
			Executive::initialize_block(header)
		}
	}

	impl sp_api::Metadata<Block> for Runtime {
		fn metadata() -> OpaqueMetadata {
			OpaqueMetadata::new(Runtime::metadata().into())
		}

		fn metadata_at_version(version: u32) -> Option<OpaqueMetadata> {
			Runtime::metadata_at_version(version)
		}

		fn metadata_versions() -> sp_std::vec::Vec<u32> {
			Runtime::metadata_versions()
		}
	}

	impl sp_block_builder::BlockBuilder<Block> for Runtime {
		fn apply_extrinsic(extrinsic: <Block as BlockT>::Extrinsic) -> ApplyExtrinsicResult {
			Executive::apply_extrinsic(extrinsic)
		}

		fn finalize_block() -> <Block as BlockT>::Header {
			Executive::finalize_block()
		}

		fn inherent_extrinsics(data: sp_inherents::InherentData) -> Vec<<Block as BlockT>::Extrinsic> {
			data.create_extrinsics()
		}

		fn check_inherents(
			block: Block,
			data: sp_inherents::InherentData,
		) -> sp_inherents::CheckInherentsResult {
			data.check_extrinsics(&block)
		}
	}

	impl sp_transaction_pool::runtime_api::TaggedTransactionQueue<Block> for Runtime {
		fn validate_transaction(
			source: TransactionSource,
			tx: <Block as BlockT>::Extrinsic,
			block_hash: <Block as BlockT>::Hash,
		) -> TransactionValidity {
			Executive::validate_transaction(source, tx, block_hash)
		}
	}

	impl sp_offchain::OffchainWorkerApi<Block> for Runtime {
		fn offchain_worker(header: &<Block as BlockT>::Header) {
			Executive::offchain_worker(header)
		}
	}

	impl sp_session::SessionKeys<Block> for Runtime {
		fn generate_session_keys(seed: Option<Vec<u8>>) -> Vec<u8> {
			SessionKeys::generate(seed)
		}

		fn decode_session_keys(
			encoded: Vec<u8>,
		) -> Option<Vec<(Vec<u8>, KeyTypeId)>> {
			SessionKeys::decode_into_raw_public_keys(&encoded)
		}
	}

	impl frame_system_rpc_runtime_api::AccountNonceApi<Block, AccountId, Index> for Runtime {
		fn account_nonce(account: AccountId) -> Index {
			System::account_nonce(account)
		}
	}

	impl pallet_transaction_payment_rpc_runtime_api::TransactionPaymentApi<Block, Balance> for Runtime {
		fn query_info(
			uxt: <Block as BlockT>::Extrinsic,
			len: u32,
		) -> pallet_transaction_payment_rpc_runtime_api::RuntimeDispatchInfo<Balance> {
			TransactionPayment::query_info(uxt, len)
		}
		fn query_fee_details(
			uxt: <Block as BlockT>::Extrinsic,
			len: u32,
		) -> pallet_transaction_payment::FeeDetails<Balance> {
			TransactionPayment::query_fee_details(uxt, len)
		}
		fn query_weight_to_fee(weight: Weight) -> Balance {
			TransactionPayment::weight_to_fee(weight)
		}
		fn query_length_to_fee(length: u32) -> Balance {
			TransactionPayment::length_to_fee(length)
		}
	}

	impl cumulus_primitives_core::CollectCollationInfo<Block> for Runtime {
		fn collect_collation_info(header: &<Block as BlockT>::Header) -> cumulus_primitives_core::CollationInfo {
			ParachainSystem::collect_collation_info(header)
		}
	}

	#[cfg(feature = "try-runtime")]
	impl frame_try_runtime::TryRuntime<Block> for Runtime {
		fn on_runtime_upgrade(checks: frame_try_runtime::UpgradeCheckSelect) -> (Weight, Weight) {
			let weight = Executive::try_runtime_upgrade(checks).unwrap();
			(weight, RuntimeBlockWeights::get().max_block)
		}

		fn execute_block(
			block: Block,
			state_root_check: bool,
			signature_check: bool,
			select: frame_try_runtime::TryStateSelect,
		) -> Weight {
			// NOTE: intentional unwrap: we don't want to propagate the error backwards, and want to
			// have a backtrace here.
			Executive::try_execute_block(block, state_root_check, signature_check, select).unwrap()
		}
	}

	#[cfg(feature = "runtime-benchmarks")]
	impl frame_benchmarking::Benchmark<Block> for Runtime {
		fn benchmark_metadata(extra: bool) -> (
			Vec<frame_benchmarking::BenchmarkList>,
			Vec<frame_support::traits::StorageInfo>,
		) {
			use frame_benchmarking::{Benchmarking, BenchmarkList};
			use frame_support::traits::StorageInfoTrait;
			use frame_system_benchmarking::Pallet as SystemBench;
			use cumulus_pallet_session_benchmarking::Pallet as SessionBench;

			// This is defined once again in dispatch_benchmark, because list_benchmarks!
			// and add_benchmarks! are macros exported by define_benchmarks! macros and those types
			// are referenced in that call.
			type XcmBalances = pallet_xcm_benchmarks::fungible::Pallet::<Runtime>;
			type XcmGeneric = pallet_xcm_benchmarks::generic::Pallet::<Runtime>;

			let mut list = Vec::<BenchmarkList>::new();
			list_benchmarks!(list, extra);

			let storage_info = AllPalletsWithSystem::storage_info();
			return (list, storage_info)
		}

		fn dispatch_benchmark(
			config: frame_benchmarking::BenchmarkConfig
		) -> Result<Vec<frame_benchmarking::BenchmarkBatch>, sp_runtime::RuntimeString> {
			use frame_benchmarking::{Benchmarking, BenchmarkBatch, BenchmarkError, TrackedStorageKey};

			use frame_system_benchmarking::Pallet as SystemBench;
			impl frame_system_benchmarking::Config for Runtime {}

			use cumulus_pallet_session_benchmarking::Pallet as SessionBench;
			impl cumulus_pallet_session_benchmarking::Config for Runtime {}

			use xcm::latest::prelude::*;
			use xcm_config::DotRelayLocation;

			impl pallet_xcm_benchmarks::Config for Runtime {
				type XcmConfig = xcm_config::XcmConfig;
				type AccountIdConverter = xcm_config::LocationToAccountId;
				fn valid_destination() -> Result<MultiLocation, BenchmarkError> {
					Ok(DotRelayLocation::get())
				}
				fn worst_case_holding(_depositable_count: u32) -> MultiAssets {
					// just concrete assets according to relay chain.
					let assets: Vec<MultiAsset> = vec![
						MultiAsset {
							id: Concrete(DotRelayLocation::get()),
							fun: Fungible(1_000_000 * UNITS),
						}
					];
					assets.into()
				}
			}

			parameter_types! {
				pub const TrustedTeleporter: Option<(MultiLocation, MultiAsset)> = Some((
					DotRelayLocation::get(),
					MultiAsset { fun: Fungible(1 * UNITS), id: Concrete(DotRelayLocation::get()) },
				));
				pub const CheckedAccount: Option<(AccountId, xcm_builder::MintLocation)> = None;
			}

			impl pallet_xcm_benchmarks::fungible::Config for Runtime {
				type TransactAsset = Balances;

				type CheckedAccount = CheckedAccount;
				type TrustedTeleporter = TrustedTeleporter;

				fn get_multi_asset() -> MultiAsset {
					MultiAsset {
						id: Concrete(DotRelayLocation::get()),
						fun: Fungible(1 * UNITS),
					}
				}
			}

			impl pallet_xcm_benchmarks::generic::Config for Runtime {
				type RuntimeCall = RuntimeCall;

				fn worst_case_response() -> (u64, Response) {
					(0u64, Response::Version(Default::default()))
				}

				fn worst_case_asset_exchange() -> Result<(MultiAssets, MultiAssets), BenchmarkError> {
					Err(BenchmarkError::Skip)
				}

				fn universal_alias() -> Result<Junction, BenchmarkError> {
					Err(BenchmarkError::Skip)
				}

				fn transact_origin_and_runtime_call() -> Result<(MultiLocation, RuntimeCall), BenchmarkError> {
					Ok((DotRelayLocation::get(), frame_system::Call::remark_with_event { remark: vec![] }.into()))
				}

				fn subscribe_origin() -> Result<MultiLocation, BenchmarkError> {
					Ok(DotRelayLocation::get())
				}

				fn claimable_asset() -> Result<(MultiLocation, MultiLocation, MultiAssets), BenchmarkError> {
					let origin = DotRelayLocation::get();
					let assets: MultiAssets = (Concrete(DotRelayLocation::get()), 1_000 * UNITS).into();
					let ticket = MultiLocation { parents: 0, interior: Here };
					Ok((origin, ticket, assets))
				}

				fn unlockable_asset() -> Result<(MultiLocation, MultiLocation, MultiAsset), BenchmarkError> {
					Err(BenchmarkError::Skip)
				}

				fn export_message_origin_and_destination(
				) -> Result<(MultiLocation, NetworkId, InteriorMultiLocation), BenchmarkError> {
					Err(BenchmarkError::Skip)
				}
			}

			type XcmBalances = pallet_xcm_benchmarks::fungible::Pallet::<Runtime>;
			type XcmGeneric = pallet_xcm_benchmarks::generic::Pallet::<Runtime>;

			let whitelist: Vec<TrackedStorageKey> = vec![
				// Block Number
				hex_literal::hex!("26aa394eea5630e07c48ae0c9558cef702a5c1b19ab7a04f536c519aca4983ac").to_vec().into(),
				// Total Issuance
				hex_literal::hex!("c2261276cc9d1f8598ea4b6a74b15c2f57c875e4cff74148e4628f264b974c80").to_vec().into(),
				// Execution Phase
				hex_literal::hex!("26aa394eea5630e07c48ae0c9558cef7ff553b5a9862a516939d82b3d3d8661a").to_vec().into(),
				// Event Count
				hex_literal::hex!("26aa394eea5630e07c48ae0c9558cef70a98fdbe9ce6c55837576c60c7af3850").to_vec().into(),
				// System Events
				hex_literal::hex!("26aa394eea5630e07c48ae0c9558cef780d41e5e16056765bc8461851072c9d7").to_vec().into(),
			];

			let mut batches = Vec::<BenchmarkBatch>::new();
			let params = (&config, &whitelist);
			add_benchmarks!(params, batches);

			Ok(batches)
		}
	}
}

struct CheckInherents;

impl cumulus_pallet_parachain_system::CheckInherents<Block> for CheckInherents {
	fn check_inherents(
		block: &Block,
		relay_state_proof: &cumulus_pallet_parachain_system::RelayChainStateProof,
	) -> sp_inherents::CheckInherentsResult {
		let relay_chain_slot = relay_state_proof
			.read_slot()
			.expect("Could not read the relay chain slot from the proof");

		let inherent_data =
			cumulus_primitives_timestamp::InherentDataProvider::from_relay_chain_slot_and_duration(
				relay_chain_slot,
				sp_std::time::Duration::from_secs(6),
			)
			.create_inherent_data()
			.expect("Could not create the timestamp inherent data");

		inherent_data.check_extrinsics(block)
	}
}

cumulus_pallet_parachain_system::register_validate_block! {
	Runtime = Runtime,
	BlockExecutor = cumulus_pallet_aura_ext::BlockExecutor::<Runtime, Executive>,
	CheckInherents = CheckInherents,
}<|MERGE_RESOLUTION|>--- conflicted
+++ resolved
@@ -332,16 +332,11 @@
 	type XcmExecutor = XcmExecutor<XcmConfig>;
 	type ChannelInfo = ParachainSystem;
 	type VersionWrapper = PolkadotXcm;
-<<<<<<< HEAD
 	type XcmpEnqueuer = MessageQueue;
 	// We use the `XcmpQueue` itself as processor to respect the channel suspension logic.
 	type XcmpMessageProcessor = XcmpQueue;
 	type MaxInboundSuspended = sp_core::ConstU32<1_000>;
-	type ControllerOrigin = RootOrExecutiveSimpleMajority;
-=======
-	type ExecuteOverweightOrigin = EnsureRoot<AccountId>;
 	type ControllerOrigin = RootOrFellows;
->>>>>>> 570b89c3
 	type ControllerOriginConverter = XcmOriginToTransactDispatchOrigin;
 	type WeightInfo = weights::cumulus_pallet_xcmp_queue::WeightInfo<Runtime>;
 	type PriceForSiblingDelivery = ();
