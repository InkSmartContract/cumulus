--- conflicted
+++ resolved
@@ -184,32 +184,6 @@
 	}
 }
 
-<<<<<<< HEAD
-pub type Barrier = DenyThenTry<
-	DenyReserveTransferToRelayChain,
-	(
-		// Allow local users to buy weight credit.
-		TakeWeightCredit,
-		// Expected responses are OK.
-		AllowKnownQueryResponses<PolkadotXcm>,
-		WithComputedOrigin<
-			(
-				// If the message is one that immediately attemps to pay for execution, then allow it.
-				AllowTopLevelPaidExecutionFrom<Everything>,
-				// Parent, its pluralities (i.e. governance bodies), system parachains and the Fellows plurality get free execution.
-				AllowExplicitUnpaidExecutionFrom<(
-					ParentOrParentsPlurality,
-					FellowsPlurality,
-					SystemParachains,
-				)>,
-				// Subscriptions for version tracking are OK.
-				AllowSubscriptionsFrom<ParentOrSiblings>,
-			),
-			UniversalLocation,
-			ConstU32<8>,
-		>,
-	),
-=======
 pub type Barrier = TrailingSetTopicAsId<
 	DenyThenTry<
 		DenyReserveTransferToRelayChain,
@@ -222,8 +196,12 @@
 				(
 					// If the message is one that immediately attemps to pay for execution, then allow it.
 					AllowTopLevelPaidExecutionFrom<Everything>,
-					// Parent, its pluralities (i.e. governance bodies), and the Fellows plurality get free execution.
-					AllowExplicitUnpaidExecutionFrom<(ParentOrParentsPlurality, FellowsPlurality)>,
+					// Parent, its pluralities (i.e. governance bodies), the Fellows plurality get free execution and system parachains.
+					AllowExplicitUnpaidExecutionFrom<(
+						ParentOrParentsPlurality,
+						FellowsPlurality,
+						SystemParachains,
+					)>,
 					// Subscriptions for version tracking are OK.
 					AllowSubscriptionsFrom<ParentOrSiblings>,
 				),
@@ -232,7 +210,6 @@
 			>,
 		),
 	>,
->>>>>>> 934d0290
 >;
 
 pub struct XcmConfig;
