--- conflicted
+++ resolved
@@ -147,12 +147,7 @@
 						pallet_collator_selection::Call::remove_invulnerable { .. },
 				) | RuntimeCall::Session(pallet_session::Call::purge_keys { .. }) |
 				RuntimeCall::XcmpQueue(..) |
-<<<<<<< HEAD
 				RuntimeCall::MessageQueue(..) |
-				RuntimeCall::Utility(pallet_utility::Call::as_derivative { .. })
-=======
-				RuntimeCall::DmpQueue(..)
->>>>>>> 0a6d90fb
 		)
 	}
 }
