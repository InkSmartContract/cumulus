--- conflicted
+++ resolved
@@ -36,30 +36,18 @@
 	<pallet_balances::Pallet<T> as Currency<<T as frame_system::Config>::AccountId>>::Balance;
 
 /// Implements `OnUnbalanced::on_unbalanced` to teleport slashed assets to relay chain treasury account.
-<<<<<<< HEAD
-pub struct ToParentTreasury<TreasuryAcc, PalletAcc, T>(PhantomData<(TreasuryAcc, PalletAcc, T)>);
-
-impl<TreasuryAcc, PalletAcc, T> OnUnbalanced<NegativeImbalance<T>>
-	for ToParentTreasury<TreasuryAcc, PalletAcc, T>
-=======
 pub struct ToParentTreasury<TreasuryAccount, PalletAccount, T>(
 	PhantomData<(TreasuryAccount, PalletAccount, T)>,
 );
 
 impl<TreasuryAccount, PalletAccount, T> OnUnbalanced<NegativeImbalance<T>>
 	for ToParentTreasury<TreasuryAccount, PalletAccount, T>
->>>>>>> a74ffe6c
 where
 	T: pallet_balances::Config + pallet_xcm::Config + frame_system::Config,
 	<<T as frame_system::Config>::RuntimeOrigin as OriginTrait>::AccountId: From<AccountIdOf<T>>,
 	[u8; 32]: From<<T as frame_system::Config>::AccountId>,
-<<<<<<< HEAD
-	TreasuryAcc: Get<AccountIdOf<T>>,
-	PalletAcc: Get<AccountIdOf<T>>,
-=======
 	TreasuryAccount: Get<AccountIdOf<T>>,
 	PalletAccount: Get<AccountIdOf<T>>,
->>>>>>> a74ffe6c
 	BalanceOf<T>: Into<Fungibility>,
 {
 	fn on_unbalanced(amount: NegativeImbalance<T>) {
@@ -68,17 +56,10 @@
 			Err(amount) => amount,
 		};
 		let imbalance = amount.peek();
-<<<<<<< HEAD
-		let pallet_acc: AccountIdOf<T> = PalletAcc::get();
-		let treasury_acc: AccountIdOf<T> = TreasuryAcc::get();
-
-		<pallet_balances::Pallet<T>>::resolve_creating(&pallet_acc.clone(), amount);
-=======
 		let pallet_acc: AccountIdOf<T> = PalletAccount::get();
 		let treasury_acc: AccountIdOf<T> = TreasuryAccount::get();
 
 		<pallet_balances::Pallet<T>>::resolve_creating(&pallet_acc, amount);
->>>>>>> a74ffe6c
 
 		let result = <pallet_xcm::Pallet<T>>::teleport_assets(
 			<<T as frame_system::Config>::RuntimeOrigin>::signed(pallet_acc.into()),
@@ -164,8 +145,6 @@
 			_ => None,
 		}
 	}
-<<<<<<< HEAD
-=======
 }
 
 #[cfg(feature = "runtime-benchmarks")]
@@ -244,5 +223,4 @@
 			O::ensure_concluded(id)
 		}
 	}
->>>>>>> a74ffe6c
 }