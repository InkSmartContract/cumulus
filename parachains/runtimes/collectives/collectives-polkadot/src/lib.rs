--- conflicted
+++ resolved
@@ -637,15 +637,12 @@
 		[cumulus_pallet_xcmp_queue, XcmpQueue]
 		[pallet_alliance, Alliance]
 		[pallet_collective, AllianceMotion]
-<<<<<<< HEAD
 		[pallet_preimage, Preimage]
 		[pallet_scheduler, Scheduler]
 		[pallet_referenda, AmbassadorReferenda]
 		[pallet_ranked_collective, AmbassadorCollective]
 		[pallet_collective_content, AmbassadorContent]
-=======
 		[pallet_xcm, PolkadotXcm]
->>>>>>> 5bfa1dd8
 	);
 }
 
