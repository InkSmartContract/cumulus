--- conflicted
+++ resolved
@@ -623,14 +623,8 @@
 /// Unchecked extrinsic type as expected by this runtime.
 pub type UncheckedExtrinsic =
 	generic::UncheckedExtrinsic<Address, RuntimeCall, Signature, SignedExtra>;
-<<<<<<< HEAD
-
-// All migrations executed on runtime upgrade as a nested tuple of types implementing
-// `OnRuntimeUpgrade`. Included migrations must be idempotent.
-=======
 /// All migrations executed on runtime upgrade as a nested tuple of types implementing
 /// `OnRuntimeUpgrade`. Included migrations must be idempotent.
->>>>>>> 0a6d90fb
 type Migrations = (
 	// v9420
 	import_kusama_fellowship::Migration<Runtime, FellowshipCollectiveInstance>,
