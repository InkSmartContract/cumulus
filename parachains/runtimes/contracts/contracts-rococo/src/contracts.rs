use crate::{
	constants::currency::deposit, Balance, Balances, RandomnessCollectiveFlip, Runtime,
	RuntimeCall, RuntimeEvent, RuntimeHoldReason, Timestamp,
};
use frame_support::{
	parameter_types,
	traits::{ConstBool, ConstU32, Nothing},
};
use pallet_contracts::{
	migration::{v12, v13},
	weights::SubstrateWeight,
	Config, DebugInfo, DefaultAddressGenerator, Frame, Schedule,
};
use sp_runtime::Perbill;

pub use parachains_common::AVERAGE_ON_INITIALIZE_RATIO;

// Prints debug output of the `contracts` pallet to stdout if the node is
// started with `-lruntime::contracts=debug`.
pub const CONTRACTS_DEBUG_OUTPUT: DebugInfo = DebugInfo::UnsafeDebug;

parameter_types! {
	pub const DepositPerItem: Balance = deposit(1, 0);
	pub const DepositPerByte: Balance = deposit(0, 1);
	pub const DefaultDepositLimit: Balance = deposit(1024, 1024 * 1024);
	pub MySchedule: Schedule<Runtime> = Default::default();
	pub CodeHashLockupDepositPercent: Perbill = Perbill::from_percent(30);
}

impl Config for Runtime {
	type Time = Timestamp;
	type Randomness = RandomnessCollectiveFlip;
	type Currency = Balances;
	type Balance = Balance;
	type RuntimeEvent = RuntimeEvent;
	type RuntimeCall = RuntimeCall;
	/// The safest default is to allow no calls at all.
	///
	/// Runtimes should whitelist dispatchables that are allowed to be called from contracts
	/// and make sure they are stable. Dispatchables exposed to contracts are not allowed to
	/// change because that would break already deployed contracts. The `Call` structure itself
	/// is not allowed to change the indices of existing pallets, too.
	type CallFilter = Nothing;
	type DepositPerItem = DepositPerItem;
	type DepositPerByte = DepositPerByte;
	type DefaultDepositLimit = DefaultDepositLimit;
	type WeightPrice = pallet_transaction_payment::Pallet<Self>;
	type WeightInfo = SubstrateWeight<Self>;
	type ChainExtension = ();
	type Schedule = MySchedule;
	type CallStack = [Frame<Self>; 5];
	type AddressGenerator = DefaultAddressGenerator;
	type MaxCodeLen = ConstU32<{ 123 * 1024 }>;
	type MaxStorageKeyLen = ConstU32<128>;
	type UnsafeUnstableInterface = ConstBool<true>;
	type MaxDebugBufferLen = ConstU32<{ 2 * 1024 * 1024 }>;
<<<<<<< HEAD
	type Migrations = (
		v12::Migration<Runtime, Balances, DepositPerByte, DepositPerItem>,
		v13::Migration<Runtime, Balances>,
	);
	type RuntimeHoldReason = RuntimeHoldReason;
=======
	type MaxDelegateDependencies = ConstU32<32>;
	type CodeHashLockupDepositPercent = CodeHashLockupDepositPercent;
	type Migrations = (v12::Migration<Runtime>,);
>>>>>>> 7d513560
}<|MERGE_RESOLUTION|>--- conflicted
+++ resolved
@@ -54,15 +54,12 @@
 	type MaxStorageKeyLen = ConstU32<128>;
 	type UnsafeUnstableInterface = ConstBool<true>;
 	type MaxDebugBufferLen = ConstU32<{ 2 * 1024 * 1024 }>;
-<<<<<<< HEAD
+	type MaxDelegateDependencies = ConstU32<32>;
+	type CodeHashLockupDepositPercent = CodeHashLockupDepositPercent;
 	type Migrations = (
 		v12::Migration<Runtime, Balances, DepositPerByte, DepositPerItem>,
-		v13::Migration<Runtime, Balances>,
+		v13::Migration<Runtime>,
+		v14::Migration<Runtime, Balances>,
 	);
 	type RuntimeHoldReason = RuntimeHoldReason;
-=======
-	type MaxDelegateDependencies = ConstU32<32>;
-	type CodeHashLockupDepositPercent = CodeHashLockupDepositPercent;
-	type Migrations = (v12::Migration<Runtime>,);
->>>>>>> 7d513560
 }