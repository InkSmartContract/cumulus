--- conflicted
+++ resolved
@@ -204,7 +204,6 @@
 			);
 			let mut xcm_sent: Xcm<()> = xcm_sent.try_into().expect("versioned xcm");
 
-<<<<<<< HEAD
 			// check sent XCM ExportMessage to BridgeHub
 
 			// 1. check paid or unpaid
@@ -252,40 +251,6 @@
 				_ => Err(ProcessMessageError::BadFormat),
 			})
 			.expect("contains ExportMessage");
-=======
-			// check sent XCM ExportMessage to bridge-hub
-			xcm_sent
-				.0
-				.matcher()
-				.match_next_inst(|instr| match instr {
-					// first instruction is UNpai (because we have explicit unpaid execution on
-					// bridge-hub now)
-					UnpaidExecution { weight_limit, check_origin }
-						if weight_limit == &Unlimited && check_origin.is_none() =>
-						Ok(()),
-					_ => Err(ProcessMessageError::BadFormat),
-				})
-				.expect("contains UnpaidExecution")
-				.match_next_inst(|instr| match instr {
-					// second instruction is ExportMessage
-					ExportMessage { network, destination, xcm: inner_xcm } => {
-						assert_eq!(network, &bridged_network);
-						let (_, target_location_junctions_without_global_consensus) =
-							target_location_from_different_consensus
-								.interior
-								.split_global()
-								.expect("split works");
-						assert_eq!(
-							destination,
-							&target_location_junctions_without_global_consensus
-						);
-						assert_matches_pallet_xcm_reserve_transfer_assets_instructions(inner_xcm);
-						Ok(())
-					},
-					_ => Err(ProcessMessageError::BadFormat),
-				})
-				.expect("contains ExportMessage");
->>>>>>> f365dca5
 		})
 }
 
