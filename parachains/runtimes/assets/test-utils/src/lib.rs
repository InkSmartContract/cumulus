<<<<<<< HEAD
use codec::DecodeLimit;
use cumulus_primitives_core::{AbridgedHrmpChannel, ParaId, PersistedValidationData};
use cumulus_primitives_parachain_inherent::ParachainInherentData;
use cumulus_test_relay_sproof_builder::RelayStateSproofBuilder;
use frame_support::{
	dispatch::{RawOrigin, UnfilteredDispatchable},
	inherent::{InherentData, ProvideInherent},
	traits::GenesisBuild,
};
use sp_std::marker::PhantomData;

use frame_support::{traits::OriginTrait, weights::Weight};
use parachains_common::AccountId;
use polkadot_parachain::primitives::{HrmpChannelId, RelayChainBlockNumber, XcmpMessageFormat};
=======
use sp_std::marker::PhantomData;

use cumulus_primitives_core::{AbridgedHrmpChannel, ParaId, PersistedValidationData};
use cumulus_primitives_parachain_inherent::ParachainInherentData;
use cumulus_test_relay_sproof_builder::RelayStateSproofBuilder;
use frame_support::{
	dispatch::{DispatchResult, RawOrigin, UnfilteredDispatchable},
	inherent::{InherentData, ProvideInherent},
	traits::{GenesisBuild, OriginTrait},
	weights::Weight,
};
use parachains_common::AccountId;
use polkadot_parachain::primitives::{HrmpChannelId, RelayChainBlockNumber};
>>>>>>> 020a024a
use sp_consensus_aura::AURA_ENGINE_ID;
use sp_core::Encode;
use sp_runtime::{Digest, DigestItem};
use xcm::{
<<<<<<< HEAD
	latest::{MultiAsset, MultiLocation, XcmContext},
	prelude::{Concrete, Fungible, XcmError, XcmVersion},
	VersionedXcm, MAX_XCM_DECODE_DEPTH,
=======
	latest::{MultiAsset, MultiLocation, XcmContext, XcmHash},
	prelude::{Concrete, Fungible, Outcome, XcmError, XcmVersion},
>>>>>>> 020a024a
};
use xcm_executor::{traits::TransactAsset, Assets};

pub mod test_cases;
pub use test_cases::CollatorSessionKeys;

pub type BalanceOf<Runtime> = <Runtime as pallet_balances::Config>::Balance;
pub type AccountIdOf<Runtime> = <Runtime as frame_system::Config>::AccountId;
pub type ValidatorIdOf<Runtime> = <Runtime as pallet_session::Config>::ValidatorId;
pub type SessionKeysOf<Runtime> = <Runtime as pallet_session::Config>::Keys;

// Basic builder based on balances, collators and pallet_sessopm
pub struct ExtBuilder<
	Runtime: frame_system::Config
		+ pallet_balances::Config
		+ pallet_session::Config
		+ pallet_xcm::Config
		+ parachain_info::Config,
> {
	// endowed accounts with balances
	balances: Vec<(AccountIdOf<Runtime>, BalanceOf<Runtime>)>,
	// collators to test block prod
	collators: Vec<AccountIdOf<Runtime>>,
	// keys added to pallet session
	keys: Vec<(AccountIdOf<Runtime>, ValidatorIdOf<Runtime>, SessionKeysOf<Runtime>)>,
	// safe xcm version for pallet_xcm
	safe_xcm_version: Option<XcmVersion>,
	// para id
	para_id: Option<ParaId>,
	_runtime: PhantomData<Runtime>,
}

impl<
		Runtime: frame_system::Config
			+ pallet_balances::Config
			+ pallet_session::Config
<<<<<<< HEAD
			+ pallet_xcm::Config,
=======
			+ pallet_xcm::Config
			+ parachain_info::Config,
>>>>>>> 020a024a
	> Default for ExtBuilder<Runtime>
{
	fn default() -> ExtBuilder<Runtime> {
		ExtBuilder {
			balances: vec![],
			collators: vec![],
			keys: vec![],
			safe_xcm_version: None,
			para_id: None,
			_runtime: PhantomData,
		}
	}
}

impl<
		Runtime: frame_system::Config
			+ pallet_balances::Config
			+ pallet_session::Config
			+ pallet_xcm::Config
			+ parachain_info::Config,
	> ExtBuilder<Runtime>
{
	pub fn with_balances(
		mut self,
		balances: Vec<(AccountIdOf<Runtime>, BalanceOf<Runtime>)>,
	) -> Self {
		self.balances = balances;
		self
	}
	pub fn with_collators(mut self, collators: Vec<AccountIdOf<Runtime>>) -> Self {
		self.collators = collators;
		self
	}

	pub fn with_session_keys(
		mut self,
		keys: Vec<(AccountIdOf<Runtime>, ValidatorIdOf<Runtime>, SessionKeysOf<Runtime>)>,
	) -> Self {
		self.keys = keys;
		self
	}

	pub fn with_tracing(self) -> Self {
		frame_support::sp_tracing::try_init_simple();
		self
	}

	pub fn with_safe_xcm_version(mut self, safe_xcm_version: XcmVersion) -> Self {
		self.safe_xcm_version = Some(safe_xcm_version);
		self
	}

	pub fn with_para_id(mut self, para_id: ParaId) -> Self {
		self.para_id = Some(para_id);
		self
	}

	pub fn build(self) -> sp_io::TestExternalities
	where
		Runtime:
			pallet_collator_selection::Config + pallet_balances::Config + pallet_session::Config,
		ValidatorIdOf<Runtime>: From<AccountIdOf<Runtime>>,
	{
		let mut t = frame_system::GenesisConfig::default().build_storage::<Runtime>().unwrap();

		<pallet_xcm::GenesisConfig as GenesisBuild<Runtime>>::assimilate_storage(
			&pallet_xcm::GenesisConfig { safe_xcm_version: self.safe_xcm_version },
			&mut t,
		)
		.unwrap();

		if let Some(para_id) = self.para_id {
			<parachain_info::GenesisConfig as frame_support::traits::GenesisBuild<Runtime>>::assimilate_storage(
				&parachain_info::GenesisConfig { parachain_id: para_id },
				&mut t,
			)
				.unwrap();
		}

		pallet_balances::GenesisConfig::<Runtime> { balances: self.balances.into() }
			.assimilate_storage(&mut t)
			.unwrap();

		pallet_collator_selection::GenesisConfig::<Runtime> {
			invulnerables: self.collators.clone().into(),
			candidacy_bond: Default::default(),
			desired_candidates: Default::default(),
		}
		.assimilate_storage(&mut t)
		.unwrap();

		pallet_session::GenesisConfig::<Runtime> { keys: self.keys }
			.assimilate_storage(&mut t)
			.unwrap();

		let mut ext = sp_io::TestExternalities::new(t);

		ext.execute_with(|| {
			frame_system::Pallet::<Runtime>::set_block_number(1u32.into());
		});

		ext
	}
}

pub struct RuntimeHelper<Runtime>(PhantomData<Runtime>);
/// Utility function that advances the chain to the desired block number.
/// If an author is provided, that author information is injected to all the blocks in the meantime.
impl<Runtime: frame_system::Config> RuntimeHelper<Runtime>
where
	AccountIdOf<Runtime>:
		Into<<<Runtime as frame_system::Config>::RuntimeOrigin as OriginTrait>::AccountId>,
{
	pub fn run_to_block(n: u32, author: Option<AccountId>) {
		while frame_system::Pallet::<Runtime>::block_number() < n.into() {
			// Set the new block number and author
			match author {
				Some(ref author) => {
					let pre_digest = Digest {
						logs: vec![DigestItem::PreRuntime(AURA_ENGINE_ID, author.encode())],
					};
					frame_system::Pallet::<Runtime>::reset_events();
					frame_system::Pallet::<Runtime>::initialize(
						&(frame_system::Pallet::<Runtime>::block_number() + 1u32.into()),
						&frame_system::Pallet::<Runtime>::parent_hash(),
						&pre_digest,
					);
				},
				None => {
					frame_system::Pallet::<Runtime>::set_block_number(
						frame_system::Pallet::<Runtime>::block_number() + 1u32.into(),
					);
				},
			}
		}
	}

	pub fn root_origin() -> <Runtime as frame_system::Config>::RuntimeOrigin {
		<Runtime as frame_system::Config>::RuntimeOrigin::root()
	}

	pub fn origin_of(
		account_id: AccountIdOf<Runtime>,
	) -> <Runtime as frame_system::Config>::RuntimeOrigin {
		<Runtime as frame_system::Config>::RuntimeOrigin::signed(account_id.into())
	}
}

<<<<<<< HEAD
/// Helper function which emulates opening HRMP channel which is needed for XcmpQueue xcm router to pass
=======
impl<XcmConfig: xcm_executor::Config> RuntimeHelper<XcmConfig> {
	pub fn do_transfer(
		from: MultiLocation,
		to: MultiLocation,
		(asset, amount): (MultiLocation, u128),
	) -> Result<Assets, XcmError> {
		<XcmConfig::AssetTransactor as TransactAsset>::transfer_asset(
			&MultiAsset { id: Concrete(asset), fun: Fungible(amount) },
			&from,
			&to,
			// We aren't able to track the XCM that initiated the fee deposit, so we create a
			// fake message hash here
			&XcmContext::with_message_hash([0; 32]),
		)
	}
}

impl<Runtime: pallet_xcm::Config + cumulus_pallet_parachain_system::Config> RuntimeHelper<Runtime> {
	pub fn do_teleport_assets<HrmpChannelOpener>(
		origin: <Runtime as frame_system::Config>::RuntimeOrigin,
		dest: MultiLocation,
		beneficiary: MultiLocation,
		(asset, amount): (MultiLocation, u128),
		open_hrmp_channel: Option<(u32, u32)>,
	) -> DispatchResult
	where
		HrmpChannelOpener: frame_support::inherent::ProvideInherent<
			Call = cumulus_pallet_parachain_system::Call<Runtime>,
		>,
	{
		// open hrmp (if needed)
		if let Some((source_para_id, target_para_id)) = open_hrmp_channel {
			mock_open_hrmp_channel::<Runtime, HrmpChannelOpener>(
				source_para_id.into(),
				target_para_id.into(),
			);
		}

		// do teleport
		<pallet_xcm::Pallet<Runtime>>::teleport_assets(
			origin,
			Box::new(dest.into()),
			Box::new(beneficiary.into()),
			Box::new((Concrete(asset), amount).into()),
			0,
		)
	}
}

pub enum XcmReceivedFrom {
	Parent,
	Sibling,
}

impl<ParachainSystem: cumulus_pallet_parachain_system::Config> RuntimeHelper<ParachainSystem> {
	pub fn xcm_max_weight(from: XcmReceivedFrom) -> Weight {
		use frame_support::traits::Get;
		match from {
			XcmReceivedFrom::Parent => ParachainSystem::ReservedDmpWeight::get(),
			XcmReceivedFrom::Sibling => ParachainSystem::ReservedXcmpWeight::get(),
		}
	}
}

impl<Runtime: frame_system::Config + pallet_xcm::Config> RuntimeHelper<Runtime> {
	pub fn assert_pallet_xcm_event_outcome(
		unwrap_pallet_xcm_event: &Box<dyn Fn(Vec<u8>) -> Option<pallet_xcm::Event<Runtime>>>,
		assert_outcome: fn(Outcome),
	) {
		let outcome = <frame_system::Pallet<Runtime>>::events()
			.into_iter()
			.filter_map(|e| unwrap_pallet_xcm_event(e.event.encode()))
			.find_map(|e| match e {
				pallet_xcm::Event::Attempted(outcome) => Some(outcome),
				_ => None,
			});
		match outcome {
			Some(outcome) => assert_outcome(outcome),
			None => assert!(false, "No `pallet_xcm::Event::Attempted(outcome)` event found!"),
		}
	}
}

impl<Runtime: frame_system::Config + cumulus_pallet_xcmp_queue::Config> RuntimeHelper<Runtime> {
	pub fn xcmp_queue_message_sent(
		unwrap_xcmp_queue_event: Box<
			dyn Fn(Vec<u8>) -> Option<cumulus_pallet_xcmp_queue::Event<Runtime>>,
		>,
	) -> Option<XcmHash> {
		<frame_system::Pallet<Runtime>>::events()
			.into_iter()
			.filter_map(|e| unwrap_xcmp_queue_event(e.event.encode()))
			.find_map(|e| match e {
				cumulus_pallet_xcmp_queue::Event::XcmpMessageSent { message_hash } => message_hash,
				_ => None,
			})
	}
}

pub fn assert_metadata<Fungibles, AccountId>(
	asset_id: impl Into<Fungibles::AssetId> + Copy,
	expected_name: &str,
	expected_symbol: &str,
	expected_decimals: u8,
) where
	Fungibles: frame_support::traits::tokens::fungibles::metadata::Inspect<AccountId>
		+ frame_support::traits::tokens::fungibles::Inspect<AccountId>,
{
	assert_eq!(Fungibles::name(asset_id.into()), Vec::from(expected_name),);
	assert_eq!(Fungibles::symbol(asset_id.into()), Vec::from(expected_symbol),);
	assert_eq!(Fungibles::decimals(asset_id.into()), expected_decimals);
}

pub fn assert_total<Fungibles, AccountId>(
	asset_id: impl Into<Fungibles::AssetId> + Copy,
	expected_total_issuance: impl Into<Fungibles::Balance>,
	expected_active_issuance: impl Into<Fungibles::Balance>,
) where
	Fungibles: frame_support::traits::tokens::fungibles::metadata::Inspect<AccountId>
		+ frame_support::traits::tokens::fungibles::Inspect<AccountId>,
{
	assert_eq!(Fungibles::total_issuance(asset_id.into()), expected_total_issuance.into());
	assert_eq!(Fungibles::active_issuance(asset_id.into()), expected_active_issuance.into());
}

/// Helper function which emulates opening HRMP channel which is needed for `XcmpQueue` to pass
>>>>>>> 020a024a
pub fn mock_open_hrmp_channel<
	C: cumulus_pallet_parachain_system::Config,
	T: ProvideInherent<Call = cumulus_pallet_parachain_system::Call<C>>,
>(
	sender: ParaId,
	recipient: ParaId,
) {
	let n = 1_u32;
	let mut sproof_builder = RelayStateSproofBuilder::default();
	sproof_builder.para_id = sender;
	sproof_builder.hrmp_channels.insert(
		HrmpChannelId { sender, recipient },
		AbridgedHrmpChannel {
			max_capacity: 10,
			max_total_size: 10_000_000_u32,
			max_message_size: 10_000_000_u32,
			msg_count: 0,
			total_size: 0_u32,
			mqc_head: None,
		},
	);
	sproof_builder.hrmp_egress_channel_index = Some(vec![recipient]);

	let (relay_parent_storage_root, relay_chain_state) = sproof_builder.into_state_root_and_proof();
	let vfp = PersistedValidationData {
		relay_parent_number: n as RelayChainBlockNumber,
		relay_parent_storage_root,
		..Default::default()
	};
	// It is insufficient to push the validation function params
	// to storage; they must also be included in the inherent data.
	let inherent_data = {
		let mut inherent_data = InherentData::default();
		let system_inherent_data = ParachainInherentData {
			validation_data: vfp.clone(),
			relay_chain_state,
			downward_messages: Default::default(),
			horizontal_messages: Default::default(),
		};
		inherent_data
			.put_data(
				cumulus_primitives_parachain_inherent::INHERENT_IDENTIFIER,
				&system_inherent_data,
			)
			.expect("failed to put VFP inherent");
		inherent_data
	};

	// execute the block
	T::create_inherent(&inherent_data)
		.expect("got an inherent")
		.dispatch_bypass_filter(RawOrigin::None.into())
		.expect("dispatch succeeded");
<<<<<<< HEAD
}

impl<XcmConfig: xcm_executor::Config> RuntimeHelper<XcmConfig> {
	pub fn do_transfer(
		from: MultiLocation,
		to: MultiLocation,
		(asset, amount): (MultiLocation, u128),
	) -> Result<Assets, XcmError> {
		<XcmConfig::AssetTransactor as TransactAsset>::transfer_asset(
			&MultiAsset { id: Concrete(asset), fun: Fungible(amount) },
			&from,
			&to,
			// We aren't able to track the XCM that initiated the fee deposit, so we create a
			// fake message hash here
			&XcmContext::with_message_hash([0; 32]),
		)
	}
}

pub enum XcmReceivedFrom {
	Parent,
	Sibling,
}

impl<ParachainSystem: cumulus_pallet_parachain_system::Config> RuntimeHelper<ParachainSystem> {
	pub fn xcm_max_weight(from: XcmReceivedFrom) -> Weight {
		use frame_support::traits::Get;
		match from {
			XcmReceivedFrom::Parent => ParachainSystem::ReservedDmpWeight::get(),
			XcmReceivedFrom::Sibling => ParachainSystem::ReservedXcmpWeight::get(),
		}
	}
}

impl<HrmpChannelSource: cumulus_primitives_core::XcmpMessageSource>
	RuntimeHelper<HrmpChannelSource>
{
	pub fn take_xcm(sent_to_para_id: ParaId) -> Option<VersionedXcm<()>> {
		match HrmpChannelSource::take_outbound_messages(10)[..] {
			[(para_id, ref mut xcm_message_data)] if para_id.eq(&sent_to_para_id.into()) => {
				let mut xcm_message_data = &xcm_message_data[..];
				// decode
				let _ = XcmpMessageFormat::decode_with_depth_limit(
					MAX_XCM_DECODE_DEPTH,
					&mut xcm_message_data,
				)
				.expect("valid format");
				VersionedXcm::<()>::decode_with_depth_limit(
					MAX_XCM_DECODE_DEPTH,
					&mut xcm_message_data,
				)
				.map(|x| Some(x))
				.expect("result with xcm")
			},
			_ => return None,
		}
	}
}

pub fn assert_metadata<Assets, AccountId>(
	asset_id: &Assets::AssetId,
	expected_name: &str,
	expected_symbol: &str,
	expected_decimals: u8,
) where
	Assets: frame_support::traits::tokens::fungibles::InspectMetadata<AccountId>
		+ frame_support::traits::tokens::fungibles::Inspect<AccountId>,
{
	assert_eq!(Assets::name(asset_id), Vec::from(expected_name),);
	assert_eq!(Assets::symbol(asset_id), Vec::from(expected_symbol),);
	assert_eq!(Assets::decimals(asset_id), expected_decimals);
=======
>>>>>>> 020a024a
}<|MERGE_RESOLUTION|>--- conflicted
+++ resolved
@@ -1,4 +1,3 @@
-<<<<<<< HEAD
 use codec::DecodeLimit;
 use cumulus_primitives_core::{AbridgedHrmpChannel, ParaId, PersistedValidationData};
 use cumulus_primitives_parachain_inherent::ParachainInherentData;
@@ -13,33 +12,15 @@
 use frame_support::{traits::OriginTrait, weights::Weight};
 use parachains_common::AccountId;
 use polkadot_parachain::primitives::{HrmpChannelId, RelayChainBlockNumber, XcmpMessageFormat};
-=======
-use sp_std::marker::PhantomData;
-
-use cumulus_primitives_core::{AbridgedHrmpChannel, ParaId, PersistedValidationData};
-use cumulus_primitives_parachain_inherent::ParachainInherentData;
-use cumulus_test_relay_sproof_builder::RelayStateSproofBuilder;
-use frame_support::{
-	dispatch::{DispatchResult, RawOrigin, UnfilteredDispatchable},
-	inherent::{InherentData, ProvideInherent},
-	traits::{GenesisBuild, OriginTrait},
-	weights::Weight,
-};
-use parachains_common::AccountId;
-use polkadot_parachain::primitives::{HrmpChannelId, RelayChainBlockNumber};
->>>>>>> 020a024a
+
+use frame_support::dispatch::DispatchResult;
 use sp_consensus_aura::AURA_ENGINE_ID;
 use sp_core::Encode;
 use sp_runtime::{Digest, DigestItem};
 use xcm::{
-<<<<<<< HEAD
-	latest::{MultiAsset, MultiLocation, XcmContext},
-	prelude::{Concrete, Fungible, XcmError, XcmVersion},
-	VersionedXcm, MAX_XCM_DECODE_DEPTH,
-=======
 	latest::{MultiAsset, MultiLocation, XcmContext, XcmHash},
 	prelude::{Concrete, Fungible, Outcome, XcmError, XcmVersion},
->>>>>>> 020a024a
+	VersionedXcm, MAX_XCM_DECODE_DEPTH,
 };
 use xcm_executor::{traits::TransactAsset, Assets};
 
@@ -76,12 +57,8 @@
 		Runtime: frame_system::Config
 			+ pallet_balances::Config
 			+ pallet_session::Config
-<<<<<<< HEAD
-			+ pallet_xcm::Config,
-=======
 			+ pallet_xcm::Config
 			+ parachain_info::Config,
->>>>>>> 020a024a
 	> Default for ExtBuilder<Runtime>
 {
 	fn default() -> ExtBuilder<Runtime> {
@@ -230,9 +207,6 @@
 	}
 }
 
-<<<<<<< HEAD
-/// Helper function which emulates opening HRMP channel which is needed for XcmpQueue xcm router to pass
-=======
 impl<XcmConfig: xcm_executor::Config> RuntimeHelper<XcmConfig> {
 	pub fn do_transfer(
 		from: MultiLocation,
@@ -359,7 +333,6 @@
 }
 
 /// Helper function which emulates opening HRMP channel which is needed for `XcmpQueue` to pass
->>>>>>> 020a024a
 pub fn mock_open_hrmp_channel<
 	C: cumulus_pallet_parachain_system::Config,
 	T: ProvideInherent<Call = cumulus_pallet_parachain_system::Call<C>>,
@@ -413,39 +386,6 @@
 		.expect("got an inherent")
 		.dispatch_bypass_filter(RawOrigin::None.into())
 		.expect("dispatch succeeded");
-<<<<<<< HEAD
-}
-
-impl<XcmConfig: xcm_executor::Config> RuntimeHelper<XcmConfig> {
-	pub fn do_transfer(
-		from: MultiLocation,
-		to: MultiLocation,
-		(asset, amount): (MultiLocation, u128),
-	) -> Result<Assets, XcmError> {
-		<XcmConfig::AssetTransactor as TransactAsset>::transfer_asset(
-			&MultiAsset { id: Concrete(asset), fun: Fungible(amount) },
-			&from,
-			&to,
-			// We aren't able to track the XCM that initiated the fee deposit, so we create a
-			// fake message hash here
-			&XcmContext::with_message_hash([0; 32]),
-		)
-	}
-}
-
-pub enum XcmReceivedFrom {
-	Parent,
-	Sibling,
-}
-
-impl<ParachainSystem: cumulus_pallet_parachain_system::Config> RuntimeHelper<ParachainSystem> {
-	pub fn xcm_max_weight(from: XcmReceivedFrom) -> Weight {
-		use frame_support::traits::Get;
-		match from {
-			XcmReceivedFrom::Parent => ParachainSystem::ReservedDmpWeight::get(),
-			XcmReceivedFrom::Sibling => ParachainSystem::ReservedXcmpWeight::get(),
-		}
-	}
 }
 
 impl<HrmpChannelSource: cumulus_primitives_core::XcmpMessageSource>
@@ -471,20 +411,4 @@
 			_ => return None,
 		}
 	}
-}
-
-pub fn assert_metadata<Assets, AccountId>(
-	asset_id: &Assets::AssetId,
-	expected_name: &str,
-	expected_symbol: &str,
-	expected_decimals: u8,
-) where
-	Assets: frame_support::traits::tokens::fungibles::InspectMetadata<AccountId>
-		+ frame_support::traits::tokens::fungibles::Inspect<AccountId>,
-{
-	assert_eq!(Assets::name(asset_id), Vec::from(expected_name),);
-	assert_eq!(Assets::symbol(asset_id), Vec::from(expected_symbol),);
-	assert_eq!(Assets::decimals(asset_id), expected_decimals);
-=======
->>>>>>> 020a024a
 }