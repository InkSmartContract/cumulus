--- conflicted
+++ resolved
@@ -14,18 +14,14 @@
 use sp_consensus_aura::AURA_ENGINE_ID;
 use sp_core::Encode;
 use sp_runtime::{Digest, DigestItem};
-<<<<<<< HEAD
-use xcm::prelude::XcmVersion;
-=======
 use xcm::{
 	latest::{MultiAsset, MultiLocation, XcmContext},
-	prelude::{Concrete, Fungible, XcmError},
+	prelude::{Concrete, Fungible, XcmError, XcmVersion},
 };
 use xcm_executor::{traits::TransactAsset, Assets};
 
 pub mod test_cases;
 pub use test_cases::CollatorSessionKeys;
->>>>>>> 018b800e
 
 pub type BalanceOf<Runtime> = <Runtime as pallet_balances::Config>::Balance;
 pub type AccountIdOf<Runtime> = <Runtime as frame_system::Config>::AccountId;
@@ -101,7 +97,6 @@
 		self
 	}
 
-<<<<<<< HEAD
 	pub fn with_safe_xcm_version(mut self, safe_xcm_version: XcmVersion) -> Self {
 		self.safe_xcm_version = Some(safe_xcm_version);
 		self
@@ -112,8 +107,6 @@
 		self
 	}
 
-=======
->>>>>>> 018b800e
 	pub fn build(self) -> sp_io::TestExternalities
 	where
 		Runtime:
@@ -205,7 +198,6 @@
 	}
 }
 
-<<<<<<< HEAD
 /// Helper function which emulates opening HRMP channel which is needed for XcmpQueue xcm router to pass
 pub fn mock_open_hrmp_channel<
 	C: cumulus_pallet_parachain_system::Config,
@@ -260,7 +252,8 @@
 		.expect("got an inherent")
 		.dispatch_bypass_filter(RawOrigin::None.into())
 		.expect("dispatch succeeded");
-=======
+}
+
 impl<XcmConfig: xcm_executor::Config> RuntimeHelper<XcmConfig> {
 	pub fn do_transfer(
 		from: MultiLocation,
@@ -305,5 +298,4 @@
 	assert_eq!(Assets::name(asset_id), Vec::from(expected_name),);
 	assert_eq!(Assets::symbol(asset_id), Vec::from(expected_symbol),);
 	assert_eq!(Assets::decimals(asset_id), expected_decimals);
->>>>>>> 018b800e
 }