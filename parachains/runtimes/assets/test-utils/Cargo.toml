--- conflicted
+++ resolved
@@ -24,8 +24,7 @@
 cumulus-pallet-parachain-system = { path = "../../../../pallets/parachain-system", default-features = false }
 pallet-collator-selection = { path = "../../../../pallets/collator-selection", default-features = false }
 parachains-common = { path = "../../../common", default-features = false }
-<<<<<<< HEAD
-cumulus-pallet-parachain-system = { path = "../../../../pallets/parachain-system", default-features = false }
+assets-common = { path = "../common", default-features = false }
 cumulus-primitives-core = { path = "../../../../primitives/core", default-features = false }
 cumulus-primitives-parachain-inherent = { path = "../../../../primitives/parachain-inherent", default-features = false }
 cumulus-test-relay-sproof-builder = { path = "../../../../test/relay-sproof-builder", default-features = false }
@@ -33,15 +32,9 @@
 
 # Polkadot
 xcm = { git = "https://github.com/paritytech/polkadot", default-features = false, branch = "master" }
+xcm-executor = { git = "https://github.com/paritytech/polkadot", default-features = false, branch = "master" }
 pallet-xcm = { git = "https://github.com/paritytech/polkadot", default-features = false, branch = "master" }
 polkadot-parachain = { git = "https://github.com/paritytech/polkadot", default-features = false, branch = "master" }
-=======
-assets-common = { path = "../common", default-features = false }
-
-# Polkadot
-xcm = { git = "https://github.com/paritytech/polkadot", default-features = false, branch = "master" }
-xcm-executor = { git = "https://github.com/paritytech/polkadot", default-features = false, branch = "master" }
->>>>>>> 018b800e
 
 [dev-dependencies]
 hex-literal = "0.3.4"
@@ -63,11 +56,8 @@
 	"cumulus-pallet-parachain-system/std",
 	"pallet-collator-selection/std",
     "pallet-session/std",
-<<<<<<< HEAD
     "pallet-xcm/std",
-=======
     "assets-common/std",
->>>>>>> 018b800e
     "parachains-common/std",
     "parachain-info/std",
     "polkadot-parachain/std",
@@ -76,8 +66,5 @@
     "sp-runtime/std",
     "sp-std/std",
     "xcm/std",
-<<<<<<< HEAD
-=======
     "xcm-executor/std",
->>>>>>> 018b800e
 ]