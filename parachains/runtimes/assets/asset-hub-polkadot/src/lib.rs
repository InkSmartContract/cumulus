--- conflicted
+++ resolved
@@ -787,10 +787,6 @@
 /// Unchecked extrinsic type as expected by this runtime.
 pub type UncheckedExtrinsic =
 	generic::UncheckedExtrinsic<Address, RuntimeCall, Signature, SignedExtra>;
-<<<<<<< HEAD
-
-=======
->>>>>>> 0a6d90fb
 /// Migrations to apply on runtime upgrade.
 pub type Migrations = (pallet_collator_selection::migration::v1::MigrateToV1<Runtime>,);
 
