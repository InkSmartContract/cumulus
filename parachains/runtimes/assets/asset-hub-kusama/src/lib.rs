--- conflicted
+++ resolved
@@ -68,11 +68,7 @@
 pub use parachains_common as common;
 use parachains_common::{
 	impls::{AssetsToBlockAuthor, DealWithFees},
-<<<<<<< HEAD
-	opaque,
 	process_xcm_message::*,
-=======
->>>>>>> 610f0b15
 	AccountId, AssetIdForTrustBackedAssets, AuraId, Balance, BlockNumber, Hash, Header, Nonce,
 	Signature, AVERAGE_ON_INITIALIZE_RATIO, DAYS, HOURS, MAXIMUM_BLOCK_WEIGHT,
 	NORMAL_DISPATCH_RATIO, SLOT_DURATION,
@@ -762,10 +758,10 @@
 
 impl pallet_xcm_bridge_hub_router::Config for Runtime {
 	type UniversalLocation = xcm_config::UniversalLocation;
-	type SiblingBridgeHubLocation = xcm_config::SiblingBridgeHubLocation;
-	type BridgedNetworkId = xcm_config::WococoNetworkId;
-
-	type ToBridgeHubSender = xcm_config::LocalXcmQueueAdapter;
+	type SiblingBridgeHubLocation = xcm_config::bridging::BridgeHubKusama;
+	type BridgedNetworkId = xcm_config::bridging::PolkadotNetwork;
+
+	type ToBridgeHubSender = xcm_config::bridging::LocalXcmQueueAdapter;
 
 	type BaseFee = ConstU128<1_000_000_000>;
 	type ByteFee = ConstU128<1_000_000>;
@@ -814,12 +810,9 @@
 		Nfts: pallet_nfts::{Pallet, Call, Storage, Event<T>} = 52,
 		ForeignAssets: pallet_assets::<Instance2>::{Pallet, Call, Storage, Event<T>} = 53,
 		NftFractionalization: pallet_nft_fractionalization::{Pallet, Call, Storage, Event<T>, HoldReason} = 54,
-<<<<<<< HEAD
 
 		// Bridge utilities.
 		BridgeHubRouter: pallet_xcm_bridge_hub_router::{Pallet, Storage} = 60,
-=======
->>>>>>> 610f0b15
 
 		#[cfg(feature = "state-trie-version-1")]
 		StateTrieMigration: pallet_state_trie_migration = 70,
