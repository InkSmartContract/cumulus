--- conflicted
+++ resolved
@@ -36,11 +36,10 @@
 	AllowSubscriptionsFrom, AllowTopLevelPaidExecutionFrom, CurrencyAdapter,
 	DenyReserveTransferToRelayChain, DenyThenTry, DescribeAllTerminal, DescribeFamily,
 	EnsureXcmOrigin, FungiblesAdapter, HashedDescription, IsConcrete, LocalMint, NativeAsset,
-	NoChecking, ParentAsSuperuser, ParentIsPreset, ProvideWeighableInstructions,
-	RelayChainAsNative, SiblingParachainAsNative, SiblingParachainConvertsVia,
-	SignedAccountId32AsNative, SignedToAccountId32, SovereignSignedViaLocation, TakeWeightCredit,
-	TrailingSetTopicAsId, UniversalWeigherAdapter, UsingComponents, WeightInfoBounds,
-	WithComputedOrigin, WithUniqueTopic,
+	NoChecking, ParentAsSuperuser, ParentIsPreset, RelayChainAsNative, SiblingParachainAsNative,
+	SiblingParachainConvertsVia, SignedAccountId32AsNative, SignedToAccountId32,
+	SovereignSignedViaLocation, TakeWeightCredit, TrailingSetTopicAsId, UniversalWeigherAdapter,
+	UsingComponents, WeightInfoBounds, WithComputedOrigin, WithUniqueTopic,
 };
 use xcm_executor::{traits::WithOriginFilter, XcmExecutor};
 
@@ -452,20 +451,6 @@
 	pub ReachableDest: Option<MultiLocation> = Some(Parent.into());
 }
 
-/// Helper for adding more instructions to the weight estimation on destination side.
-pub struct DestinationWeigherAddons;
-impl ProvideWeighableInstructions<()> for DestinationWeigherAddons {
-	fn provide_for(
-		_dest: impl Into<MultiLocation>,
-		_message: &Xcm<()>,
-	) -> sp_std::vec::Vec<Instruction<()>> {
-		sp_std::vec![
-			// runtime uses `WithUniqueTopic` which (possibly) adds `SetTopic` instruction
-			SetTopic([3; 32])
-		]
-	}
-}
-
 impl pallet_xcm::Config for Runtime {
 	type RuntimeEvent = RuntimeEvent;
 	// We want to disallow users sending (arbitrary) XCMs from this chain.
@@ -484,14 +469,11 @@
 		RuntimeCall,
 		MaxInstructions,
 	>;
-<<<<<<< HEAD
 	type DestinationWeigher = UniversalWeigherAdapter<
 		// use local weight for remote message and hope for the best.
 		WeightInfoBounds<crate::weights::xcm::AssetHubKusamaXcmWeight<()>, (), MaxInstructions>,
-		DestinationWeigherAddons,
+		(XcmRouter,),
 	>;
-=======
->>>>>>> 5a9997bf
 	type UniversalLocation = UniversalLocation;
 	type RuntimeOrigin = RuntimeOrigin;
 	type RuntimeCall = RuntimeCall;
