--- conflicted
+++ resolved
@@ -212,32 +212,6 @@
 		Weight::from_parts(4_978_000, 0)
 			.saturating_add(T::DbWeight::get().writes(1))
 	}
-<<<<<<< HEAD
-	// Storage: ParachainInfo ParachainId (r:1 w:0)
-	// Proof: ParachainInfo ParachainId (max_values: Some(1), max_size: Some(4), added: 499, mode: MaxEncodedLen)
-	// Storage: unknown `0x3a696e747261626c6f636b5f656e74726f7079` (r:1 w:1)
-	// Proof Skipped: unknown `0x3a696e747261626c6f636b5f656e74726f7079` (r:1 w:1)
-	// Storage: PolkadotXcm SupportedVersion (r:1 w:0)
-	// Proof Skipped: PolkadotXcm SupportedVersion (max_values: None, max_size: None, mode: Measured)
-	// Storage: PolkadotXcm VersionDiscoveryQueue (r:1 w:1)
-	// Proof Skipped: PolkadotXcm VersionDiscoveryQueue (max_values: Some(1), max_size: None, mode: Measured)
-	// Storage: PolkadotXcm SafeXcmVersion (r:1 w:0)
-	// Proof Skipped: PolkadotXcm SafeXcmVersion (max_values: Some(1), max_size: None, mode: Measured)
-	// Storage: ParachainSystem HostConfiguration (r:1 w:0)
-	// Proof Skipped: ParachainSystem HostConfiguration (max_values: Some(1), max_size: None, mode: Measured)
-	// Storage: ParachainSystem PendingUpwardMessages (r:1 w:1)
-	// Proof Skipped: ParachainSystem PendingUpwardMessages (max_values: Some(1), max_size: None, mode: Measured)
-	pub fn initiate_reserve_withdraw() -> Weight {
-		// Proof Size summary in bytes:
-		//  Measured:  `75`
-		//  Estimated: `3540`
-		// Minimum execution time: 387_992_000 picoseconds.
-		Weight::from_parts(392_283_000, 3540)
-			.saturating_add(T::DbWeight::get().reads(7))
-			.saturating_add(T::DbWeight::get().writes(3))
-	}
-=======
->>>>>>> 7d513560
 	pub fn burn_asset() -> Weight {
 		// Proof Size summary in bytes:
 		//  Measured:  `0`
