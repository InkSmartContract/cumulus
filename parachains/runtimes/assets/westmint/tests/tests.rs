<<<<<<< HEAD
use asset_test_utils::{ExtBuilder, RuntimeHelper};
use codec::Encode;
use cumulus_primitives_utility::ChargeWeightInFungibles;
use frame_support::{
	assert_noop, assert_ok, sp_io,
	traits::PalletInfo,
	weights::{Weight, WeightToFee as WeightToFeeT},
};
use parachains_common::{AccountId, AuraId};
use westmint_runtime::xcm_config::{
	AssetFeeAsExistentialDepositMultiplierFeeCharger, SovereignAccountOf,
};
pub use westmint_runtime::{
	constants::fee::WeightToFee,
	xcm_config::{LocationToAccountId, XcmConfig},
	Assets, Balances, ExistentialDeposit, ForeignAssets, Runtime, RuntimeCall, RuntimeEvent,
	SessionKeys, System,
};
use xcm::latest::prelude::*;
use xcm_executor::{traits::WeightTrader, XcmExecutor};
=======
use asset_test_utils::{ExtBuilder, RuntimeHelper, XcmReceivedFrom};
use codec::{Decode, DecodeLimit, Encode};
use cumulus_primitives_utility::ChargeWeightInFungibles;
use frame_support::{
	assert_noop, assert_ok, sp_io,
	traits::fungibles::InspectEnumerable,
	weights::{Weight, WeightToFee as WeightToFeeT},
};
use parachains_common::{AccountId, AssetIdForTrustBackedAssets, AuraId, Balance};
use std::convert::Into;
pub use westmint_runtime::{
	constants::fee::WeightToFee,
	xcm_config::{TrustBackedAssetsPalletLocation, XcmConfig},
	AssetDeposit, Assets, Balances, ExistentialDeposit, ForeignAssets, ForeignAssetsInstance,
	Runtime, SessionKeys, System, TrustBackedAssetsInstance,
};
use westmint_runtime::{
	xcm_config::{
		AssetFeeAsExistentialDepositMultiplierFeeCharger, ForeignCreatorsSovereignAccountOf,
		WestendLocation,
	},
	MetadataDepositBase, RuntimeCall, RuntimeEvent,
};
use xcm::{latest::prelude::*, VersionedXcm, MAX_XCM_DECODE_DEPTH};
use xcm_executor::{
	traits::{Convert, Identity, JustTry, WeightTrader},
	XcmExecutor,
};

const ALICE: [u8; 32] = [1u8; 32];
const SOME_ASSET_ADMIN: [u8; 32] = [5u8; 32];
>>>>>>> 018b800e

type AssetIdForTrustBackedAssetsConvert =
	assets_common::AssetIdForTrustBackedAssetsConvert<TrustBackedAssetsPalletLocation>;

#[test]
fn test_asset_xcm_trader() {
	ExtBuilder::<Runtime>::default()
		.with_collators(vec![AccountId::from(ALICE)])
		.with_session_keys(vec![(
			AccountId::from(ALICE),
			AccountId::from(ALICE),
			SessionKeys { aura: AuraId::from(sp_core::sr25519::Public::from_raw(ALICE)) },
		)])
		.build()
		.execute_with(|| {
			// We need root origin to create a sufficient asset
			let minimum_asset_balance = 3333333_u128;
			let local_asset_id = 1;
			assert_ok!(Assets::force_create(
				RuntimeHelper::<Runtime>::root_origin(),
				local_asset_id.into(),
				AccountId::from(ALICE).into(),
				true,
				minimum_asset_balance
			));

			// We first mint enough asset for the account to exist for assets
			assert_ok!(Assets::mint(
				RuntimeHelper::<Runtime>::origin_of(AccountId::from(ALICE)),
				local_asset_id.into(),
				AccountId::from(ALICE).into(),
				minimum_asset_balance
			));

			// get asset id as multilocation
			let asset_multilocation =
				AssetIdForTrustBackedAssetsConvert::reverse_ref(local_asset_id).unwrap();

			// Set Alice as block author, who will receive fees
			RuntimeHelper::<Runtime>::run_to_block(2, Some(AccountId::from(ALICE)));

			// We are going to buy 4e9 weight
			let bought = Weight::from_parts(4_000_000_000u64, 0);

			// Lets calculate amount needed
			let asset_amount_needed =
				AssetFeeAsExistentialDepositMultiplierFeeCharger::charge_weight_in_fungibles(
					local_asset_id,
					bought,
				)
				.expect("failed to compute");

			// Lets pay with: asset_amount_needed + asset_amount_extra
			let asset_amount_extra = 100_u128;
			let asset: MultiAsset =
				(asset_multilocation.clone(), asset_amount_needed + asset_amount_extra).into();

			let mut trader = <XcmConfig as xcm_executor::Config>::Trader::new();

			// Lets buy_weight and make sure buy_weight does not return an error
			match trader.buy_weight(bought, asset.into()) {
				Ok(unused_assets) => {
					// Check whether a correct amount of unused assets is returned
					assert_ok!(unused_assets
						.ensure_contains(&(asset_multilocation, asset_amount_extra).into()));
				},
				Err(e) => assert!(false, "Expected Ok(_). Got {:#?}", e),
			}

			// Drop trader
			drop(trader);

			// Make sure author(Alice) has received the amount
			assert_eq!(
				Assets::balance(local_asset_id, AccountId::from(ALICE)),
				minimum_asset_balance + asset_amount_needed
			);

			// We also need to ensure the total supply increased
			assert_eq!(
				Assets::total_supply(local_asset_id),
				minimum_asset_balance + asset_amount_needed
			);
		});
}

#[test]
fn test_asset_xcm_trader_with_refund() {
	ExtBuilder::<Runtime>::default()
		.with_collators(vec![AccountId::from(ALICE)])
		.with_session_keys(vec![(
			AccountId::from(ALICE),
			AccountId::from(ALICE),
			SessionKeys { aura: AuraId::from(sp_core::sr25519::Public::from_raw(ALICE)) },
		)])
		.build()
		.execute_with(|| {
			// We need root origin to create a sufficient asset
			// We set existential deposit to be identical to the one for Balances first
			assert_ok!(Assets::force_create(
				RuntimeHelper::<Runtime>::root_origin(),
				1.into(),
				AccountId::from(ALICE).into(),
				true,
				ExistentialDeposit::get()
			));

			// We first mint enough asset for the account to exist for assets
			assert_ok!(Assets::mint(
				RuntimeHelper::<Runtime>::origin_of(AccountId::from(ALICE)),
				1.into(),
				AccountId::from(ALICE).into(),
				ExistentialDeposit::get()
			));

			let mut trader = <XcmConfig as xcm_executor::Config>::Trader::new();

			// Set Alice as block author, who will receive fees
			RuntimeHelper::<Runtime>::run_to_block(2, Some(AccountId::from(ALICE)));

			// We are going to buy 4e9 weight
			let bought = Weight::from_parts(4_000_000_000u64, 0);
			let asset_multilocation = AssetIdForTrustBackedAssetsConvert::reverse_ref(1).unwrap();

			// lets calculate amount needed
			let amount_bought = WeightToFee::weight_to_fee(&bought);

			let asset: MultiAsset = (asset_multilocation.clone(), amount_bought).into();

			// Make sure buy_weight does not return an error
			assert_ok!(trader.buy_weight(bought, asset.clone().into()));

			// Make sure again buy_weight does return an error
			// This assert relies on the fact, that we use `TakeFirstAssetTrader` in `WeightTrader` tuple chain, which cannot be called twice
			assert_noop!(trader.buy_weight(bought, asset.into()), XcmError::TooExpensive);

			// We actually use half of the weight
			let weight_used = bought / 2;

			// Make sure refurnd works.
			let amount_refunded = WeightToFee::weight_to_fee(&(bought - weight_used));

			assert_eq!(
				trader.refund_weight(bought - weight_used),
				Some((asset_multilocation, amount_refunded).into())
			);

			// Drop trader
			drop(trader);

			// We only should have paid for half of the bought weight
			let fees_paid = WeightToFee::weight_to_fee(&weight_used);

			assert_eq!(
				Assets::balance(1, AccountId::from(ALICE)),
				ExistentialDeposit::get() + fees_paid
			);

			// We also need to ensure the total supply increased
			assert_eq!(Assets::total_supply(1), ExistentialDeposit::get() + fees_paid);
		});
}

#[test]
fn test_asset_xcm_trader_refund_not_possible_since_amount_less_than_ed() {
	ExtBuilder::<Runtime>::default()
		.with_collators(vec![AccountId::from(ALICE)])
		.with_session_keys(vec![(
			AccountId::from(ALICE),
			AccountId::from(ALICE),
			SessionKeys { aura: AuraId::from(sp_core::sr25519::Public::from_raw(ALICE)) },
		)])
		.build()
		.execute_with(|| {
			// We need root origin to create a sufficient asset
			// We set existential deposit to be identical to the one for Balances first
			assert_ok!(Assets::force_create(
				RuntimeHelper::<Runtime>::root_origin(),
				1.into(),
				AccountId::from(ALICE).into(),
				true,
				ExistentialDeposit::get()
			));

			let mut trader = <XcmConfig as xcm_executor::Config>::Trader::new();

			// Set Alice as block author, who will receive fees
			RuntimeHelper::<Runtime>::run_to_block(2, Some(AccountId::from(ALICE)));

			// We are going to buy 5e9 weight
			let bought = Weight::from_parts(500_000_000u64, 0);

			let asset_multilocation = AssetIdForTrustBackedAssetsConvert::reverse_ref(1).unwrap();

			let amount_bought = WeightToFee::weight_to_fee(&bought);

			assert!(
				amount_bought < ExistentialDeposit::get(),
				"we are testing what happens when the amount does not exceed ED"
			);

			let asset: MultiAsset = (asset_multilocation.clone(), amount_bought).into();

			// Buy weight should return an error
			assert_noop!(trader.buy_weight(bought, asset.into()), XcmError::TooExpensive);

			// not credited since the ED is higher than this value
			assert_eq!(Assets::balance(1, AccountId::from(ALICE)), 0);

			// We also need to ensure the total supply did not increase
			assert_eq!(Assets::total_supply(1), 0);
		});
}

#[test]
fn test_that_buying_ed_refund_does_not_refund() {
	ExtBuilder::<Runtime>::default()
		.with_collators(vec![AccountId::from(ALICE)])
		.with_session_keys(vec![(
			AccountId::from(ALICE),
			AccountId::from(ALICE),
			SessionKeys { aura: AuraId::from(sp_core::sr25519::Public::from_raw(ALICE)) },
		)])
		.build()
		.execute_with(|| {
			// We need root origin to create a sufficient asset
			// We set existential deposit to be identical to the one for Balances first
			assert_ok!(Assets::force_create(
				RuntimeHelper::<Runtime>::root_origin(),
				1.into(),
				AccountId::from(ALICE).into(),
				true,
				ExistentialDeposit::get()
			));

			let mut trader = <XcmConfig as xcm_executor::Config>::Trader::new();

			// Set Alice as block author, who will receive fees
			RuntimeHelper::<Runtime>::run_to_block(2, Some(AccountId::from(ALICE)));

			let bought = Weight::from_parts(500_000_000u64, 0);

			let asset_multilocation = AssetIdForTrustBackedAssetsConvert::reverse_ref(1).unwrap();

			let amount_bought = WeightToFee::weight_to_fee(&bought);

			assert!(
				amount_bought < ExistentialDeposit::get(),
				"we are testing what happens when the amount does not exceed ED"
			);

			// We know we will have to buy at least ED, so lets make sure first it will
			// fail with a payment of less than ED
			let asset: MultiAsset = (asset_multilocation.clone(), amount_bought).into();
			assert_noop!(trader.buy_weight(bought, asset.into()), XcmError::TooExpensive);

			// Now lets buy ED at least
			let asset: MultiAsset = (asset_multilocation.clone(), ExistentialDeposit::get()).into();

			// Buy weight should work
			assert_ok!(trader.buy_weight(bought, asset.into()));

			// Should return None. We have a specific check making sure we dont go below ED for
			// drop payment
			assert_eq!(trader.refund_weight(bought), None);

			// Drop trader
			drop(trader);

			// Make sure author(Alice) has received the amount
			assert_eq!(Assets::balance(1, AccountId::from(ALICE)), ExistentialDeposit::get());

			// We also need to ensure the total supply increased
			assert_eq!(Assets::total_supply(1), ExistentialDeposit::get());
		});
}

#[test]
fn test_asset_xcm_trader_not_possible_for_non_sufficient_assets() {
	ExtBuilder::<Runtime>::default()
		.with_collators(vec![AccountId::from(ALICE)])
		.with_session_keys(vec![(
			AccountId::from(ALICE),
			AccountId::from(ALICE),
			SessionKeys { aura: AuraId::from(sp_core::sr25519::Public::from_raw(ALICE)) },
		)])
		.build()
		.execute_with(|| {
			// Create a non-sufficient asset with specific existential deposit
			let minimum_asset_balance = 1_000_000_u128;
			assert_ok!(Assets::force_create(
				RuntimeHelper::<Runtime>::root_origin(),
				1.into(),
				AccountId::from(ALICE).into(),
				false,
				minimum_asset_balance
			));

			// We first mint enough asset for the account to exist for assets
			assert_ok!(Assets::mint(
				RuntimeHelper::<Runtime>::origin_of(AccountId::from(ALICE)),
				1.into(),
				AccountId::from(ALICE).into(),
				minimum_asset_balance
			));

			let mut trader = <XcmConfig as xcm_executor::Config>::Trader::new();

			// Set Alice as block author, who will receive fees
			RuntimeHelper::<Runtime>::run_to_block(2, Some(AccountId::from(ALICE)));

			// We are going to buy 4e9 weight
			let bought = Weight::from_parts(4_000_000_000u64, 0);

			// lets calculate amount needed
			let asset_amount_needed = WeightToFee::weight_to_fee(&bought);

			let asset_multilocation = AssetIdForTrustBackedAssetsConvert::reverse_ref(1).unwrap();

			let asset: MultiAsset = (asset_multilocation, asset_amount_needed).into();

			// Make sure again buy_weight does return an error
			assert_noop!(trader.buy_weight(bought, asset.into()), XcmError::TooExpensive);

			// Drop trader
			drop(trader);

			// Make sure author(Alice) has NOT received the amount
			assert_eq!(Assets::balance(1, AccountId::from(ALICE)), minimum_asset_balance);

			// We also need to ensure the total supply NOT increased
			assert_eq!(Assets::total_supply(1), minimum_asset_balance);
		});
}

#[test]
<<<<<<< HEAD
fn test_receive_bridged_xcm_reserve_asset_deposited_works() {
=======
fn test_assets_balances_api_works() {
	use assets_common::runtime_api::runtime_decl_for_fungibles_api::FungiblesApi;

>>>>>>> 018b800e
	ExtBuilder::<Runtime>::default()
		.with_collators(vec![AccountId::from(ALICE)])
		.with_session_keys(vec![(
			AccountId::from(ALICE),
			AccountId::from(ALICE),
			SessionKeys { aura: AuraId::from(sp_core::sr25519::Public::from_raw(ALICE)) },
		)])
<<<<<<< HEAD
		.with_tracing()
		.build()
		.execute_with(|| {
			use xcm_executor::traits::Convert;
			let local_bridge_hub: MultiLocation = (Parent, Parachain(1014)).into();
			let local_bridge_hub_sovereign_account =
				SovereignAccountOf::convert_ref(local_bridge_hub)
					.expect("converted bridge location as accountId");

			// create foreign asset
			let foreign_asset_id =
				MultiLocation { parents: 2, interior: X1(GlobalConsensus(Rococo)) };
			let minimum_asset_balance = 1_000_000_u128;
			assert_ok!(ForeignAssets::force_create(
				// TODO:check-parameter - tests for create and real ForeignCreators check
				// RuntimeHelper::<Runtime>::origin_of(local_bridge_hub_sovereign_account.clone()),
				RuntimeHelper::<Runtime>::root_origin(),
				foreign_asset_id.clone(),
				local_bridge_hub_sovereign_account.into(),
				false,
				minimum_asset_balance
			));

			// check ForeinAssets before
			assert_eq!(ForeignAssets::balance(foreign_asset_id, AccountId::from(ALICE)), 0);

			// simulate received message:
			// 2023-01-31 22:14:18.393 DEBUG toki -runtime-worker xcm::execute_xcm: [Parachain] origin: MultiLocation { parents: 1, interior: X1(Parachain(1014)) }, message: Xcm([UniversalOrigin(GlobalConsensus(Rococo)), DescendOrigin(X1(Parachain(1000))), ReserveAssetDeposited(MultiAssets([MultiAsset { id: Concrete(MultiLocation { parents: 2, interior: X1(GlobalConsensus(Kusama)) }), fun: Fungible(100000000) }])), ClearOrigin, DepositAsset { assets: Wild(All), beneficiary: MultiLocation { parents: 0, interior: X1(AccountId32 { network: None, id: [28, 189, 45, 67, 83, 10, 68, 112, 90, 208, 136, 175, 49, 62, 24, 248, 11, 83, 239, 22, 179, 97, 119, 205, 75, 119, 184, 70, 242, 165, 240, 124] }) } }])
			// origin as BridgeHub
			let origin = MultiLocation { parents: 1, interior: X1(Parachain(1014)) };
			let xcm = Xcm(vec![
				UniversalOrigin(GlobalConsensus(Rococo)),
				DescendOrigin(X1(Parachain(1000))),
				UnpaidExecution { weight_limit: Unlimited, check_origin: None },
				ReserveAssetDeposited(MultiAssets::from(vec![MultiAsset {
					id: Concrete(MultiLocation {
						parents: 2,
						interior: X1(GlobalConsensus(Rococo)),
					}),
					fun: Fungible(100_000_000),
				}])),
				ClearOrigin,
				DepositAsset {
					assets: Wild(All),
					beneficiary: MultiLocation {
						parents: 0,
						interior: X1(AccountId32 {
							network: None,
							id: AccountId::from(ALICE).into(),
						}),
					},
				},
			]);

			let hash = xcm.using_encoded(sp_io::hashing::blake2_256);
			let weight_limit = Weight::from_ref_time(41666666666);

			// execute xcm as XcmpQueue would do
			let outcome = XcmExecutor::<XcmConfig>::execute_xcm(origin, xcm, hash, weight_limit);
			assert_eq!(outcome.ensure_complete(), Ok(()));

			// check ForeinAssets after
			assert_eq!(
				ForeignAssets::balance(foreign_asset_id, AccountId::from(ALICE)),
				100_000_000
			);
		})
}

#[test]
fn test_receive_bridged_xcm_transact_with_remark_with_event_works() {
	ExtBuilder::<Runtime>::default()
		.with_collators(vec![AccountId::from(ALICE)])
		.with_session_keys(vec![(
			AccountId::from(ALICE),
			AccountId::from(ALICE),
			SessionKeys { aura: AuraId::from(sp_core::sr25519::Public::from_raw(ALICE)) },
		)])
		.with_tracing()
		.build()
		.execute_with(|| {
			let remark_with_event: RuntimeCall =
				RuntimeCall::System(frame_system::Call::<Runtime>::remark_with_event {
					remark: b"Hello".to_vec(),
				});

			// simulate received message:
			// 2022-12-21 14:38:54.047 DEBUG tokio-runtime-worker xcm::execute_xcm: [Parachain] origin: MultiLocation { parents: 1, interior: X1(Parachain(1014)) }, message: Xcm([UniversalOrigin(GlobalConsensus(Rococo)), DescendOrigin(X1(AccountId32 { network: Some(Rococo), id: [28, 189, 45, 67, 83, 10, 68, 112, 90, 208, 136, 175, 49, 62, 24, 248, 11, 83, 239, 22, 179, 97, 119, 205, 75, 119, 184, 70, 242, 165, 240, 124] })), Transact { origin_kind: SovereignAccount, require_weight_at_most: 1000000000, call: [0, 8, 20, 104, 101, 108, 108, 111] }]), weight_limit: 41666666666
			// origin as local BridgeHub (Wococo)
			let origin = MultiLocation { parents: 1, interior: X1(Parachain(1014)) };
			let xcm = Xcm(vec![
				UniversalOrigin(GlobalConsensus(Rococo)),
				DescendOrigin(X2(
					Parachain(1000),
					AccountId32 {
						network: Some(Rococo),
						id: [
							28, 189, 45, 67, 83, 10, 68, 112, 90, 208, 136, 175, 49, 62, 24, 248,
							11, 83, 239, 22, 179, 97, 119, 205, 75, 119, 184, 70, 242, 165, 240,
							124,
						],
					},
				)),
				Transact {
					origin_kind: OriginKind::SovereignAccount,
					require_weight_at_most: Weight::from_ref_time(1000000000),
					call: remark_with_event.encode().into(),
				},
			]);
			let hash = xcm.using_encoded(sp_io::hashing::blake2_256);
			let weight_limit = Weight::from_ref_time(41666666666);

			let outcome = XcmExecutor::<XcmConfig>::execute_xcm(origin, xcm, hash, weight_limit);
			assert_eq!(outcome.ensure_complete(), Ok(()));

			// check Event::Remarked occured
			let events = System::events();
			assert!(!events.is_empty());

			let expected_event = {
				use sp_runtime::traits::Hash;
				use xcm_executor::traits::Convert;
				RuntimeEvent::System(frame_system::Event::Remarked {
					hash: <Runtime as frame_system::Config>::Hashing::hash(b"Hello"),
					// origin should match here according to [`BridgedSignedAccountId32AsNative`]
					sender: LocationToAccountId::convert(origin).unwrap(),
				})
			};
			assert!(System::events().iter().any(|r| r.event == expected_event));
		});
}

#[test]
fn test_receive_bridged_xcm_trap_works() {
=======
		.build()
		.execute_with(|| {
			let local_asset_id = 1;
			let foreign_asset_id_multilocation =
				MultiLocation { parents: 1, interior: X2(Parachain(1234), GeneralIndex(12345)) };

			// check before
			assert_eq!(Assets::balance(local_asset_id, AccountId::from(ALICE)), 0);
			assert_eq!(
				ForeignAssets::balance(foreign_asset_id_multilocation, AccountId::from(ALICE)),
				0
			);
			assert_eq!(Balances::free_balance(AccountId::from(ALICE)), 0);
			assert!(Runtime::query_account_balances(AccountId::from(ALICE)).unwrap().is_empty());

			// Drip some balance
			use frame_support::traits::fungible::Mutate;
			let some_currency = ExistentialDeposit::get();
			Balances::mint_into(&AccountId::from(ALICE), some_currency).unwrap();

			// We need root origin to create a sufficient asset
			let minimum_asset_balance = 3333333_u128;
			assert_ok!(Assets::force_create(
				RuntimeHelper::<Runtime>::root_origin(),
				local_asset_id.into(),
				AccountId::from(ALICE).into(),
				true,
				minimum_asset_balance
			));

			// We first mint enough asset for the account to exist for assets
			assert_ok!(Assets::mint(
				RuntimeHelper::<Runtime>::origin_of(AccountId::from(ALICE)),
				local_asset_id.into(),
				AccountId::from(ALICE).into(),
				minimum_asset_balance
			));

			// create foreign asset
			let foreign_asset_minimum_asset_balance = 3333333_u128;
			assert_ok!(ForeignAssets::force_create(
				RuntimeHelper::<Runtime>::root_origin(),
				foreign_asset_id_multilocation.clone().into(),
				AccountId::from(SOME_ASSET_ADMIN).into(),
				false,
				foreign_asset_minimum_asset_balance
			));

			// We first mint enough asset for the account to exist for assets
			assert_ok!(ForeignAssets::mint(
				RuntimeHelper::<Runtime>::origin_of(AccountId::from(SOME_ASSET_ADMIN)),
				foreign_asset_id_multilocation.clone().into(),
				AccountId::from(ALICE).into(),
				6 * foreign_asset_minimum_asset_balance
			));

			// check after
			assert_eq!(
				Assets::balance(local_asset_id, AccountId::from(ALICE)),
				minimum_asset_balance
			);
			assert_eq!(
				ForeignAssets::balance(foreign_asset_id_multilocation, AccountId::from(ALICE)),
				6 * minimum_asset_balance
			);
			assert_eq!(Balances::free_balance(AccountId::from(ALICE)), some_currency);

			let result = Runtime::query_account_balances(AccountId::from(ALICE)).unwrap();
			assert_eq!(result.len(), 3);

			// check currency
			assert!(result.iter().any(|asset| asset.eq(
				&assets_common::fungible_conversion::convert_balance::<WestendLocation, Balance>(
					some_currency
				)
				.unwrap()
			)));
			// check trusted asset
			assert!(result.iter().any(|asset| asset.eq(&(
				AssetIdForTrustBackedAssetsConvert::reverse_ref(local_asset_id).unwrap(),
				minimum_asset_balance
			)
				.into())));
			// check foreign asset
			assert!(result.iter().any(|asset| asset.eq(&(
				Identity::reverse_ref(foreign_asset_id_multilocation).unwrap(),
				6 * foreign_asset_minimum_asset_balance
			)
				.into())));
		});
}

asset_test_utils::include_receive_teleported_asset_for_native_asset_works!(
	Runtime,
	XcmConfig,
	asset_test_utils::CollatorSessionKeys::new(
		AccountId::from(ALICE),
		AccountId::from(ALICE),
		SessionKeys { aura: AuraId::from(sp_core::sr25519::Public::from_raw(ALICE)) }
	)
);

asset_test_utils::include_receive_teleported_asset_from_foreign_creator_works!(
	Runtime,
	XcmConfig,
	WeightToFee,
	ForeignCreatorsSovereignAccountOf,
	ForeignAssetsInstance,
	asset_test_utils::CollatorSessionKeys::new(
		AccountId::from(ALICE),
		AccountId::from(ALICE),
		SessionKeys { aura: AuraId::from(sp_core::sr25519::Public::from_raw(ALICE)) }
	),
	ExistentialDeposit::get()
);

asset_test_utils::include_asset_transactor_transfer_with_local_consensus_currency_works!(
	Runtime,
	XcmConfig,
	asset_test_utils::CollatorSessionKeys::new(
		AccountId::from(ALICE),
		AccountId::from(ALICE),
		SessionKeys { aura: AuraId::from(sp_core::sr25519::Public::from_raw(ALICE)) }
	),
	ExistentialDeposit::get(),
	Box::new(|| {
		assert!(Assets::asset_ids().collect::<Vec<_>>().is_empty());
		assert!(ForeignAssets::asset_ids().collect::<Vec<_>>().is_empty());
	}),
	Box::new(|| {
		assert!(Assets::asset_ids().collect::<Vec<_>>().is_empty());
		assert!(ForeignAssets::asset_ids().collect::<Vec<_>>().is_empty());
	})
);

asset_test_utils::include_asset_transactor_transfer_with_pallet_assets_instance_works!(
	asset_transactor_transfer_with_trust_backed_assets_works,
	Runtime,
	XcmConfig,
	TrustBackedAssetsInstance,
	AssetIdForTrustBackedAssets,
	AssetIdForTrustBackedAssetsConvert,
	asset_test_utils::CollatorSessionKeys::new(
		AccountId::from(ALICE),
		AccountId::from(ALICE),
		SessionKeys { aura: AuraId::from(sp_core::sr25519::Public::from_raw(ALICE)) }
	),
	ExistentialDeposit::get(),
	12345,
	Box::new(|| {
		assert!(ForeignAssets::asset_ids().collect::<Vec<_>>().is_empty());
	}),
	Box::new(|| {
		assert!(ForeignAssets::asset_ids().collect::<Vec<_>>().is_empty());
	})
);

asset_test_utils::include_asset_transactor_transfer_with_pallet_assets_instance_works!(
	asset_transactor_transfer_with_foreign_assets_works,
	Runtime,
	XcmConfig,
	ForeignAssetsInstance,
	MultiLocation,
	JustTry,
	asset_test_utils::CollatorSessionKeys::new(
		AccountId::from(ALICE),
		AccountId::from(ALICE),
		SessionKeys { aura: AuraId::from(sp_core::sr25519::Public::from_raw(ALICE)) }
	),
	ExistentialDeposit::get(),
	MultiLocation { parents: 1, interior: X2(Parachain(1313), GeneralIndex(12345)) },
	Box::new(|| {
		assert!(Assets::asset_ids().collect::<Vec<_>>().is_empty());
	}),
	Box::new(|| {
		assert!(Assets::asset_ids().collect::<Vec<_>>().is_empty());
	})
);

asset_test_utils::include_create_and_manage_foreign_assets_for_local_consensus_parachain_assets_works!(
	Runtime,
	XcmConfig,
	WeightToFee,
	ForeignCreatorsSovereignAccountOf,
	ForeignAssetsInstance,
	MultiLocation,
	JustTry,
	asset_test_utils::CollatorSessionKeys::new(
		AccountId::from(ALICE),
		AccountId::from(ALICE),
		SessionKeys { aura: AuraId::from(sp_core::sr25519::Public::from_raw(ALICE)) }
	),
	ExistentialDeposit::get(),
	AssetDeposit::get(),
	MetadataDepositBase::get(),
	Box::new(|pallet_asset_call| RuntimeCall::ForeignAssets(pallet_asset_call).encode()),
	Box::new(|runtime_event_encoded: Vec<u8>| {
		match RuntimeEvent::decode(&mut &runtime_event_encoded[..]) {
			Ok(RuntimeEvent::ForeignAssets(pallet_asset_event)) => Some(pallet_asset_event),
			_ => None,
		}
	}),
	Box::new(|| {
		assert!(Assets::asset_ids().collect::<Vec<_>>().is_empty());
		assert!(ForeignAssets::asset_ids().collect::<Vec<_>>().is_empty());
	}),
	Box::new(|| {
		assert!(Assets::asset_ids().collect::<Vec<_>>().is_empty());
		assert_eq!(ForeignAssets::asset_ids().collect::<Vec<_>>().len(), 1);
	})
);

#[test]
fn plain_receive_teleported_asset_works() {
>>>>>>> 018b800e
	ExtBuilder::<Runtime>::default()
		.with_collators(vec![AccountId::from(ALICE)])
		.with_session_keys(vec![(
			AccountId::from(ALICE),
			AccountId::from(ALICE),
			SessionKeys { aura: AuraId::from(sp_core::sr25519::Public::from_raw(ALICE)) },
		)])
<<<<<<< HEAD
		.with_tracing()
		.build()
		.execute_with(|| {
			// simulate received message:
			// 2022-12-21 14:38:54.047 DEBUG tokio-runtime-worker xcm::execute_xcm: [Parachain] origin: MultiLocation { parents: 1, interior: X1(Parachain(1014)) }, message: Xcm([UniversalOrigin(GlobalConsensus(Rococo)), DescendOrigin(X1(AccountId32 { network: Some(Rococo), id: [28, 189, 45, 67, 83, 10, 68, 112, 90, 208, 136, 175, 49, 62, 24, 248, 11, 83, 239, 22, 179, 97, 119, 205, 75, 119, 184, 70, 242, 165, 240, 124] })), Transact { origin_kind: SovereignAccount, require_weight_at_most: 1000000000, call: [0, 8, 20, 104, 101, 108, 108, 111] }]), weight_limit: 41666666666
			// origin as BridgeHub
			let origin = MultiLocation { parents: 1, interior: X1(Parachain(1014)) };
			let xcm = Xcm(vec![
				UniversalOrigin(GlobalConsensus(Rococo)),
				DescendOrigin(X1(AccountId32 {
					network: Some(Rococo),
					id: [
						28, 189, 45, 67, 83, 10, 68, 112, 90, 208, 136, 175, 49, 62, 24, 248, 11,
						83, 239, 22, 179, 97, 119, 205, 75, 119, 184, 70, 242, 165, 240, 124,
					],
				})),
				Trap(1234),
			]);
			let hash = xcm.using_encoded(sp_io::hashing::blake2_256);
			let weight_limit = Weight::from_ref_time(41666666666);

			let outcome = XcmExecutor::<XcmConfig>::execute_xcm(origin, xcm, hash, weight_limit);
			assert_eq!(outcome.ensure_complete(), Err(xcm::latest::Error::Trap(1234)));
		});
=======
		.build()
		.execute_with(|| {
			let data = hex_literal::hex!("02100204000100000b00a0724e18090a13000100000b00a0724e180901e20f5e480d010004000101001299557001f55815d3fcb53c74463acb0cf6d14d4639b340982c60877f384609").to_vec();
			let message_id = sp_io::hashing::blake2_256(&data);

			let maybe_msg = VersionedXcm::<RuntimeCall>::decode_all_with_depth_limit(
				MAX_XCM_DECODE_DEPTH,
				&mut data.as_ref(),
			)
				.map(xcm::v3::Xcm::<RuntimeCall>::try_from).expect("failed").expect("failed");

			let outcome =
				XcmExecutor::<XcmConfig>::execute_xcm(Parent, maybe_msg, message_id, RuntimeHelper::<Runtime>::xcm_max_weight(XcmReceivedFrom::Parent));
			assert_eq!(outcome.ensure_complete(), Ok(()));
		})
>>>>>>> 018b800e
}<|MERGE_RESOLUTION|>--- conflicted
+++ resolved
@@ -1,25 +1,3 @@
-<<<<<<< HEAD
-use asset_test_utils::{ExtBuilder, RuntimeHelper};
-use codec::Encode;
-use cumulus_primitives_utility::ChargeWeightInFungibles;
-use frame_support::{
-	assert_noop, assert_ok, sp_io,
-	traits::PalletInfo,
-	weights::{Weight, WeightToFee as WeightToFeeT},
-};
-use parachains_common::{AccountId, AuraId};
-use westmint_runtime::xcm_config::{
-	AssetFeeAsExistentialDepositMultiplierFeeCharger, SovereignAccountOf,
-};
-pub use westmint_runtime::{
-	constants::fee::WeightToFee,
-	xcm_config::{LocationToAccountId, XcmConfig},
-	Assets, Balances, ExistentialDeposit, ForeignAssets, Runtime, RuntimeCall, RuntimeEvent,
-	SessionKeys, System,
-};
-use xcm::latest::prelude::*;
-use xcm_executor::{traits::WeightTrader, XcmExecutor};
-=======
 use asset_test_utils::{ExtBuilder, RuntimeHelper, XcmReceivedFrom};
 use codec::{Decode, DecodeLimit, Encode};
 use cumulus_primitives_utility::ChargeWeightInFungibles;
@@ -32,7 +10,7 @@
 use std::convert::Into;
 pub use westmint_runtime::{
 	constants::fee::WeightToFee,
-	xcm_config::{TrustBackedAssetsPalletLocation, XcmConfig},
+	xcm_config::{LocationToAccountId, TrustBackedAssetsPalletLocation, XcmConfig},
 	AssetDeposit, Assets, Balances, ExistentialDeposit, ForeignAssets, ForeignAssetsInstance,
 	Runtime, SessionKeys, System, TrustBackedAssetsInstance,
 };
@@ -51,7 +29,6 @@
 
 const ALICE: [u8; 32] = [1u8; 32];
 const SOME_ASSET_ADMIN: [u8; 32] = [5u8; 32];
->>>>>>> 018b800e
 
 type AssetIdForTrustBackedAssetsConvert =
 	assets_common::AssetIdForTrustBackedAssetsConvert<TrustBackedAssetsPalletLocation>;
@@ -388,28 +365,369 @@
 }
 
 #[test]
-<<<<<<< HEAD
-fn test_receive_bridged_xcm_reserve_asset_deposited_works() {
-=======
 fn test_assets_balances_api_works() {
 	use assets_common::runtime_api::runtime_decl_for_fungibles_api::FungiblesApi;
 
->>>>>>> 018b800e
-	ExtBuilder::<Runtime>::default()
-		.with_collators(vec![AccountId::from(ALICE)])
-		.with_session_keys(vec![(
-			AccountId::from(ALICE),
-			AccountId::from(ALICE),
-			SessionKeys { aura: AuraId::from(sp_core::sr25519::Public::from_raw(ALICE)) },
-		)])
-<<<<<<< HEAD
+	ExtBuilder::<Runtime>::default()
+		.with_collators(vec![AccountId::from(ALICE)])
+		.with_session_keys(vec![(
+			AccountId::from(ALICE),
+			AccountId::from(ALICE),
+			SessionKeys { aura: AuraId::from(sp_core::sr25519::Public::from_raw(ALICE)) },
+		)])
+		.build()
+		.execute_with(|| {
+			let local_asset_id = 1;
+			let foreign_asset_id_multilocation =
+				MultiLocation { parents: 1, interior: X2(Parachain(1234), GeneralIndex(12345)) };
+
+			// check before
+			assert_eq!(Assets::balance(local_asset_id, AccountId::from(ALICE)), 0);
+			assert_eq!(
+				ForeignAssets::balance(foreign_asset_id_multilocation, AccountId::from(ALICE)),
+				0
+			);
+			assert_eq!(Balances::free_balance(AccountId::from(ALICE)), 0);
+			assert!(Runtime::query_account_balances(AccountId::from(ALICE)).unwrap().is_empty());
+
+			// Drip some balance
+			use frame_support::traits::fungible::Mutate;
+			let some_currency = ExistentialDeposit::get();
+			Balances::mint_into(&AccountId::from(ALICE), some_currency).unwrap();
+
+			// We need root origin to create a sufficient asset
+			let minimum_asset_balance = 3333333_u128;
+			assert_ok!(Assets::force_create(
+				RuntimeHelper::<Runtime>::root_origin(),
+				local_asset_id.into(),
+				AccountId::from(ALICE).into(),
+				true,
+				minimum_asset_balance
+			));
+
+			// We first mint enough asset for the account to exist for assets
+			assert_ok!(Assets::mint(
+				RuntimeHelper::<Runtime>::origin_of(AccountId::from(ALICE)),
+				local_asset_id.into(),
+				AccountId::from(ALICE).into(),
+				minimum_asset_balance
+			));
+
+			// create foreign asset
+			let foreign_asset_minimum_asset_balance = 3333333_u128;
+			assert_ok!(ForeignAssets::force_create(
+				RuntimeHelper::<Runtime>::root_origin(),
+				foreign_asset_id_multilocation.clone().into(),
+				AccountId::from(SOME_ASSET_ADMIN).into(),
+				false,
+				foreign_asset_minimum_asset_balance
+			));
+
+			// We first mint enough asset for the account to exist for assets
+			assert_ok!(ForeignAssets::mint(
+				RuntimeHelper::<Runtime>::origin_of(AccountId::from(SOME_ASSET_ADMIN)),
+				foreign_asset_id_multilocation.clone().into(),
+				AccountId::from(ALICE).into(),
+				6 * foreign_asset_minimum_asset_balance
+			));
+
+			// check after
+			assert_eq!(
+				Assets::balance(local_asset_id, AccountId::from(ALICE)),
+				minimum_asset_balance
+			);
+			assert_eq!(
+				ForeignAssets::balance(foreign_asset_id_multilocation, AccountId::from(ALICE)),
+				6 * minimum_asset_balance
+			);
+			assert_eq!(Balances::free_balance(AccountId::from(ALICE)), some_currency);
+
+			let result = Runtime::query_account_balances(AccountId::from(ALICE)).unwrap();
+			assert_eq!(result.len(), 3);
+
+			// check currency
+			assert!(result.iter().any(|asset| asset.eq(
+				&assets_common::fungible_conversion::convert_balance::<WestendLocation, Balance>(
+					some_currency
+				)
+				.unwrap()
+			)));
+			// check trusted asset
+			assert!(result.iter().any(|asset| asset.eq(&(
+				AssetIdForTrustBackedAssetsConvert::reverse_ref(local_asset_id).unwrap(),
+				minimum_asset_balance
+			)
+				.into())));
+			// check foreign asset
+			assert!(result.iter().any(|asset| asset.eq(&(
+				Identity::reverse_ref(foreign_asset_id_multilocation).unwrap(),
+				6 * foreign_asset_minimum_asset_balance
+			)
+				.into())));
+		});
+}
+
+asset_test_utils::include_receive_teleported_asset_for_native_asset_works!(
+	Runtime,
+	XcmConfig,
+	asset_test_utils::CollatorSessionKeys::new(
+		AccountId::from(ALICE),
+		AccountId::from(ALICE),
+		SessionKeys { aura: AuraId::from(sp_core::sr25519::Public::from_raw(ALICE)) }
+	)
+);
+
+asset_test_utils::include_receive_teleported_asset_from_foreign_creator_works!(
+	Runtime,
+	XcmConfig,
+	WeightToFee,
+	ForeignCreatorsSovereignAccountOf,
+	ForeignAssetsInstance,
+	asset_test_utils::CollatorSessionKeys::new(
+		AccountId::from(ALICE),
+		AccountId::from(ALICE),
+		SessionKeys { aura: AuraId::from(sp_core::sr25519::Public::from_raw(ALICE)) }
+	),
+	ExistentialDeposit::get()
+);
+
+asset_test_utils::include_asset_transactor_transfer_with_local_consensus_currency_works!(
+	Runtime,
+	XcmConfig,
+	asset_test_utils::CollatorSessionKeys::new(
+		AccountId::from(ALICE),
+		AccountId::from(ALICE),
+		SessionKeys { aura: AuraId::from(sp_core::sr25519::Public::from_raw(ALICE)) }
+	),
+	ExistentialDeposit::get(),
+	Box::new(|| {
+		assert!(Assets::asset_ids().collect::<Vec<_>>().is_empty());
+		assert!(ForeignAssets::asset_ids().collect::<Vec<_>>().is_empty());
+	}),
+	Box::new(|| {
+		assert!(Assets::asset_ids().collect::<Vec<_>>().is_empty());
+		assert!(ForeignAssets::asset_ids().collect::<Vec<_>>().is_empty());
+	})
+);
+
+asset_test_utils::include_asset_transactor_transfer_with_pallet_assets_instance_works!(
+	asset_transactor_transfer_with_trust_backed_assets_works,
+	Runtime,
+	XcmConfig,
+	TrustBackedAssetsInstance,
+	AssetIdForTrustBackedAssets,
+	AssetIdForTrustBackedAssetsConvert,
+	asset_test_utils::CollatorSessionKeys::new(
+		AccountId::from(ALICE),
+		AccountId::from(ALICE),
+		SessionKeys { aura: AuraId::from(sp_core::sr25519::Public::from_raw(ALICE)) }
+	),
+	ExistentialDeposit::get(),
+	12345,
+	Box::new(|| {
+		assert!(ForeignAssets::asset_ids().collect::<Vec<_>>().is_empty());
+	}),
+	Box::new(|| {
+		assert!(ForeignAssets::asset_ids().collect::<Vec<_>>().is_empty());
+	})
+);
+
+asset_test_utils::include_asset_transactor_transfer_with_pallet_assets_instance_works!(
+	asset_transactor_transfer_with_foreign_assets_works,
+	Runtime,
+	XcmConfig,
+	ForeignAssetsInstance,
+	MultiLocation,
+	JustTry,
+	asset_test_utils::CollatorSessionKeys::new(
+		AccountId::from(ALICE),
+		AccountId::from(ALICE),
+		SessionKeys { aura: AuraId::from(sp_core::sr25519::Public::from_raw(ALICE)) }
+	),
+	ExistentialDeposit::get(),
+	MultiLocation { parents: 1, interior: X2(Parachain(1313), GeneralIndex(12345)) },
+	Box::new(|| {
+		assert!(Assets::asset_ids().collect::<Vec<_>>().is_empty());
+	}),
+	Box::new(|| {
+		assert!(Assets::asset_ids().collect::<Vec<_>>().is_empty());
+	})
+);
+
+asset_test_utils::include_create_and_manage_foreign_assets_for_local_consensus_parachain_assets_works!(
+	Runtime,
+	XcmConfig,
+	WeightToFee,
+	ForeignCreatorsSovereignAccountOf,
+	ForeignAssetsInstance,
+	MultiLocation,
+	JustTry,
+	asset_test_utils::CollatorSessionKeys::new(
+		AccountId::from(ALICE),
+		AccountId::from(ALICE),
+		SessionKeys { aura: AuraId::from(sp_core::sr25519::Public::from_raw(ALICE)) }
+	),
+	ExistentialDeposit::get(),
+	AssetDeposit::get(),
+	MetadataDepositBase::get(),
+	Box::new(|pallet_asset_call| RuntimeCall::ForeignAssets(pallet_asset_call).encode()),
+	Box::new(|runtime_event_encoded: Vec<u8>| {
+		match RuntimeEvent::decode(&mut &runtime_event_encoded[..]) {
+			Ok(RuntimeEvent::ForeignAssets(pallet_asset_event)) => Some(pallet_asset_event),
+			_ => None,
+		}
+	}),
+	Box::new(|| {
+		assert!(Assets::asset_ids().collect::<Vec<_>>().is_empty());
+		assert!(ForeignAssets::asset_ids().collect::<Vec<_>>().is_empty());
+	}),
+	Box::new(|| {
+		assert!(Assets::asset_ids().collect::<Vec<_>>().is_empty());
+		assert_eq!(ForeignAssets::asset_ids().collect::<Vec<_>>().len(), 1);
+	})
+);
+
+#[test]
+fn plain_receive_teleported_asset_works() {
+	ExtBuilder::<Runtime>::default()
+		.with_collators(vec![AccountId::from(ALICE)])
+		.with_session_keys(vec![(
+			AccountId::from(ALICE),
+			AccountId::from(ALICE),
+			SessionKeys { aura: AuraId::from(sp_core::sr25519::Public::from_raw(ALICE)) },
+		)])
+		.build()
+		.execute_with(|| {
+			let data = hex_literal::hex!("02100204000100000b00a0724e18090a13000100000b00a0724e180901e20f5e480d010004000101001299557001f55815d3fcb53c74463acb0cf6d14d4639b340982c60877f384609").to_vec();
+			let message_id = sp_io::hashing::blake2_256(&data);
+
+			let maybe_msg = VersionedXcm::<RuntimeCall>::decode_all_with_depth_limit(
+				MAX_XCM_DECODE_DEPTH,
+				&mut data.as_ref(),
+			)
+				.map(xcm::v3::Xcm::<RuntimeCall>::try_from).expect("failed").expect("failed");
+
+			let outcome =
+				XcmExecutor::<XcmConfig>::execute_xcm(Parent, maybe_msg, message_id, RuntimeHelper::<Runtime>::xcm_max_weight(XcmReceivedFrom::Parent));
+			assert_eq!(outcome.ensure_complete(), Ok(()));
+		})
+}
+
+#[test]
+fn test_receive_bridged_xcm_trap_works() {
+	ExtBuilder::<Runtime>::default()
+		.with_collators(vec![AccountId::from(ALICE)])
+		.with_session_keys(vec![(
+			AccountId::from(ALICE),
+			AccountId::from(ALICE),
+			SessionKeys { aura: AuraId::from(sp_core::sr25519::Public::from_raw(ALICE)) },
+		)])
 		.with_tracing()
 		.build()
 		.execute_with(|| {
+			// simulate received message:
+			// 2022-12-21 14:38:54.047 DEBUG tokio-runtime-worker xcm::execute_xcm: [Parachain] origin: MultiLocation { parents: 1, interior: X1(Parachain(1014)) }, message: Xcm([UniversalOrigin(GlobalConsensus(Rococo)), DescendOrigin(X1(AccountId32 { network: Some(Rococo), id: [28, 189, 45, 67, 83, 10, 68, 112, 90, 208, 136, 175, 49, 62, 24, 248, 11, 83, 239, 22, 179, 97, 119, 205, 75, 119, 184, 70, 242, 165, 240, 124] })), Transact { origin_kind: SovereignAccount, require_weight_at_most: 1000000000, call: [0, 8, 20, 104, 101, 108, 108, 111] }]), weight_limit: 41666666666
+			// origin as BridgeHub
+			let origin = MultiLocation { parents: 1, interior: X1(Parachain(1014)) };
+			let xcm = Xcm(vec![
+				UniversalOrigin(GlobalConsensus(Rococo)),
+				DescendOrigin(X1(AccountId32 {
+					network: Some(Rococo),
+					id: [
+						28, 189, 45, 67, 83, 10, 68, 112, 90, 208, 136, 175, 49, 62, 24, 248, 11,
+						83, 239, 22, 179, 97, 119, 205, 75, 119, 184, 70, 242, 165, 240, 124,
+					],
+				})),
+				Trap(1234),
+			]);
+			let hash = xcm.using_encoded(sp_io::hashing::blake2_256);
+			let weight_limit = Weight::from_ref_time(41666666666);
+
+			let outcome = XcmExecutor::<XcmConfig>::execute_xcm(origin, xcm, hash, weight_limit);
+			assert_eq!(outcome.ensure_complete(), Err(xcm::latest::Error::Trap(1234)));
+		});
+}
+
+#[test]
+fn test_receive_bridged_xcm_transact_with_remark_with_event_works() {
+	ExtBuilder::<Runtime>::default()
+		.with_collators(vec![AccountId::from(ALICE)])
+		.with_session_keys(vec![(
+			AccountId::from(ALICE),
+			AccountId::from(ALICE),
+			SessionKeys { aura: AuraId::from(sp_core::sr25519::Public::from_raw(ALICE)) },
+		)])
+		.with_tracing()
+		.build()
+		.execute_with(|| {
+			let remark_with_event: RuntimeCall =
+				RuntimeCall::System(frame_system::Call::<Runtime>::remark_with_event {
+					remark: b"Hello".to_vec(),
+				});
+
+			// simulate received message:
+			// 2022-12-21 14:38:54.047 DEBUG tokio-runtime-worker xcm::execute_xcm: [Parachain] origin: MultiLocation { parents: 1, interior: X1(Parachain(1014)) }, message: Xcm([UniversalOrigin(GlobalConsensus(Rococo)), DescendOrigin(X1(AccountId32 { network: Some(Rococo), id: [28, 189, 45, 67, 83, 10, 68, 112, 90, 208, 136, 175, 49, 62, 24, 248, 11, 83, 239, 22, 179, 97, 119, 205, 75, 119, 184, 70, 242, 165, 240, 124] })), Transact { origin_kind: SovereignAccount, require_weight_at_most: 1000000000, call: [0, 8, 20, 104, 101, 108, 108, 111] }]), weight_limit: 41666666666
+			// origin as local BridgeHub (Wococo)
+			let origin = MultiLocation { parents: 1, interior: X1(Parachain(1014)) };
+			let xcm = Xcm(vec![
+				UniversalOrigin(GlobalConsensus(Rococo)),
+				DescendOrigin(X2(
+					Parachain(1000),
+					AccountId32 {
+						network: Some(Rococo),
+						id: [
+							28, 189, 45, 67, 83, 10, 68, 112, 90, 208, 136, 175, 49, 62, 24, 248,
+							11, 83, 239, 22, 179, 97, 119, 205, 75, 119, 184, 70, 242, 165, 240,
+							124,
+						],
+					},
+				)),
+				Transact {
+					origin_kind: OriginKind::SovereignAccount,
+					require_weight_at_most: Weight::from_ref_time(1000000000),
+					call: remark_with_event.encode().into(),
+				},
+			]);
+			let hash = xcm.using_encoded(sp_io::hashing::blake2_256);
+			let weight_limit = Weight::from_ref_time(41666666666);
+
+			let outcome = XcmExecutor::<XcmConfig>::execute_xcm(origin, xcm, hash, weight_limit);
+			assert_eq!(outcome.ensure_complete(), Ok(()));
+
+			// check Event::Remarked occured
+			let events = System::events();
+			assert!(!events.is_empty());
+
+			let expected_event = {
+				use sp_runtime::traits::Hash;
+				use xcm_executor::traits::Convert;
+				RuntimeEvent::System(frame_system::Event::Remarked {
+					hash: <Runtime as frame_system::Config>::Hashing::hash(b"Hello"),
+					// origin should match here according to [`BridgedSignedAccountId32AsNative`]
+					sender: LocationToAccountId::convert(origin).unwrap(),
+				})
+			};
+			assert!(System::events().iter().any(|r| r.event == expected_event));
+		});
+}
+
+#[test]
+fn test_receive_bridged_xcm_reserve_asset_deposited_works() {
+	ExtBuilder::<Runtime>::default()
+		.with_collators(vec![AccountId::from(ALICE)])
+		.with_session_keys(vec![(
+			AccountId::from(ALICE),
+			AccountId::from(ALICE),
+			SessionKeys { aura: AuraId::from(sp_core::sr25519::Public::from_raw(ALICE)) },
+		)])
+		.with_tracing()
+		.build()
+		.execute_with(|| {
 			use xcm_executor::traits::Convert;
+			// TODO:check-parameter - xcm origin of original and not bridge-hub?
 			let local_bridge_hub: MultiLocation = (Parent, Parachain(1014)).into();
 			let local_bridge_hub_sovereign_account =
-				SovereignAccountOf::convert_ref(local_bridge_hub)
+				ForeignCreatorsSovereignAccountOf::convert_ref(local_bridge_hub)
 					.expect("converted bridge location as accountId");
 
 			// create foreign asset
@@ -470,336 +788,4 @@
 				100_000_000
 			);
 		})
-}
-
-#[test]
-fn test_receive_bridged_xcm_transact_with_remark_with_event_works() {
-	ExtBuilder::<Runtime>::default()
-		.with_collators(vec![AccountId::from(ALICE)])
-		.with_session_keys(vec![(
-			AccountId::from(ALICE),
-			AccountId::from(ALICE),
-			SessionKeys { aura: AuraId::from(sp_core::sr25519::Public::from_raw(ALICE)) },
-		)])
-		.with_tracing()
-		.build()
-		.execute_with(|| {
-			let remark_with_event: RuntimeCall =
-				RuntimeCall::System(frame_system::Call::<Runtime>::remark_with_event {
-					remark: b"Hello".to_vec(),
-				});
-
-			// simulate received message:
-			// 2022-12-21 14:38:54.047 DEBUG tokio-runtime-worker xcm::execute_xcm: [Parachain] origin: MultiLocation { parents: 1, interior: X1(Parachain(1014)) }, message: Xcm([UniversalOrigin(GlobalConsensus(Rococo)), DescendOrigin(X1(AccountId32 { network: Some(Rococo), id: [28, 189, 45, 67, 83, 10, 68, 112, 90, 208, 136, 175, 49, 62, 24, 248, 11, 83, 239, 22, 179, 97, 119, 205, 75, 119, 184, 70, 242, 165, 240, 124] })), Transact { origin_kind: SovereignAccount, require_weight_at_most: 1000000000, call: [0, 8, 20, 104, 101, 108, 108, 111] }]), weight_limit: 41666666666
-			// origin as local BridgeHub (Wococo)
-			let origin = MultiLocation { parents: 1, interior: X1(Parachain(1014)) };
-			let xcm = Xcm(vec![
-				UniversalOrigin(GlobalConsensus(Rococo)),
-				DescendOrigin(X2(
-					Parachain(1000),
-					AccountId32 {
-						network: Some(Rococo),
-						id: [
-							28, 189, 45, 67, 83, 10, 68, 112, 90, 208, 136, 175, 49, 62, 24, 248,
-							11, 83, 239, 22, 179, 97, 119, 205, 75, 119, 184, 70, 242, 165, 240,
-							124,
-						],
-					},
-				)),
-				Transact {
-					origin_kind: OriginKind::SovereignAccount,
-					require_weight_at_most: Weight::from_ref_time(1000000000),
-					call: remark_with_event.encode().into(),
-				},
-			]);
-			let hash = xcm.using_encoded(sp_io::hashing::blake2_256);
-			let weight_limit = Weight::from_ref_time(41666666666);
-
-			let outcome = XcmExecutor::<XcmConfig>::execute_xcm(origin, xcm, hash, weight_limit);
-			assert_eq!(outcome.ensure_complete(), Ok(()));
-
-			// check Event::Remarked occured
-			let events = System::events();
-			assert!(!events.is_empty());
-
-			let expected_event = {
-				use sp_runtime::traits::Hash;
-				use xcm_executor::traits::Convert;
-				RuntimeEvent::System(frame_system::Event::Remarked {
-					hash: <Runtime as frame_system::Config>::Hashing::hash(b"Hello"),
-					// origin should match here according to [`BridgedSignedAccountId32AsNative`]
-					sender: LocationToAccountId::convert(origin).unwrap(),
-				})
-			};
-			assert!(System::events().iter().any(|r| r.event == expected_event));
-		});
-}
-
-#[test]
-fn test_receive_bridged_xcm_trap_works() {
-=======
-		.build()
-		.execute_with(|| {
-			let local_asset_id = 1;
-			let foreign_asset_id_multilocation =
-				MultiLocation { parents: 1, interior: X2(Parachain(1234), GeneralIndex(12345)) };
-
-			// check before
-			assert_eq!(Assets::balance(local_asset_id, AccountId::from(ALICE)), 0);
-			assert_eq!(
-				ForeignAssets::balance(foreign_asset_id_multilocation, AccountId::from(ALICE)),
-				0
-			);
-			assert_eq!(Balances::free_balance(AccountId::from(ALICE)), 0);
-			assert!(Runtime::query_account_balances(AccountId::from(ALICE)).unwrap().is_empty());
-
-			// Drip some balance
-			use frame_support::traits::fungible::Mutate;
-			let some_currency = ExistentialDeposit::get();
-			Balances::mint_into(&AccountId::from(ALICE), some_currency).unwrap();
-
-			// We need root origin to create a sufficient asset
-			let minimum_asset_balance = 3333333_u128;
-			assert_ok!(Assets::force_create(
-				RuntimeHelper::<Runtime>::root_origin(),
-				local_asset_id.into(),
-				AccountId::from(ALICE).into(),
-				true,
-				minimum_asset_balance
-			));
-
-			// We first mint enough asset for the account to exist for assets
-			assert_ok!(Assets::mint(
-				RuntimeHelper::<Runtime>::origin_of(AccountId::from(ALICE)),
-				local_asset_id.into(),
-				AccountId::from(ALICE).into(),
-				minimum_asset_balance
-			));
-
-			// create foreign asset
-			let foreign_asset_minimum_asset_balance = 3333333_u128;
-			assert_ok!(ForeignAssets::force_create(
-				RuntimeHelper::<Runtime>::root_origin(),
-				foreign_asset_id_multilocation.clone().into(),
-				AccountId::from(SOME_ASSET_ADMIN).into(),
-				false,
-				foreign_asset_minimum_asset_balance
-			));
-
-			// We first mint enough asset for the account to exist for assets
-			assert_ok!(ForeignAssets::mint(
-				RuntimeHelper::<Runtime>::origin_of(AccountId::from(SOME_ASSET_ADMIN)),
-				foreign_asset_id_multilocation.clone().into(),
-				AccountId::from(ALICE).into(),
-				6 * foreign_asset_minimum_asset_balance
-			));
-
-			// check after
-			assert_eq!(
-				Assets::balance(local_asset_id, AccountId::from(ALICE)),
-				minimum_asset_balance
-			);
-			assert_eq!(
-				ForeignAssets::balance(foreign_asset_id_multilocation, AccountId::from(ALICE)),
-				6 * minimum_asset_balance
-			);
-			assert_eq!(Balances::free_balance(AccountId::from(ALICE)), some_currency);
-
-			let result = Runtime::query_account_balances(AccountId::from(ALICE)).unwrap();
-			assert_eq!(result.len(), 3);
-
-			// check currency
-			assert!(result.iter().any(|asset| asset.eq(
-				&assets_common::fungible_conversion::convert_balance::<WestendLocation, Balance>(
-					some_currency
-				)
-				.unwrap()
-			)));
-			// check trusted asset
-			assert!(result.iter().any(|asset| asset.eq(&(
-				AssetIdForTrustBackedAssetsConvert::reverse_ref(local_asset_id).unwrap(),
-				minimum_asset_balance
-			)
-				.into())));
-			// check foreign asset
-			assert!(result.iter().any(|asset| asset.eq(&(
-				Identity::reverse_ref(foreign_asset_id_multilocation).unwrap(),
-				6 * foreign_asset_minimum_asset_balance
-			)
-				.into())));
-		});
-}
-
-asset_test_utils::include_receive_teleported_asset_for_native_asset_works!(
-	Runtime,
-	XcmConfig,
-	asset_test_utils::CollatorSessionKeys::new(
-		AccountId::from(ALICE),
-		AccountId::from(ALICE),
-		SessionKeys { aura: AuraId::from(sp_core::sr25519::Public::from_raw(ALICE)) }
-	)
-);
-
-asset_test_utils::include_receive_teleported_asset_from_foreign_creator_works!(
-	Runtime,
-	XcmConfig,
-	WeightToFee,
-	ForeignCreatorsSovereignAccountOf,
-	ForeignAssetsInstance,
-	asset_test_utils::CollatorSessionKeys::new(
-		AccountId::from(ALICE),
-		AccountId::from(ALICE),
-		SessionKeys { aura: AuraId::from(sp_core::sr25519::Public::from_raw(ALICE)) }
-	),
-	ExistentialDeposit::get()
-);
-
-asset_test_utils::include_asset_transactor_transfer_with_local_consensus_currency_works!(
-	Runtime,
-	XcmConfig,
-	asset_test_utils::CollatorSessionKeys::new(
-		AccountId::from(ALICE),
-		AccountId::from(ALICE),
-		SessionKeys { aura: AuraId::from(sp_core::sr25519::Public::from_raw(ALICE)) }
-	),
-	ExistentialDeposit::get(),
-	Box::new(|| {
-		assert!(Assets::asset_ids().collect::<Vec<_>>().is_empty());
-		assert!(ForeignAssets::asset_ids().collect::<Vec<_>>().is_empty());
-	}),
-	Box::new(|| {
-		assert!(Assets::asset_ids().collect::<Vec<_>>().is_empty());
-		assert!(ForeignAssets::asset_ids().collect::<Vec<_>>().is_empty());
-	})
-);
-
-asset_test_utils::include_asset_transactor_transfer_with_pallet_assets_instance_works!(
-	asset_transactor_transfer_with_trust_backed_assets_works,
-	Runtime,
-	XcmConfig,
-	TrustBackedAssetsInstance,
-	AssetIdForTrustBackedAssets,
-	AssetIdForTrustBackedAssetsConvert,
-	asset_test_utils::CollatorSessionKeys::new(
-		AccountId::from(ALICE),
-		AccountId::from(ALICE),
-		SessionKeys { aura: AuraId::from(sp_core::sr25519::Public::from_raw(ALICE)) }
-	),
-	ExistentialDeposit::get(),
-	12345,
-	Box::new(|| {
-		assert!(ForeignAssets::asset_ids().collect::<Vec<_>>().is_empty());
-	}),
-	Box::new(|| {
-		assert!(ForeignAssets::asset_ids().collect::<Vec<_>>().is_empty());
-	})
-);
-
-asset_test_utils::include_asset_transactor_transfer_with_pallet_assets_instance_works!(
-	asset_transactor_transfer_with_foreign_assets_works,
-	Runtime,
-	XcmConfig,
-	ForeignAssetsInstance,
-	MultiLocation,
-	JustTry,
-	asset_test_utils::CollatorSessionKeys::new(
-		AccountId::from(ALICE),
-		AccountId::from(ALICE),
-		SessionKeys { aura: AuraId::from(sp_core::sr25519::Public::from_raw(ALICE)) }
-	),
-	ExistentialDeposit::get(),
-	MultiLocation { parents: 1, interior: X2(Parachain(1313), GeneralIndex(12345)) },
-	Box::new(|| {
-		assert!(Assets::asset_ids().collect::<Vec<_>>().is_empty());
-	}),
-	Box::new(|| {
-		assert!(Assets::asset_ids().collect::<Vec<_>>().is_empty());
-	})
-);
-
-asset_test_utils::include_create_and_manage_foreign_assets_for_local_consensus_parachain_assets_works!(
-	Runtime,
-	XcmConfig,
-	WeightToFee,
-	ForeignCreatorsSovereignAccountOf,
-	ForeignAssetsInstance,
-	MultiLocation,
-	JustTry,
-	asset_test_utils::CollatorSessionKeys::new(
-		AccountId::from(ALICE),
-		AccountId::from(ALICE),
-		SessionKeys { aura: AuraId::from(sp_core::sr25519::Public::from_raw(ALICE)) }
-	),
-	ExistentialDeposit::get(),
-	AssetDeposit::get(),
-	MetadataDepositBase::get(),
-	Box::new(|pallet_asset_call| RuntimeCall::ForeignAssets(pallet_asset_call).encode()),
-	Box::new(|runtime_event_encoded: Vec<u8>| {
-		match RuntimeEvent::decode(&mut &runtime_event_encoded[..]) {
-			Ok(RuntimeEvent::ForeignAssets(pallet_asset_event)) => Some(pallet_asset_event),
-			_ => None,
-		}
-	}),
-	Box::new(|| {
-		assert!(Assets::asset_ids().collect::<Vec<_>>().is_empty());
-		assert!(ForeignAssets::asset_ids().collect::<Vec<_>>().is_empty());
-	}),
-	Box::new(|| {
-		assert!(Assets::asset_ids().collect::<Vec<_>>().is_empty());
-		assert_eq!(ForeignAssets::asset_ids().collect::<Vec<_>>().len(), 1);
-	})
-);
-
-#[test]
-fn plain_receive_teleported_asset_works() {
->>>>>>> 018b800e
-	ExtBuilder::<Runtime>::default()
-		.with_collators(vec![AccountId::from(ALICE)])
-		.with_session_keys(vec![(
-			AccountId::from(ALICE),
-			AccountId::from(ALICE),
-			SessionKeys { aura: AuraId::from(sp_core::sr25519::Public::from_raw(ALICE)) },
-		)])
-<<<<<<< HEAD
-		.with_tracing()
-		.build()
-		.execute_with(|| {
-			// simulate received message:
-			// 2022-12-21 14:38:54.047 DEBUG tokio-runtime-worker xcm::execute_xcm: [Parachain] origin: MultiLocation { parents: 1, interior: X1(Parachain(1014)) }, message: Xcm([UniversalOrigin(GlobalConsensus(Rococo)), DescendOrigin(X1(AccountId32 { network: Some(Rococo), id: [28, 189, 45, 67, 83, 10, 68, 112, 90, 208, 136, 175, 49, 62, 24, 248, 11, 83, 239, 22, 179, 97, 119, 205, 75, 119, 184, 70, 242, 165, 240, 124] })), Transact { origin_kind: SovereignAccount, require_weight_at_most: 1000000000, call: [0, 8, 20, 104, 101, 108, 108, 111] }]), weight_limit: 41666666666
-			// origin as BridgeHub
-			let origin = MultiLocation { parents: 1, interior: X1(Parachain(1014)) };
-			let xcm = Xcm(vec![
-				UniversalOrigin(GlobalConsensus(Rococo)),
-				DescendOrigin(X1(AccountId32 {
-					network: Some(Rococo),
-					id: [
-						28, 189, 45, 67, 83, 10, 68, 112, 90, 208, 136, 175, 49, 62, 24, 248, 11,
-						83, 239, 22, 179, 97, 119, 205, 75, 119, 184, 70, 242, 165, 240, 124,
-					],
-				})),
-				Trap(1234),
-			]);
-			let hash = xcm.using_encoded(sp_io::hashing::blake2_256);
-			let weight_limit = Weight::from_ref_time(41666666666);
-
-			let outcome = XcmExecutor::<XcmConfig>::execute_xcm(origin, xcm, hash, weight_limit);
-			assert_eq!(outcome.ensure_complete(), Err(xcm::latest::Error::Trap(1234)));
-		});
-=======
-		.build()
-		.execute_with(|| {
-			let data = hex_literal::hex!("02100204000100000b00a0724e18090a13000100000b00a0724e180901e20f5e480d010004000101001299557001f55815d3fcb53c74463acb0cf6d14d4639b340982c60877f384609").to_vec();
-			let message_id = sp_io::hashing::blake2_256(&data);
-
-			let maybe_msg = VersionedXcm::<RuntimeCall>::decode_all_with_depth_limit(
-				MAX_XCM_DECODE_DEPTH,
-				&mut data.as_ref(),
-			)
-				.map(xcm::v3::Xcm::<RuntimeCall>::try_from).expect("failed").expect("failed");
-
-			let outcome =
-				XcmExecutor::<XcmConfig>::execute_xcm(Parent, maybe_msg, message_id, RuntimeHelper::<Runtime>::xcm_max_weight(XcmReceivedFrom::Parent));
-			assert_eq!(outcome.ensure_complete(), Ok(()));
-		})
->>>>>>> 018b800e
 }