// Copyright (C) 2021-2022 Parity Technologies (UK) Ltd.
// SPDX-License-Identifier: Apache-2.0

// Licensed under the Apache License, Version 2.0 (the "License");
// you may not use this file except in compliance with the License.
// You may obtain a copy of the License at
//
// 	http://www.apache.org/licenses/LICENSE-2.0
//
// Unless required by applicable law or agreed to in writing, software
// distributed under the License is distributed on an "AS IS" BASIS,
// WITHOUT WARRANTIES OR CONDITIONS OF ANY KIND, either express or implied.
// See the License for the specific language governing permissions and
// limitations under the License.

//! # Westmint Runtime
//!
//! Westmint is the testnet for Statemint.

#![cfg_attr(not(feature = "std"), no_std)]
#![recursion_limit = "256"]

// Make the WASM binary available.
#[cfg(feature = "std")]
include!(concat!(env!("OUT_DIR"), "/wasm_binary.rs"));

pub mod constants;
mod weights;
pub mod xcm_config;

use crate::xcm_config::{ForeignCreators, MultiLocationForAssetId};
use cumulus_pallet_parachain_system::RelayNumberStrictlyIncreases;
use frame_support::traits::ConstU128;
use frame_system::EnsureSignedBy;
use parachains_common::impls::{DoubleAsset, MultiLocationConverter};
use sp_api::impl_runtime_apis;
use sp_core::{crypto::KeyTypeId, OpaqueMetadata};
use sp_runtime::{
	create_runtime_str, generic, impl_opaque_keys,
<<<<<<< HEAD
	traits::{AccountIdConversion, AccountIdLookup, BlakeTwo256, Block as BlockT},
=======
	traits::{AccountIdLookup, BlakeTwo256, Block as BlockT, ConvertInto, Verify},
>>>>>>> b4a50e27
	transaction_validity::{TransactionSource, TransactionValidity},
	ApplyExtrinsicResult,
};
use sp_std::prelude::*;
#[cfg(feature = "std")]
use sp_version::NativeVersion;
use sp_version::RuntimeVersion;
use xcm::opaque::v3::MultiLocation;

use codec::{Decode, Encode, MaxEncodedLen};
use constants::{currency::*, fee::WeightToFee};
use frame_support::{
	construct_runtime,
	dispatch::DispatchClass,
<<<<<<< HEAD
	ord_parameter_types, parameter_types,
	traits::{AsEnsureOriginWithArg, ConstU32, ConstU64, ConstU8, InstanceFilter},
=======
	parameter_types,
	traits::{
		tokens::nonfungibles_v2::Inspect, AsEnsureOriginWithArg, ConstU32, ConstU64, ConstU8,
		InstanceFilter,
	},
>>>>>>> b4a50e27
	weights::{ConstantMultiplier, Weight},
	PalletId, RuntimeDebug,
};
use frame_system::{
	limits::{BlockLength, BlockWeights},
	EnsureRoot, EnsureSigned,
};
use pallet_dex_tx_payment::FungiblesAdapter;
use pallet_nfts::PalletFeatures;
pub use parachains_common as common;
use parachains_common::{
	impls::DealWithFees, opaque, AccountId, AssetIdForTrustBackedAssets, AuraId, Balance,
	BlockNumber, Hash, Header, Index, Signature, AVERAGE_ON_INITIALIZE_RATIO, DAYS, HOURS,
	MAXIMUM_BLOCK_WEIGHT, NORMAL_DISPATCH_RATIO, SLOT_DURATION,
};
use xcm_config::{
	ForeignAssetsConvertedConcreteId, TrustBackedAssetsConvertedConcreteId, WestendLocation,
	XcmConfig, XcmOriginToTransactDispatchOrigin,
};

#[cfg(any(feature = "std", test))]
pub use sp_runtime::BuildStorage;

use assets_common::{
	foreign_creators::ForeignCreators, matching::FromSiblingParachain, MultiLocationForAssetId,
};
use polkadot_runtime_common::{BlockHashCount, SlowAdjustingFeeUpdate};
use xcm_executor::XcmExecutor;

use crate::xcm_config::ForeignCreatorsSovereignAccountOf;
use weights::{BlockExecutionWeight, ExtrinsicBaseWeight, RocksDbWeight};

impl_opaque_keys! {
	pub struct SessionKeys {
		pub aura: Aura,
	}
}

#[sp_version::runtime_version]
pub const VERSION: RuntimeVersion = RuntimeVersion {
	spec_name: create_runtime_str!("westmint"),
	impl_name: create_runtime_str!("westmint"),
	authoring_version: 1,
	spec_version: 9400,
	impl_version: 0,
	apis: RUNTIME_API_VERSIONS,
	transaction_version: 13,
	state_version: 0,
};

/// The version information used to identify this runtime when compiled natively.
#[cfg(feature = "std")]
pub fn native_version() -> NativeVersion {
	NativeVersion { runtime_version: VERSION, can_author_with: Default::default() }
}

parameter_types! {
	pub const Version: RuntimeVersion = VERSION;
	pub RuntimeBlockLength: BlockLength =
		BlockLength::max_with_normal_ratio(5 * 1024 * 1024, NORMAL_DISPATCH_RATIO);
	pub RuntimeBlockWeights: BlockWeights = BlockWeights::builder()
		.base_block(BlockExecutionWeight::get())
		.for_class(DispatchClass::all(), |weights| {
			weights.base_extrinsic = ExtrinsicBaseWeight::get();
		})
		.for_class(DispatchClass::Normal, |weights| {
			weights.max_total = Some(NORMAL_DISPATCH_RATIO * MAXIMUM_BLOCK_WEIGHT);
		})
		.for_class(DispatchClass::Operational, |weights| {
			weights.max_total = Some(MAXIMUM_BLOCK_WEIGHT);
			// Operational transactions have some extra reserved space, so that they
			// are included even if block reached `MAXIMUM_BLOCK_WEIGHT`.
			weights.reserved = Some(
				MAXIMUM_BLOCK_WEIGHT - NORMAL_DISPATCH_RATIO * MAXIMUM_BLOCK_WEIGHT
			);
		})
		.avg_block_initialization(AVERAGE_ON_INITIALIZE_RATIO)
		.build_or_panic();
	pub const SS58Prefix: u8 = 42;
}

// Configure FRAME pallets to include in runtime.
impl frame_system::Config for Runtime {
	type BaseCallFilter = frame_support::traits::Everything;
	type BlockWeights = RuntimeBlockWeights;
	type BlockLength = RuntimeBlockLength;
	type AccountId = AccountId;
	type RuntimeCall = RuntimeCall;
	type Lookup = AccountIdLookup<AccountId, ()>;
	type Index = Index;
	type BlockNumber = BlockNumber;
	type Hash = Hash;
	type Hashing = BlakeTwo256;
	type Header = Header;
	type RuntimeEvent = RuntimeEvent;
	type RuntimeOrigin = RuntimeOrigin;
	type BlockHashCount = BlockHashCount;
	type DbWeight = RocksDbWeight;
	type Version = Version;
	type PalletInfo = PalletInfo;
	type OnNewAccount = ();
	type OnKilledAccount = ();
	type AccountData = pallet_balances::AccountData<Balance>;
	type SystemWeightInfo = weights::frame_system::WeightInfo<Runtime>;
	type SS58Prefix = SS58Prefix;
	type OnSetCode = cumulus_pallet_parachain_system::ParachainSetCode<Self>;
	type MaxConsumers = frame_support::traits::ConstU32<16>;
}

impl pallet_timestamp::Config for Runtime {
	/// A timestamp: milliseconds since the unix epoch.
	type Moment = u64;
	type OnTimestampSet = Aura;
	type MinimumPeriod = ConstU64<{ SLOT_DURATION / 2 }>;
	type WeightInfo = weights::pallet_timestamp::WeightInfo<Runtime>;
}

impl pallet_authorship::Config for Runtime {
	type FindAuthor = pallet_session::FindAccountFromAuthorIndex<Self, Aura>;
	type EventHandler = (CollatorSelection,);
}

parameter_types! {
	pub const ExistentialDeposit: Balance = EXISTENTIAL_DEPOSIT;
}

impl pallet_balances::Config for Runtime {
	type MaxLocks = ConstU32<50>;
	/// The type for recording an account's balance.
	type Balance = Balance;
	/// The ubiquitous event type.
	type RuntimeEvent = RuntimeEvent;
	type DustRemoval = ();
	type ExistentialDeposit = ExistentialDeposit;
	type AccountStore = System;
	type WeightInfo = weights::pallet_balances::WeightInfo<Runtime>;
	type MaxReserves = ConstU32<50>;
	type ReserveIdentifier = [u8; 8];
	type HoldIdentifier = ();
	type FreezeIdentifier = ();
	type MaxHolds = ConstU32<0>;
	type MaxFreezes = ConstU32<0>;
}

parameter_types! {
	/// Relay Chain `TransactionByteFee` / 10
	pub const TransactionByteFee: Balance = 1 * MILLICENTS;
}

impl pallet_transaction_payment::Config for Runtime {
	type RuntimeEvent = RuntimeEvent;
	type OnChargeTransaction =
		pallet_transaction_payment::CurrencyAdapter<Balances, DealWithFees<Runtime>>;
	type WeightToFee = WeightToFee;
	type LengthToFee = ConstantMultiplier<Balance, TransactionByteFee>;
	type FeeMultiplierUpdate = SlowAdjustingFeeUpdate<Self>;
	type OperationalFeeMultiplier = ConstU8<5>;
}

parameter_types! {
	pub const AssetDeposit: Balance = UNITS / 10; // 1 / 10 WND deposit to create asset
	pub const AssetAccountDeposit: Balance = deposit(1, 16);
	pub const ApprovalDeposit: Balance = EXISTENTIAL_DEPOSIT;
	pub const AssetsStringLimit: u32 = 50;
	/// Key = 32 bytes, Value = 36 bytes (32+1+1+1+1)
	// https://github.com/paritytech/substrate/blob/069917b/frame/assets/src/lib.rs#L257L271
	pub const MetadataDepositBase: Balance = deposit(1, 68);
	pub const MetadataDepositPerByte: Balance = deposit(0, 1);
}

pub type AssetsForceOrigin = EnsureRoot<AccountId>;

// Called "Trust Backed" assets because these are generally registered by some account, and users of
// the asset assume it has some claimed backing. The pallet is called `Assets` in
// `construct_runtime` to avoid breaking changes on storage reads.
pub type TrustBackedAssetsInstance = pallet_assets::Instance1;
type TrustBackedAssetsCall = pallet_assets::Call<Runtime, TrustBackedAssetsInstance>;
impl pallet_assets::Config<TrustBackedAssetsInstance> for Runtime {
	type RuntimeEvent = RuntimeEvent;
	type Balance = Balance;
	type AssetId = AssetIdForTrustBackedAssets;
	type AssetIdParameter = codec::Compact<AssetIdForTrustBackedAssets>;
	type Currency = Balances;
	type CreateOrigin = AsEnsureOriginWithArg<EnsureSigned<AccountId>>;
	type ForceOrigin = AssetsForceOrigin;
	type AssetDeposit = AssetDeposit;
	type MetadataDepositBase = MetadataDepositBase;
	type MetadataDepositPerByte = MetadataDepositPerByte;
	type ApprovalDeposit = ApprovalDeposit;
	type StringLimit = AssetsStringLimit;
	type Freezer = ();
	type Extra = ();
	type WeightInfo = weights::pallet_assets::WeightInfo<Runtime>;
	type CallbackHandle = ();
	type AssetAccountDeposit = AssetAccountDeposit;
	type RemoveItemsLimit = ConstU32<1000>;
	#[cfg(feature = "runtime-benchmarks")]
	type BenchmarkHelper = ();
}

/// Assets managed by some foreign location.
type ForeignAssetsInstance = pallet_assets::Instance2;
impl pallet_assets::Config<ForeignAssetsInstance> for Runtime {
	type RuntimeEvent = RuntimeEvent;
	type Balance = Balance;
	type AssetId = MultiLocationForAssetId;
	type AssetIdParameter = MultiLocationForAssetId;
	type Currency = Balances;
	type CreateOrigin = ForeignCreators;
	type ForceOrigin = AssetsForceOrigin;
	type AssetDeposit = AssetDeposit;
	type MetadataDepositBase = MetadataDepositBase;
	type MetadataDepositPerByte = MetadataDepositPerByte;
	type ApprovalDeposit = ApprovalDeposit;
	type StringLimit = AssetsStringLimit;
	type Freezer = ();
	type Extra = ();
	type WeightInfo = weights::pallet_assets::WeightInfo<Runtime>;
	type CallbackHandle = ();
	type AssetAccountDeposit = AssetAccountDeposit;
	type RemoveItemsLimit = frame_support::traits::ConstU32<1000>;
	#[cfg(feature = "runtime-benchmarks")]
	type BenchmarkHelper = xcm_config::XcmBenchmarkHelper;
}

parameter_types! {
	pub const DexPalletId: PalletId = PalletId(*b"py/dexer");
	pub storage AllowMultiAssetPools: bool = false;
}

ord_parameter_types! {
	pub const DexOrigin: sp_runtime::AccountId32 = AccountIdConversion::<sp_runtime::AccountId32>::into_account_truncating(&DexPalletId::get());
}

const MAX_SWAP_PATH_LEN: u32 = 4;

pub type PoolAssetsInstance = pallet_assets::Instance3;
impl pallet_assets::Config<PoolAssetsInstance> for Runtime {
	type RuntimeEvent = RuntimeEvent;
	type Balance = Balance;
	type RemoveItemsLimit = ConstU32<1000>;
	type AssetId = u32;
	type AssetIdParameter = u32;
	type Currency = Balances;
	type CreateOrigin = AsEnsureOriginWithArg<EnsureSignedBy<DexOrigin, sp_runtime::AccountId32>>;
	type ForceOrigin = AssetsForceOrigin;
	type AssetDeposit = ConstU128<0>;
	type AssetAccountDeposit = ConstU128<0>;
	type MetadataDepositBase = ConstU128<0>;
	type MetadataDepositPerByte = ConstU128<0>;
	type ApprovalDeposit = ConstU128<0>;
	type StringLimit = ConstU32<50>;
	type Freezer = ();
	type Extra = ();
	type WeightInfo = weights::pallet_assets::WeightInfo<Runtime>;
	type CallbackHandle = ();
	#[cfg(feature = "runtime-benchmarks")]
	type BenchmarkHelper = ();
}

impl pallet_dex::Config for Runtime {
	type RuntimeEvent = RuntimeEvent;
	type Fee = ConstU32<3>;
	type Currency = Balances;
	type AssetBalance = <Self as pallet_balances::Config>::Balance;
	type AssetId = MultiLocation;
	type PoolAssetId = u32;
	type Assets = LocalAndForeignAssets;
	type PoolAssets = PoolAssets;
	type PalletId = DexPalletId;
	type WeightInfo = ();
	type AllowMultiAssetPools = AllowMultiAssetPools;
	type MaxSwapPathLength = ConstU32<MAX_SWAP_PATH_LEN>;

	type MultiAssetId = MultiLocation;
	type MultiAssetIdConverter = MultiLocationConverter<Balances, parachain_info::Pallet<Runtime>>;

	type Balance = u128;
	type HigherPrecisionBalance = sp_core::U256;
}

parameter_types! {
	// we just reuse the same deposits
	pub const ForeignAssetsAssetDeposit: Balance = AssetDeposit::get();
	pub const ForeignAssetsAssetAccountDeposit: Balance = AssetAccountDeposit::get();
	pub const ForeignAssetsApprovalDeposit: Balance = ApprovalDeposit::get();
	pub const ForeignAssetsAssetsStringLimit: u32 = AssetsStringLimit::get();
	pub const ForeignAssetsMetadataDepositBase: Balance = MetadataDepositBase::get();
	pub const ForeignAssetsMetadataDepositPerByte: Balance = MetadataDepositPerByte::get();
}

/// Assets managed by some foreign location. Note: we do not declare a `ForeignAssetsCall` type, as
/// this type is used in proxy definitions. We assume that a foreign location would not want to set
/// an individual, local account as a proxy for the issuance of their assets. This issuance should
/// be managed by the foreign location's governance.
pub type ForeignAssetsInstance = pallet_assets::Instance2;
impl pallet_assets::Config<ForeignAssetsInstance> for Runtime {
	type RuntimeEvent = RuntimeEvent;
	type Balance = Balance;
	type AssetId = MultiLocationForAssetId;
	type AssetIdParameter = MultiLocationForAssetId;
	type Currency = Balances;
	type CreateOrigin = ForeignCreators<
		(FromSiblingParachain<parachain_info::Pallet<Runtime>>,),
		ForeignCreatorsSovereignAccountOf,
		AccountId,
	>;
	type ForceOrigin = AssetsForceOrigin;
	type AssetDeposit = ForeignAssetsAssetDeposit;
	type MetadataDepositBase = ForeignAssetsMetadataDepositBase;
	type MetadataDepositPerByte = ForeignAssetsMetadataDepositPerByte;
	type ApprovalDeposit = ForeignAssetsApprovalDeposit;
	type StringLimit = ForeignAssetsAssetsStringLimit;
	type Freezer = ();
	type Extra = ();
	type WeightInfo = weights::pallet_assets::WeightInfo<Runtime>;
	type CallbackHandle = ();
	type AssetAccountDeposit = ForeignAssetsAssetAccountDeposit;
	type RemoveItemsLimit = frame_support::traits::ConstU32<1000>;
	#[cfg(feature = "runtime-benchmarks")]
	type BenchmarkHelper = xcm_config::XcmBenchmarkHelper;
}

parameter_types! {
	// One storage item; key size is 32; value is size 4+4+16+32 bytes = 56 bytes.
	pub const DepositBase: Balance = deposit(1, 88);
	// Additional storage item size of 32 bytes.
	pub const DepositFactor: Balance = deposit(0, 32);
	pub const MaxSignatories: u32 = 100;
}

impl pallet_multisig::Config for Runtime {
	type RuntimeEvent = RuntimeEvent;
	type RuntimeCall = RuntimeCall;
	type Currency = Balances;
	type DepositBase = DepositBase;
	type DepositFactor = DepositFactor;
	type MaxSignatories = MaxSignatories;
	type WeightInfo = weights::pallet_multisig::WeightInfo<Runtime>;
}

impl pallet_utility::Config for Runtime {
	type RuntimeEvent = RuntimeEvent;
	type RuntimeCall = RuntimeCall;
	type PalletsOrigin = OriginCaller;
	type WeightInfo = weights::pallet_utility::WeightInfo<Runtime>;
}

parameter_types! {
	// One storage item; key size 32, value size 8; .
	pub const ProxyDepositBase: Balance = deposit(1, 40);
	// Additional storage item size of 33 bytes.
	pub const ProxyDepositFactor: Balance = deposit(0, 33);
	pub const MaxProxies: u16 = 32;
	// One storage item; key size 32, value size 16
	pub const AnnouncementDepositBase: Balance = deposit(1, 48);
	pub const AnnouncementDepositFactor: Balance = deposit(0, 66);
	pub const MaxPending: u16 = 32;
}

/// The type used to represent the kinds of proxying allowed.
#[derive(
	Copy,
	Clone,
	Eq,
	PartialEq,
	Ord,
	PartialOrd,
	Encode,
	Decode,
	RuntimeDebug,
	MaxEncodedLen,
	scale_info::TypeInfo,
)]
pub enum ProxyType {
	/// Fully permissioned proxy. Can execute any call on behalf of _proxied_.
	Any,
	/// Can execute any call that does not transfer funds or assets.
	NonTransfer,
	/// Proxy with the ability to reject time-delay proxy announcements.
	CancelProxy,
	/// Assets proxy. Can execute any call from `assets`, **including asset transfers**.
	Assets,
	/// Owner proxy. Can execute calls related to asset ownership.
	AssetOwner,
	/// Asset manager. Can execute calls related to asset management.
	AssetManager,
	/// Collator selection proxy. Can execute calls related to collator selection mechanism.
	Collator,
}
impl Default for ProxyType {
	fn default() -> Self {
		Self::Any
	}
}

impl InstanceFilter<RuntimeCall> for ProxyType {
	fn filter(&self, c: &RuntimeCall) -> bool {
		match self {
			ProxyType::Any => true,
			ProxyType::NonTransfer => !matches!(
				c,
				RuntimeCall::Balances { .. } |
					RuntimeCall::Assets { .. } |
					RuntimeCall::Nfts { .. } |
					RuntimeCall::Uniques { .. }
			),
			ProxyType::CancelProxy => matches!(
				c,
				RuntimeCall::Proxy(pallet_proxy::Call::reject_announcement { .. }) |
					RuntimeCall::Utility { .. } |
					RuntimeCall::Multisig { .. }
			),
			ProxyType::Assets => {
				matches!(
					c,
					RuntimeCall::Assets { .. } |
						RuntimeCall::Utility { .. } |
						RuntimeCall::Multisig { .. } |
						RuntimeCall::Nfts { .. } | RuntimeCall::Uniques { .. }
				)
			},
			ProxyType::AssetOwner => matches!(
				c,
				RuntimeCall::Assets(TrustBackedAssetsCall::create { .. }) |
					RuntimeCall::Assets(TrustBackedAssetsCall::start_destroy { .. }) |
					RuntimeCall::Assets(TrustBackedAssetsCall::destroy_accounts { .. }) |
					RuntimeCall::Assets(TrustBackedAssetsCall::destroy_approvals { .. }) |
					RuntimeCall::Assets(TrustBackedAssetsCall::finish_destroy { .. }) |
					RuntimeCall::Assets(TrustBackedAssetsCall::transfer_ownership { .. }) |
					RuntimeCall::Assets(TrustBackedAssetsCall::set_team { .. }) |
					RuntimeCall::Assets(TrustBackedAssetsCall::set_metadata { .. }) |
					RuntimeCall::Assets(TrustBackedAssetsCall::clear_metadata { .. }) |
					RuntimeCall::Nfts(pallet_nfts::Call::create { .. }) |
					RuntimeCall::Nfts(pallet_nfts::Call::destroy { .. }) |
					RuntimeCall::Nfts(pallet_nfts::Call::redeposit { .. }) |
					RuntimeCall::Nfts(pallet_nfts::Call::transfer_ownership { .. }) |
					RuntimeCall::Nfts(pallet_nfts::Call::set_team { .. }) |
					RuntimeCall::Nfts(pallet_nfts::Call::set_collection_max_supply { .. }) |
					RuntimeCall::Nfts(pallet_nfts::Call::lock_collection { .. }) |
					RuntimeCall::Uniques(pallet_uniques::Call::create { .. }) |
					RuntimeCall::Uniques(pallet_uniques::Call::destroy { .. }) |
					RuntimeCall::Uniques(pallet_uniques::Call::transfer_ownership { .. }) |
					RuntimeCall::Uniques(pallet_uniques::Call::set_team { .. }) |
					RuntimeCall::Uniques(pallet_uniques::Call::set_metadata { .. }) |
					RuntimeCall::Uniques(pallet_uniques::Call::set_attribute { .. }) |
					RuntimeCall::Uniques(pallet_uniques::Call::set_collection_metadata { .. }) |
					RuntimeCall::Uniques(pallet_uniques::Call::clear_metadata { .. }) |
					RuntimeCall::Uniques(pallet_uniques::Call::clear_attribute { .. }) |
					RuntimeCall::Uniques(pallet_uniques::Call::clear_collection_metadata { .. }) |
					RuntimeCall::Uniques(pallet_uniques::Call::set_collection_max_supply { .. }) |
					RuntimeCall::Utility { .. } |
					RuntimeCall::Multisig { .. }
			),
			ProxyType::AssetManager => matches!(
				c,
				RuntimeCall::Assets(TrustBackedAssetsCall::mint { .. }) |
					RuntimeCall::Assets(TrustBackedAssetsCall::burn { .. }) |
					RuntimeCall::Assets(TrustBackedAssetsCall::freeze { .. }) |
					RuntimeCall::Assets(TrustBackedAssetsCall::thaw { .. }) |
					RuntimeCall::Assets(TrustBackedAssetsCall::freeze_asset { .. }) |
					RuntimeCall::Assets(TrustBackedAssetsCall::thaw_asset { .. }) |
					RuntimeCall::Nfts(pallet_nfts::Call::force_mint { .. }) |
					RuntimeCall::Nfts(pallet_nfts::Call::update_mint_settings { .. }) |
					RuntimeCall::Nfts(pallet_nfts::Call::mint_pre_signed { .. }) |
					RuntimeCall::Nfts(pallet_nfts::Call::set_attributes_pre_signed { .. }) |
					RuntimeCall::Nfts(pallet_nfts::Call::lock_item_transfer { .. }) |
					RuntimeCall::Nfts(pallet_nfts::Call::unlock_item_transfer { .. }) |
					RuntimeCall::Nfts(pallet_nfts::Call::lock_item_properties { .. }) |
					RuntimeCall::Nfts(pallet_nfts::Call::set_metadata { .. }) |
					RuntimeCall::Nfts(pallet_nfts::Call::clear_metadata { .. }) |
					RuntimeCall::Nfts(pallet_nfts::Call::set_collection_metadata { .. }) |
					RuntimeCall::Nfts(pallet_nfts::Call::clear_collection_metadata { .. }) |
					RuntimeCall::Uniques(pallet_uniques::Call::mint { .. }) |
					RuntimeCall::Uniques(pallet_uniques::Call::burn { .. }) |
					RuntimeCall::Uniques(pallet_uniques::Call::freeze { .. }) |
					RuntimeCall::Uniques(pallet_uniques::Call::thaw { .. }) |
					RuntimeCall::Uniques(pallet_uniques::Call::freeze_collection { .. }) |
					RuntimeCall::Uniques(pallet_uniques::Call::thaw_collection { .. }) |
					RuntimeCall::Utility { .. } |
					RuntimeCall::Multisig { .. }
			),
			ProxyType::Collator => matches!(
				c,
				RuntimeCall::CollatorSelection { .. } |
					RuntimeCall::Utility { .. } |
					RuntimeCall::Multisig { .. }
			),
		}
	}

	fn is_superset(&self, o: &Self) -> bool {
		match (self, o) {
			(x, y) if x == y => true,
			(ProxyType::Any, _) => true,
			(_, ProxyType::Any) => false,
			(ProxyType::Assets, ProxyType::AssetOwner) => true,
			(ProxyType::Assets, ProxyType::AssetManager) => true,
			(ProxyType::NonTransfer, ProxyType::Collator) => true,
			_ => false,
		}
	}
}

impl pallet_proxy::Config for Runtime {
	type RuntimeEvent = RuntimeEvent;
	type RuntimeCall = RuntimeCall;
	type Currency = Balances;
	type ProxyType = ProxyType;
	type ProxyDepositBase = ProxyDepositBase;
	type ProxyDepositFactor = ProxyDepositFactor;
	type MaxProxies = MaxProxies;
	type WeightInfo = weights::pallet_proxy::WeightInfo<Runtime>;
	type MaxPending = MaxPending;
	type CallHasher = BlakeTwo256;
	type AnnouncementDepositBase = AnnouncementDepositBase;
	type AnnouncementDepositFactor = AnnouncementDepositFactor;
}

parameter_types! {
	pub const ReservedXcmpWeight: Weight = MAXIMUM_BLOCK_WEIGHT.saturating_div(4);
	pub const ReservedDmpWeight: Weight = MAXIMUM_BLOCK_WEIGHT.saturating_div(4);
}

impl cumulus_pallet_parachain_system::Config for Runtime {
	type RuntimeEvent = RuntimeEvent;
	type OnSystemEvent = ();
	type SelfParaId = parachain_info::Pallet<Runtime>;
	type OutboundXcmpMessageSource = XcmpQueue;
	type DmpMessageHandler = DmpQueue;
	type ReservedDmpWeight = ReservedDmpWeight;
	type XcmpMessageHandler = XcmpQueue;
	type ReservedXcmpWeight = ReservedXcmpWeight;
	type CheckAssociatedRelayNumber = RelayNumberStrictlyIncreases;
}

impl parachain_info::Config for Runtime {}

impl cumulus_pallet_aura_ext::Config for Runtime {}

impl cumulus_pallet_xcmp_queue::Config for Runtime {
	type RuntimeEvent = RuntimeEvent;
	type XcmExecutor = XcmExecutor<XcmConfig>;
	type ChannelInfo = ParachainSystem;
	type VersionWrapper = PolkadotXcm;
	type ExecuteOverweightOrigin = EnsureRoot<AccountId>;
	type ControllerOrigin = EnsureRoot<AccountId>;
	type ControllerOriginConverter = XcmOriginToTransactDispatchOrigin;
	type WeightInfo = weights::cumulus_pallet_xcmp_queue::WeightInfo<Runtime>;
	type PriceForSiblingDelivery = ();
}

impl cumulus_pallet_dmp_queue::Config for Runtime {
	type RuntimeEvent = RuntimeEvent;
	type XcmExecutor = XcmExecutor<XcmConfig>;
	type ExecuteOverweightOrigin = EnsureRoot<AccountId>;
}

parameter_types! {
	pub const Period: u32 = 6 * HOURS;
	pub const Offset: u32 = 0;
}

impl pallet_session::Config for Runtime {
	type RuntimeEvent = RuntimeEvent;
	type ValidatorId = <Self as frame_system::Config>::AccountId;
	// we don't have stash and controller, thus we don't need the convert as well.
	type ValidatorIdOf = pallet_collator_selection::IdentityCollator;
	type ShouldEndSession = pallet_session::PeriodicSessions<Period, Offset>;
	type NextSessionRotation = pallet_session::PeriodicSessions<Period, Offset>;
	type SessionManager = CollatorSelection;
	// Essentially just Aura, but let's be pedantic.
	type SessionHandler = <SessionKeys as sp_runtime::traits::OpaqueKeys>::KeyTypeIdProviders;
	type Keys = SessionKeys;
	type WeightInfo = weights::pallet_session::WeightInfo<Runtime>;
}

impl pallet_aura::Config for Runtime {
	type AuthorityId = AuraId;
	type DisabledValidators = ();
	type MaxAuthorities = ConstU32<100_000>;
}

parameter_types! {
	pub const PotId: PalletId = PalletId(*b"PotStake");
	pub const MaxCandidates: u32 = 1000;
	pub const MinCandidates: u32 = 1;
	pub const SessionLength: BlockNumber = 6 * HOURS;
	pub const MaxInvulnerables: u32 = 100;
}

pub type CollatorSelectionUpdateOrigin = EnsureRoot<AccountId>;

impl pallet_collator_selection::Config for Runtime {
	type RuntimeEvent = RuntimeEvent;
	type Currency = Balances;
	type UpdateOrigin = CollatorSelectionUpdateOrigin;
	type PotId = PotId;
	type MaxCandidates = MaxCandidates;
	type MinCandidates = MinCandidates;
	type MaxInvulnerables = MaxInvulnerables;
	// should be a multiple of session or things will get inconsistent
	type KickThreshold = Period;
	type ValidatorId = <Self as frame_system::Config>::AccountId;
	type ValidatorIdOf = pallet_collator_selection::IdentityCollator;
	type ValidatorRegistration = Session;
	type WeightInfo = weights::pallet_collator_selection::WeightInfo<Runtime>;
}

type LocalAndForeignAssets = DoubleAsset<Assets, ForeignAssets, parachain_info::Pallet<Runtime>>;

impl pallet_dex_tx_payment::Config for Runtime {
	type RuntimeEvent = RuntimeEvent;
	type Fungibles = LocalAndForeignAssets;
	type OnChargeAssetTransactionBySwap = FungiblesAdapter<Dex>;
}

parameter_types! {
	pub const UniquesCollectionDeposit: Balance = UNITS / 10; // 1 / 10 UNIT deposit to create a collection
	pub const UniquesItemDeposit: Balance = UNITS / 1_000; // 1 / 1000 UNIT deposit to mint an item
	pub const UniquesMetadataDepositBase: Balance = deposit(1, 129);
	pub const UniquesAttributeDepositBase: Balance = deposit(1, 0);
	pub const UniquesDepositPerByte: Balance = deposit(0, 1);
}

impl pallet_uniques::Config for Runtime {
	type RuntimeEvent = RuntimeEvent;
	type CollectionId = u32;
	type ItemId = u32;
	type Currency = Balances;
	type ForceOrigin = AssetsForceOrigin;
	type CollectionDeposit = UniquesCollectionDeposit;
	type ItemDeposit = UniquesItemDeposit;
	type MetadataDepositBase = UniquesMetadataDepositBase;
	type AttributeDepositBase = UniquesAttributeDepositBase;
	type DepositPerByte = UniquesDepositPerByte;
	type StringLimit = ConstU32<128>;
	type KeyLimit = ConstU32<32>;
	type ValueLimit = ConstU32<64>;
	type WeightInfo = weights::pallet_uniques::WeightInfo<Runtime>;
	#[cfg(feature = "runtime-benchmarks")]
	type Helper = ();
	type CreateOrigin = AsEnsureOriginWithArg<EnsureSigned<AccountId>>;
	type Locker = ();
}

parameter_types! {
	pub NftsPalletFeatures: PalletFeatures = PalletFeatures::all_enabled();
	pub const NftsMaxDeadlineDuration: BlockNumber = 12 * 30 * DAYS;
	// re-use the Uniques deposits
	pub const NftsCollectionDeposit: Balance = UniquesCollectionDeposit::get();
	pub const NftsItemDeposit: Balance = UniquesItemDeposit::get();
	pub const NftsMetadataDepositBase: Balance = UniquesMetadataDepositBase::get();
	pub const NftsAttributeDepositBase: Balance = UniquesAttributeDepositBase::get();
	pub const NftsDepositPerByte: Balance = UniquesDepositPerByte::get();
}

impl pallet_nfts::Config for Runtime {
	type RuntimeEvent = RuntimeEvent;
	type CollectionId = u32;
	type ItemId = u32;
	type Currency = Balances;
	type CreateOrigin = AsEnsureOriginWithArg<EnsureSigned<AccountId>>;
	type ForceOrigin = AssetsForceOrigin;
	type Locker = ();
	type CollectionDeposit = NftsCollectionDeposit;
	type ItemDeposit = NftsItemDeposit;
	type MetadataDepositBase = NftsMetadataDepositBase;
	type AttributeDepositBase = NftsAttributeDepositBase;
	type DepositPerByte = NftsDepositPerByte;
	type StringLimit = ConstU32<256>;
	type KeyLimit = ConstU32<64>;
	type ValueLimit = ConstU32<256>;
	type ApprovalsLimit = ConstU32<20>;
	type ItemAttributesApprovalsLimit = ConstU32<30>;
	type MaxTips = ConstU32<10>;
	type MaxDeadlineDuration = NftsMaxDeadlineDuration;
	type MaxAttributesPerCall = ConstU32<10>;
	type Features = NftsPalletFeatures;
	type OffchainSignature = Signature;
	type OffchainPublic = <Signature as Verify>::Signer;
	type WeightInfo = weights::pallet_nfts::WeightInfo<Runtime>;
	#[cfg(feature = "runtime-benchmarks")]
	type Helper = ();
}

// Create the runtime by composing the FRAME pallets that were previously configured.
construct_runtime!(
	pub enum Runtime where
		Block = Block,
		NodeBlock = opaque::Block,
		UncheckedExtrinsic = UncheckedExtrinsic,
	{
		// System support stuff.
		System: frame_system::{Pallet, Call, Config, Storage, Event<T>} = 0,
		ParachainSystem: cumulus_pallet_parachain_system::{
			Pallet, Call, Config, Storage, Inherent, Event<T>, ValidateUnsigned,
		} = 1,
		// RandomnessCollectiveFlip = 2 removed
		Timestamp: pallet_timestamp::{Pallet, Call, Storage, Inherent} = 3,
		ParachainInfo: parachain_info::{Pallet, Storage, Config} = 4,

		// Monetary stuff.
		Balances: pallet_balances::{Pallet, Call, Storage, Config<T>, Event<T>} = 10,
		TransactionPayment: pallet_transaction_payment::{Pallet, Storage, Event<T>} = 11,
		// AssetTxPayment: pallet_asset_tx_payment::{Pallet, Event<T>} = 12,
		DexTxPayment: pallet_dex_tx_payment = 13, // Deliberatly different to AssetTxPayment.

		// Collator support. the order of these 5 are important and shall not change.
		Authorship: pallet_authorship::{Pallet, Storage} = 20,
		CollatorSelection: pallet_collator_selection::{Pallet, Call, Storage, Event<T>, Config<T>} = 21,
		Session: pallet_session::{Pallet, Call, Storage, Event, Config<T>} = 22,
		Aura: pallet_aura::{Pallet, Storage, Config<T>} = 23,
		AuraExt: cumulus_pallet_aura_ext::{Pallet, Storage, Config} = 24,

		// XCM helpers.
		XcmpQueue: cumulus_pallet_xcmp_queue::{Pallet, Call, Storage, Event<T>} = 30,
		PolkadotXcm: pallet_xcm::{Pallet, Call, Storage, Event<T>, Origin, Config} = 31,
		CumulusXcm: cumulus_pallet_xcm::{Pallet, Event<T>, Origin} = 32,
		DmpQueue: cumulus_pallet_dmp_queue::{Pallet, Call, Storage, Event<T>} = 33,

		// Handy utilities.
		Utility: pallet_utility::{Pallet, Call, Event} = 40,
		Multisig: pallet_multisig::{Pallet, Call, Storage, Event<T>} = 41,
		Proxy: pallet_proxy::{Pallet, Call, Storage, Event<T>} = 42,

		// The main stage.
		Assets: pallet_assets::<Instance1>::{Pallet, Call, Storage, Event<T>} = 50,
		ForeignAssets: pallet_assets::<Instance2>::{Pallet, Call, Storage, Event<T>} = 53,
		PoolAssets: pallet_assets::<Instance3>::{Pallet, Call, Storage, Event<T>} = 54,
		Uniques: pallet_uniques::{Pallet, Call, Storage, Event<T>} = 51,
		Nfts: pallet_nfts::{Pallet, Call, Storage, Event<T>} = 52,
<<<<<<< HEAD
		Dex: pallet_dex::{Pallet, Call, Storage, Event<T>} = 55,
=======
		ForeignAssets: pallet_assets::<Instance2>::{Pallet, Call, Storage, Event<T>} = 53,
>>>>>>> b4a50e27
	}
);

/// The address format for describing accounts.
pub type Address = sp_runtime::MultiAddress<AccountId, ()>;
/// Block type as expected by this runtime.
pub type Block = generic::Block<Header, UncheckedExtrinsic>;
/// A Block signed with a Justification
pub type SignedBlock = generic::SignedBlock<Block>;
/// BlockId type as expected by this runtime.
pub type BlockId = generic::BlockId<Block>;
/// The SignedExtension to the basic transaction logic.
pub type SignedExtra = (
	frame_system::CheckNonZeroSender<Runtime>,
	frame_system::CheckSpecVersion<Runtime>,
	frame_system::CheckTxVersion<Runtime>,
	frame_system::CheckGenesis<Runtime>,
	frame_system::CheckEra<Runtime>,
	frame_system::CheckNonce<Runtime>,
	frame_system::CheckWeight<Runtime>,
	pallet_dex_tx_payment::ChargeAssetTxPaymentBySwap<Runtime>,
);
/// Unchecked extrinsic type as expected by this runtime.
pub type UncheckedExtrinsic =
	generic::UncheckedExtrinsic<Address, RuntimeCall, Signature, SignedExtra>;
/// Extrinsic type that has already been checked.
pub type CheckedExtrinsic = generic::CheckedExtrinsic<AccountId, RuntimeCall, SignedExtra>;
/// Migrations to apply on runtime upgrade.
pub type Migrations = (pallet_nfts::migration::v1::MigrateToV1<Runtime>,);

/// Executive: handles dispatch to the various modules.
pub type Executive = frame_executive::Executive<
	Runtime,
	Block,
	frame_system::ChainContext<Runtime>,
	Runtime,
	AllPalletsWithSystem,
	Migrations,
>;

#[cfg(feature = "runtime-benchmarks")]
#[macro_use]
extern crate frame_benchmarking;

#[cfg(feature = "runtime-benchmarks")]
mod benches {
	define_benchmarks!(
		[frame_system, SystemBench::<Runtime>]
		[pallet_assets, Assets]
		[pallet_assets, ForeignAssets]
<<<<<<< HEAD
		[pallet_assets, PoolAssets]
		[pallet_dex, Dex]
=======
>>>>>>> b4a50e27
		[pallet_balances, Balances]
		[pallet_multisig, Multisig]
		[pallet_nfts, Nfts]
		[pallet_proxy, Proxy]
		[pallet_session, SessionBench::<Runtime>]
		[pallet_uniques, Uniques]
		[pallet_utility, Utility]
		[pallet_timestamp, Timestamp]
		[pallet_collator_selection, CollatorSelection]
		[cumulus_pallet_xcmp_queue, XcmpQueue]
		// XCM
		[pallet_xcm, PolkadotXcm]
		// NOTE: Make sure you point to the individual modules below.
		[pallet_xcm_benchmarks::fungible, XcmBalances]
		[pallet_xcm_benchmarks::generic, XcmGeneric]
	);
}

impl_runtime_apis! {
	impl sp_consensus_aura::AuraApi<Block, AuraId> for Runtime {
		fn slot_duration() -> sp_consensus_aura::SlotDuration {
			sp_consensus_aura::SlotDuration::from_millis(Aura::slot_duration())
		}

		fn authorities() -> Vec<AuraId> {
			Aura::authorities().into_inner()
		}
	}

	impl sp_api::Core<Block> for Runtime {
		fn version() -> RuntimeVersion {
			VERSION
		}

		fn execute_block(block: Block) {
			Executive::execute_block(block)
		}

		fn initialize_block(header: &<Block as BlockT>::Header) {
			Executive::initialize_block(header)
		}
	}

	impl sp_api::Metadata<Block> for Runtime {
		fn metadata() -> OpaqueMetadata {
			OpaqueMetadata::new(Runtime::metadata().into())
		}

		fn metadata_at_version(version: u32) -> Option<OpaqueMetadata> {
			Runtime::metadata_at_version(version)
		}

		fn metadata_versions() -> sp_std::vec::Vec<u32> {
			Runtime::metadata_versions()
		}
	}

	impl sp_block_builder::BlockBuilder<Block> for Runtime {
		fn apply_extrinsic(extrinsic: <Block as BlockT>::Extrinsic) -> ApplyExtrinsicResult {
			Executive::apply_extrinsic(extrinsic)
		}

		fn finalize_block() -> <Block as BlockT>::Header {
			Executive::finalize_block()
		}

		fn inherent_extrinsics(data: sp_inherents::InherentData) -> Vec<<Block as BlockT>::Extrinsic> {
			data.create_extrinsics()
		}

		fn check_inherents(
			block: Block,
			data: sp_inherents::InherentData,
		) -> sp_inherents::CheckInherentsResult {
			data.check_extrinsics(&block)
		}
	}

	impl sp_transaction_pool::runtime_api::TaggedTransactionQueue<Block> for Runtime {
		fn validate_transaction(
			source: TransactionSource,
			tx: <Block as BlockT>::Extrinsic,
			block_hash: <Block as BlockT>::Hash,
		) -> TransactionValidity {
			Executive::validate_transaction(source, tx, block_hash)
		}
	}

	impl sp_offchain::OffchainWorkerApi<Block> for Runtime {
		fn offchain_worker(header: &<Block as BlockT>::Header) {
			Executive::offchain_worker(header)
		}
	}

	impl sp_session::SessionKeys<Block> for Runtime {
		fn generate_session_keys(seed: Option<Vec<u8>>) -> Vec<u8> {
			SessionKeys::generate(seed)
		}

		fn decode_session_keys(
			encoded: Vec<u8>,
		) -> Option<Vec<(Vec<u8>, KeyTypeId)>> {
			SessionKeys::decode_into_raw_public_keys(&encoded)
		}
	}

	impl frame_system_rpc_runtime_api::AccountNonceApi<Block, AccountId, Index> for Runtime {
		fn account_nonce(account: AccountId) -> Index {
			System::account_nonce(account)
		}
	}

	impl pallet_nfts_runtime_api::NftsApi<Block, AccountId, u32, u32> for Runtime {
		fn owner(collection: u32, item: u32) -> Option<AccountId> {
			<Nfts as Inspect<AccountId>>::owner(&collection, &item)
		}

		fn collection_owner(collection: u32) -> Option<AccountId> {
			<Nfts as Inspect<AccountId>>::collection_owner(&collection)
		}

		fn attribute(
			collection: u32,
			item: u32,
			key: Vec<u8>,
		) -> Option<Vec<u8>> {
			<Nfts as Inspect<AccountId>>::attribute(&collection, &item, &key)
		}

		fn custom_attribute(
			account: AccountId,
			collection: u32,
			item: u32,
			key: Vec<u8>,
		) -> Option<Vec<u8>> {
			<Nfts as Inspect<AccountId>>::custom_attribute(
				&account,
				&collection,
				&item,
				&key,
			)
		}

		fn system_attribute(
			collection: u32,
			item: u32,
			key: Vec<u8>,
		) -> Option<Vec<u8>> {
			<Nfts as Inspect<AccountId>>::system_attribute(&collection, &item, &key)
		}

		fn collection_attribute(collection: u32, key: Vec<u8>) -> Option<Vec<u8>> {
			<Nfts as Inspect<AccountId>>::collection_attribute(&collection, &key)
		}
	}

	impl pallet_transaction_payment_rpc_runtime_api::TransactionPaymentApi<Block, Balance> for Runtime {
		fn query_info(
			uxt: <Block as BlockT>::Extrinsic,
			len: u32,
		) -> pallet_transaction_payment_rpc_runtime_api::RuntimeDispatchInfo<Balance> {
			TransactionPayment::query_info(uxt, len)
		}
		fn query_fee_details(
			uxt: <Block as BlockT>::Extrinsic,
			len: u32,
		) -> pallet_transaction_payment::FeeDetails<Balance> {
			TransactionPayment::query_fee_details(uxt, len)
		}
		fn query_weight_to_fee(weight: Weight) -> Balance {
			TransactionPayment::weight_to_fee(weight)
		}
		fn query_length_to_fee(length: u32) -> Balance {
			TransactionPayment::length_to_fee(length)
		}
	}

	impl pallet_transaction_payment_rpc_runtime_api::TransactionPaymentCallApi<Block, Balance, RuntimeCall>
		for Runtime
	{
		fn query_call_info(
			call: RuntimeCall,
			len: u32,
		) -> pallet_transaction_payment::RuntimeDispatchInfo<Balance> {
			TransactionPayment::query_call_info(call, len)
		}
		fn query_call_fee_details(
			call: RuntimeCall,
			len: u32,
		) -> pallet_transaction_payment::FeeDetails<Balance> {
			TransactionPayment::query_call_fee_details(call, len)
		}
		fn query_weight_to_fee(weight: Weight) -> Balance {
			TransactionPayment::weight_to_fee(weight)
		}
		fn query_length_to_fee(length: u32) -> Balance {
			TransactionPayment::length_to_fee(length)
		}
	}

	impl assets_common::runtime_api::FungiblesApi<
		Block,
		AccountId,
	> for Runtime
	{
		fn query_account_balances(account: AccountId) -> Result<Vec<xcm::latest::MultiAsset>, assets_common::runtime_api::FungiblesAccessError> {
			use assets_common::fungible_conversion::{convert, convert_balance};
			Ok([
				// collect pallet_balance
				{
					let balance = Balances::free_balance(account.clone());
					if balance > 0 {
						vec![convert_balance::<WestendLocation, Balance>(balance)?]
					} else {
						vec![]
					}
				},
				// collect pallet_assets (TrustBackedAssets)
				convert::<_, _, _, _, TrustBackedAssetsConvertedConcreteId>(
					Assets::account_balances(account.clone())
						.iter()
						.filter(|(_, balance)| balance > &0)
				)?,
				// collect pallet_assets (ForeignAssets)
				convert::<_, _, _, _, ForeignAssetsConvertedConcreteId>(
					ForeignAssets::account_balances(account)
						.iter()
						.filter(|(_, balance)| balance > &0)
				)?,
				// collect ... e.g. other tokens
			].concat())
		}
	}

	impl cumulus_primitives_core::CollectCollationInfo<Block> for Runtime {
		fn collect_collation_info(header: &<Block as BlockT>::Header) -> cumulus_primitives_core::CollationInfo {
			ParachainSystem::collect_collation_info(header)
		}
	}

	#[cfg(feature = "try-runtime")]
	impl frame_try_runtime::TryRuntime<Block> for Runtime {
		fn on_runtime_upgrade(checks: frame_try_runtime::UpgradeCheckSelect) -> (Weight, Weight) {
			let weight = Executive::try_runtime_upgrade(checks).unwrap();
			(weight, RuntimeBlockWeights::get().max_block)
		}

		fn execute_block(
			block: Block,
			state_root_check: bool,
			signature_check: bool,
			select: frame_try_runtime::TryStateSelect,
		) -> Weight {
			// NOTE: intentional unwrap: we don't want to propagate the error backwards, and want to
			// have a backtrace here.
			Executive::try_execute_block(block, state_root_check, signature_check, select).unwrap()
		}
	}

	#[cfg(feature = "runtime-benchmarks")]
	impl frame_benchmarking::Benchmark<Block> for Runtime {
		fn benchmark_metadata(extra: bool) -> (
			Vec<frame_benchmarking::BenchmarkList>,
			Vec<frame_support::traits::StorageInfo>,
		) {
			use frame_benchmarking::{Benchmarking, BenchmarkList};
			use frame_support::traits::StorageInfoTrait;
			use frame_system_benchmarking::Pallet as SystemBench;
			use cumulus_pallet_session_benchmarking::Pallet as SessionBench;

			// This is defined once again in dispatch_benchmark, because list_benchmarks!
			// and add_benchmarks! are macros exported by define_benchmarks! macros and those types
			// are referenced in that call.
			type XcmBalances = pallet_xcm_benchmarks::fungible::Pallet::<Runtime>;
			type XcmGeneric = pallet_xcm_benchmarks::generic::Pallet::<Runtime>;

			let mut list = Vec::<BenchmarkList>::new();
			list_benchmarks!(list, extra);

			let storage_info = AllPalletsWithSystem::storage_info();
			return (list, storage_info)
		}

		fn dispatch_benchmark(
			config: frame_benchmarking::BenchmarkConfig
		) -> Result<Vec<frame_benchmarking::BenchmarkBatch>, sp_runtime::RuntimeString> {
			use frame_benchmarking::{Benchmarking, BenchmarkBatch, TrackedStorageKey, BenchmarkError};

			use frame_system_benchmarking::Pallet as SystemBench;
			impl frame_system_benchmarking::Config for Runtime {}

			use cumulus_pallet_session_benchmarking::Pallet as SessionBench;
			impl cumulus_pallet_session_benchmarking::Config for Runtime {}

			use xcm::latest::prelude::*;
			use xcm_config::{MaxAssetsIntoHolding, WestendLocation};
			use pallet_xcm_benchmarks::asset_instance_from;

			impl pallet_xcm_benchmarks::Config for Runtime {
				type XcmConfig = xcm_config::XcmConfig;
				type AccountIdConverter = xcm_config::LocationToAccountId;
				fn valid_destination() -> Result<MultiLocation, BenchmarkError> {
					Ok(WestendLocation::get())
				}
				fn worst_case_holding(depositable_count: u32) -> MultiAssets {
					// A mix of fungible, non-fungible, and concrete assets.
					let holding_non_fungibles = MaxAssetsIntoHolding::get() / 2 - depositable_count;
					let holding_fungibles = holding_non_fungibles - 1;
					let fungibles_amount: u128 = 100;
					let mut assets = (0..holding_fungibles)
						.map(|i| {
							MultiAsset {
								id: Concrete(GeneralIndex(i as u128).into()),
								fun: Fungible(fungibles_amount * i as u128),
							}
							.into()
						})
						.chain(core::iter::once(MultiAsset { id: Concrete(Here.into()), fun: Fungible(u128::MAX) }))
						.chain((0..holding_non_fungibles).map(|i| MultiAsset {
							id: Concrete(GeneralIndex(i as u128).into()),
							fun: NonFungible(asset_instance_from(i)),
						}))
						.collect::<Vec<_>>();

					assets.push(MultiAsset {
						id: Concrete(WestendLocation::get()),
						fun: Fungible(1_000_000 * UNITS),
					});
					assets.into()
				}
			}

			parameter_types! {
				pub const TrustedTeleporter: Option<(MultiLocation, MultiAsset)> = Some((
					WestendLocation::get(),
					MultiAsset { fun: Fungible(1 * UNITS), id: Concrete(WestendLocation::get()) },
				));
				pub const CheckedAccount: Option<(AccountId, xcm_builder::MintLocation)> = None;

			}

			impl pallet_xcm_benchmarks::fungible::Config for Runtime {
				type TransactAsset = Balances;

				type CheckedAccount = CheckedAccount;
				type TrustedTeleporter = TrustedTeleporter;

				fn get_multi_asset() -> MultiAsset {
					MultiAsset {
						id: Concrete(WestendLocation::get()),
						fun: Fungible(1 * UNITS),
					}
				}
			}

			impl pallet_xcm_benchmarks::generic::Config for Runtime {
				type RuntimeCall = RuntimeCall;

				fn worst_case_response() -> (u64, Response) {
					(0u64, Response::Version(Default::default()))
				}

				fn worst_case_asset_exchange() -> Result<(MultiAssets, MultiAssets), BenchmarkError> {
					Err(BenchmarkError::Skip)
				}

				fn universal_alias() -> Result<(MultiLocation, Junction), BenchmarkError> {
					Err(BenchmarkError::Skip)
				}

				fn transact_origin_and_runtime_call() -> Result<(MultiLocation, RuntimeCall), BenchmarkError> {
					Ok((WestendLocation::get(), frame_system::Call::remark_with_event { remark: vec![] }.into()))
				}

				fn subscribe_origin() -> Result<MultiLocation, BenchmarkError> {
					Ok(WestendLocation::get())
				}

				fn claimable_asset() -> Result<(MultiLocation, MultiLocation, MultiAssets), BenchmarkError> {
					let origin = WestendLocation::get();
					let assets: MultiAssets = (Concrete(WestendLocation::get()), 1_000 * UNITS).into();
					let ticket = MultiLocation { parents: 0, interior: Here };
					Ok((origin, ticket, assets))
				}

				fn unlockable_asset() -> Result<(MultiLocation, MultiLocation, MultiAsset), BenchmarkError> {
					Err(BenchmarkError::Skip)
				}

				fn export_message_origin_and_destination(
				) -> Result<(MultiLocation, NetworkId, InteriorMultiLocation), BenchmarkError> {
					Err(BenchmarkError::Skip)
				}
			}

			type XcmBalances = pallet_xcm_benchmarks::fungible::Pallet::<Runtime>;
			type XcmGeneric = pallet_xcm_benchmarks::generic::Pallet::<Runtime>;

			let whitelist: Vec<TrackedStorageKey> = vec![
				// Block Number
				hex_literal::hex!("26aa394eea5630e07c48ae0c9558cef702a5c1b19ab7a04f536c519aca4983ac").to_vec().into(),
				// Total Issuance
				hex_literal::hex!("c2261276cc9d1f8598ea4b6a74b15c2f57c875e4cff74148e4628f264b974c80").to_vec().into(),
				// Execution Phase
				hex_literal::hex!("26aa394eea5630e07c48ae0c9558cef7ff553b5a9862a516939d82b3d3d8661a").to_vec().into(),
				// Event Count
				hex_literal::hex!("26aa394eea5630e07c48ae0c9558cef70a98fdbe9ce6c55837576c60c7af3850").to_vec().into(),
				// System Events
				hex_literal::hex!("26aa394eea5630e07c48ae0c9558cef780d41e5e16056765bc8461851072c9d7").to_vec().into(),
				//TODO: use from relay_well_known_keys::ACTIVE_CONFIG
				hex_literal::hex!("06de3d8a54d27e44a9d5ce189618f22db4b49d95320d9021994c850f25b8e385").to_vec().into(),
			];

			let mut batches = Vec::<BenchmarkBatch>::new();
			let params = (&config, &whitelist);
			add_benchmarks!(params, batches);

			Ok(batches)
		}
	}
}

struct CheckInherents;

impl cumulus_pallet_parachain_system::CheckInherents<Block> for CheckInherents {
	fn check_inherents(
		block: &Block,
		relay_state_proof: &cumulus_pallet_parachain_system::RelayChainStateProof,
	) -> sp_inherents::CheckInherentsResult {
		let relay_chain_slot = relay_state_proof
			.read_slot()
			.expect("Could not read the relay chain slot from the proof");

		let inherent_data =
			cumulus_primitives_timestamp::InherentDataProvider::from_relay_chain_slot_and_duration(
				relay_chain_slot,
				sp_std::time::Duration::from_secs(6),
			)
			.create_inherent_data()
			.expect("Could not create the timestamp inherent data");

		inherent_data.check_extrinsics(block)
	}
}

cumulus_pallet_parachain_system::register_validate_block! {
	Runtime = Runtime,
	BlockExecutor = cumulus_pallet_aura_ext::BlockExecutor::<Runtime, Executive>,
	CheckInherents = CheckInherents,
}<|MERGE_RESOLUTION|>--- conflicted
+++ resolved
@@ -37,11 +37,7 @@
 use sp_core::{crypto::KeyTypeId, OpaqueMetadata};
 use sp_runtime::{
 	create_runtime_str, generic, impl_opaque_keys,
-<<<<<<< HEAD
-	traits::{AccountIdConversion, AccountIdLookup, BlakeTwo256, Block as BlockT},
-=======
-	traits::{AccountIdLookup, BlakeTwo256, Block as BlockT, ConvertInto, Verify},
->>>>>>> b4a50e27
+	traits::{AccountIdLookup, BlakeTwo256, Block as BlockT, ConvertInto},
 	transaction_validity::{TransactionSource, TransactionValidity},
 	ApplyExtrinsicResult,
 };
@@ -56,16 +52,11 @@
 use frame_support::{
 	construct_runtime,
 	dispatch::DispatchClass,
-<<<<<<< HEAD
 	ord_parameter_types, parameter_types,
-	traits::{AsEnsureOriginWithArg, ConstU32, ConstU64, ConstU8, InstanceFilter},
-=======
-	parameter_types,
 	traits::{
 		tokens::nonfungibles_v2::Inspect, AsEnsureOriginWithArg, ConstU32, ConstU64, ConstU8,
 		InstanceFilter,
 	},
->>>>>>> b4a50e27
 	weights::{ConstantMultiplier, Weight},
 	PalletId, RuntimeDebug,
 };
@@ -798,11 +789,8 @@
 		PoolAssets: pallet_assets::<Instance3>::{Pallet, Call, Storage, Event<T>} = 54,
 		Uniques: pallet_uniques::{Pallet, Call, Storage, Event<T>} = 51,
 		Nfts: pallet_nfts::{Pallet, Call, Storage, Event<T>} = 52,
-<<<<<<< HEAD
+		ForeignAssets: pallet_assets::<Instance2>::{Pallet, Call, Storage, Event<T>} = 53,
 		Dex: pallet_dex::{Pallet, Call, Storage, Event<T>} = 55,
-=======
-		ForeignAssets: pallet_assets::<Instance2>::{Pallet, Call, Storage, Event<T>} = 53,
->>>>>>> b4a50e27
 	}
 );
 
@@ -853,11 +841,8 @@
 		[frame_system, SystemBench::<Runtime>]
 		[pallet_assets, Assets]
 		[pallet_assets, ForeignAssets]
-<<<<<<< HEAD
 		[pallet_assets, PoolAssets]
 		[pallet_dex, Dex]
-=======
->>>>>>> b4a50e27
 		[pallet_balances, Balances]
 		[pallet_multisig, Multisig]
 		[pallet_nfts, Nfts]
