// Copyright (C) 2021-2022 Parity Technologies (UK) Ltd.
// SPDX-License-Identifier: Apache-2.0

// Licensed under the Apache License, Version 2.0 (the "License");
// you may not use this file except in compliance with the License.
// You may obtain a copy of the License at
//
// 	http://www.apache.org/licenses/LICENSE-2.0
//
// Unless required by applicable law or agreed to in writing, software
// distributed under the License is distributed on an "AS IS" BASIS,
// WITHOUT WARRANTIES OR CONDITIONS OF ANY KIND, either express or implied.
// See the License for the specific language governing permissions and
// limitations under the License.

//! # Westmint Runtime
//!
//! Westmint is the testnet for Statemint.

#![cfg_attr(not(feature = "std"), no_std)]
#![recursion_limit = "256"]

// Make the WASM binary available.
#[cfg(feature = "std")]
include!(concat!(env!("OUT_DIR"), "/wasm_binary.rs"));

pub mod constants;
mod weights;
pub mod xcm_config;

use cumulus_pallet_parachain_system::RelayNumberStrictlyIncreases;
use sp_api::impl_runtime_apis;
use sp_core::{crypto::KeyTypeId, OpaqueMetadata};
use sp_runtime::{
	create_runtime_str, generic, impl_opaque_keys,
	traits::{AccountIdLookup, BlakeTwo256, Block as BlockT, ConvertInto},
	transaction_validity::{TransactionSource, TransactionValidity},
	ApplyExtrinsicResult,
};

use sp_std::prelude::*;
#[cfg(feature = "std")]
use sp_version::NativeVersion;
use sp_version::RuntimeVersion;

use codec::{Decode, Encode, MaxEncodedLen};
use constants::{currency::*, fee::WeightToFee};
use frame_support::{
	construct_runtime,
	dispatch::DispatchClass,
	parameter_types,
	traits::{AsEnsureOriginWithArg, ConstU32, ConstU64, ConstU8, InstanceFilter},
	weights::{ConstantMultiplier, Weight},
	PalletId, RuntimeDebug,
};
use frame_system::{
	limits::{BlockLength, BlockWeights},
	EnsureRoot, EnsureSigned,
};
use pallet_nfts::PalletFeatures;
pub use parachains_common as common;
use parachains_common::{
	impls::{AssetsToBlockAuthor, DealWithFees},
	opaque, AccountId, AssetId, AuraId, Balance, BlockNumber, Hash, Header, Index, Signature,
	AVERAGE_ON_INITIALIZE_RATIO, DAYS, HOURS, MAXIMUM_BLOCK_WEIGHT, NORMAL_DISPATCH_RATIO,
	SLOT_DURATION,
};
use xcm_config::{
	ForeignCreators, MultiLocationForAssetId, XcmConfig, XcmOriginToTransactDispatchOrigin,
};

#[cfg(any(feature = "std", test))]
pub use sp_runtime::BuildStorage;

// Polkadot imports
use polkadot_runtime_common::{BlockHashCount, SlowAdjustingFeeUpdate};
use xcm_executor::XcmExecutor;

use weights::{BlockExecutionWeight, ExtrinsicBaseWeight, RocksDbWeight};

impl_opaque_keys! {
	pub struct SessionKeys {
		pub aura: Aura,
	}
}

#[sp_version::runtime_version]
pub const VERSION: RuntimeVersion = RuntimeVersion {
	spec_name: create_runtime_str!("westmint"),
	impl_name: create_runtime_str!("westmint"),
	authoring_version: 1,
	spec_version: 9360,
	impl_version: 0,
	apis: RUNTIME_API_VERSIONS,
	transaction_version: 11,
	state_version: 0,
};

/// The version information used to identify this runtime when compiled natively.
#[cfg(feature = "std")]
pub fn native_version() -> NativeVersion {
	NativeVersion { runtime_version: VERSION, can_author_with: Default::default() }
}

parameter_types! {
	pub const Version: RuntimeVersion = VERSION;
	pub RuntimeBlockLength: BlockLength =
		BlockLength::max_with_normal_ratio(5 * 1024 * 1024, NORMAL_DISPATCH_RATIO);
	pub RuntimeBlockWeights: BlockWeights = BlockWeights::builder()
		.base_block(BlockExecutionWeight::get())
		.for_class(DispatchClass::all(), |weights| {
			weights.base_extrinsic = ExtrinsicBaseWeight::get();
		})
		.for_class(DispatchClass::Normal, |weights| {
			weights.max_total = Some(NORMAL_DISPATCH_RATIO * MAXIMUM_BLOCK_WEIGHT);
		})
		.for_class(DispatchClass::Operational, |weights| {
			weights.max_total = Some(MAXIMUM_BLOCK_WEIGHT);
			// Operational transactions have some extra reserved space, so that they
			// are included even if block reached `MAXIMUM_BLOCK_WEIGHT`.
			weights.reserved = Some(
				MAXIMUM_BLOCK_WEIGHT - NORMAL_DISPATCH_RATIO * MAXIMUM_BLOCK_WEIGHT
			);
		})
		.avg_block_initialization(AVERAGE_ON_INITIALIZE_RATIO)
		.build_or_panic();
	pub const SS58Prefix: u8 = 42;
}

// Configure FRAME pallets to include in runtime.
impl frame_system::Config for Runtime {
	type BaseCallFilter = frame_support::traits::Everything;
	type BlockWeights = RuntimeBlockWeights;
	type BlockLength = RuntimeBlockLength;
	type AccountId = AccountId;
	type RuntimeCall = RuntimeCall;
	type Lookup = AccountIdLookup<AccountId, ()>;
	type Index = Index;
	type BlockNumber = BlockNumber;
	type Hash = Hash;
	type Hashing = BlakeTwo256;
	type Header = Header;
	type RuntimeEvent = RuntimeEvent;
	type RuntimeOrigin = RuntimeOrigin;
	type BlockHashCount = BlockHashCount;
	type DbWeight = RocksDbWeight;
	type Version = Version;
	type PalletInfo = PalletInfo;
	type OnNewAccount = ();
	type OnKilledAccount = ();
	type AccountData = pallet_balances::AccountData<Balance>;
	type SystemWeightInfo = weights::frame_system::WeightInfo<Runtime>;
	type SS58Prefix = SS58Prefix;
	type OnSetCode = cumulus_pallet_parachain_system::ParachainSetCode<Self>;
	type MaxConsumers = frame_support::traits::ConstU32<16>;
}

impl pallet_timestamp::Config for Runtime {
	/// A timestamp: milliseconds since the unix epoch.
	type Moment = u64;
	type OnTimestampSet = Aura;
	type MinimumPeriod = ConstU64<{ SLOT_DURATION / 2 }>;
	type WeightInfo = weights::pallet_timestamp::WeightInfo<Runtime>;
}

impl pallet_authorship::Config for Runtime {
	type FindAuthor = pallet_session::FindAccountFromAuthorIndex<Self, Aura>;
	type UncleGenerations = ConstU32<0>;
	type FilterUncle = ();
	type EventHandler = (CollatorSelection,);
}

parameter_types! {
	pub const ExistentialDeposit: Balance = EXISTENTIAL_DEPOSIT;
}

impl pallet_balances::Config for Runtime {
	type MaxLocks = ConstU32<50>;
	/// The type for recording an account's balance.
	type Balance = Balance;
	/// The ubiquitous event type.
	type RuntimeEvent = RuntimeEvent;
	type DustRemoval = ();
	type ExistentialDeposit = ExistentialDeposit;
	type AccountStore = System;
	type WeightInfo = weights::pallet_balances::WeightInfo<Runtime>;
	type MaxReserves = ConstU32<50>;
	type ReserveIdentifier = [u8; 8];
}

parameter_types! {
	/// Relay Chain `TransactionByteFee` / 10
	pub const TransactionByteFee: Balance = 1 * MILLICENTS;
}

impl pallet_transaction_payment::Config for Runtime {
	type RuntimeEvent = RuntimeEvent;
	type OnChargeTransaction =
		pallet_transaction_payment::CurrencyAdapter<Balances, DealWithFees<Runtime>>;
	type WeightToFee = WeightToFee;
	type LengthToFee = ConstantMultiplier<Balance, TransactionByteFee>;
	type FeeMultiplierUpdate = SlowAdjustingFeeUpdate<Self>;
	type OperationalFeeMultiplier = ConstU8<5>;
}

parameter_types! {
	pub const AssetDeposit: Balance = UNITS / 10; // 1 / 10 WND deposit to create asset
	pub const AssetAccountDeposit: Balance = deposit(1, 16);
	pub const ApprovalDeposit: Balance = EXISTENTIAL_DEPOSIT;
	pub const AssetsStringLimit: u32 = 50;
	/// Key = 32 bytes, Value = 36 bytes (32+1+1+1+1)
	// https://github.com/paritytech/substrate/blob/069917b/frame/assets/src/lib.rs#L257L271
	pub const MetadataDepositBase: Balance = deposit(1, 68);
	pub const MetadataDepositPerByte: Balance = deposit(0, 1);
}

pub type AssetsForceOrigin = EnsureRoot<AccountId>;

// We should perhaps come up with a new name. "ReserveBackedAssets" collides with XCM terminology
// and falsly implies that they are actually backed by some reserve. In reality, the user is
// _trusting_ some `CreateOrigin` (AccountId) that the asset is what they claim.
pub type TrustBackedAssetsInstance = pallet_assets::Instance1;
type TrustBackedAssetsCall = pallet_assets::Call<Runtime, TrustBackedAssetsInstance>;
impl pallet_assets::Config<TrustBackedAssetsInstance> for Runtime {
	type RuntimeEvent = RuntimeEvent;
	type Balance = Balance;
	type AssetId = AssetId;
	type AssetIdParameter = codec::Compact<AssetId>;
	type Currency = Balances;
	type CreateOrigin = AsEnsureOriginWithArg<EnsureSigned<AccountId>>;
<<<<<<< HEAD
	type ForceOrigin = AssetsForceOrigin;
	type AssetDeposit = AssetDeposit;
	type MetadataDepositBase = MetadataDepositBase;
	type MetadataDepositPerByte = MetadataDepositPerByte;
	type ApprovalDeposit = ApprovalDeposit;
	type StringLimit = AssetsStringLimit;
	type Freezer = ();
	type Extra = ();
	type WeightInfo = weights::pallet_assets::WeightInfo<Runtime>;
	type AssetAccountDeposit = AssetAccountDeposit;
	#[cfg(feature = "runtime-benchmarks")]
	type Helper = ();
}

/// Assets managed by some foreign location.
type ForeignAssetsInstance = pallet_assets::Instance2;
impl pallet_assets::Config<ForeignAssetsInstance> for Runtime {
	type RuntimeEvent = RuntimeEvent;
	type Balance = Balance;
	type AssetId = MultiLocationForAssetId;
	type Currency = Balances;
	type CreateOrigin = ForeignCreators;
=======
>>>>>>> f6e1b01b
	type ForceOrigin = AssetsForceOrigin;
	type AssetDeposit = AssetDeposit;
	type MetadataDepositBase = MetadataDepositBase;
	type MetadataDepositPerByte = MetadataDepositPerByte;
	type ApprovalDeposit = ApprovalDeposit;
	type StringLimit = AssetsStringLimit;
	type Freezer = ();
	type Extra = ();
	type WeightInfo = weights::pallet_assets::WeightInfo<Runtime>;
	type CallbackHandle = ();
	type AssetAccountDeposit = AssetAccountDeposit;
<<<<<<< HEAD
	#[cfg(feature = "runtime-benchmarks")]
	type Helper = xcm_config::XcmBenchmarkHelper;
=======
	type RemoveItemsLimit = frame_support::traits::ConstU32<1000>;
	#[cfg(feature = "runtime-benchmarks")]
	type BenchmarkHelper = ();
>>>>>>> f6e1b01b
}

parameter_types! {
	// One storage item; key size is 32; value is size 4+4+16+32 bytes = 56 bytes.
	pub const DepositBase: Balance = deposit(1, 88);
	// Additional storage item size of 32 bytes.
	pub const DepositFactor: Balance = deposit(0, 32);
	pub const MaxSignatories: u32 = 100;
}

impl pallet_multisig::Config for Runtime {
	type RuntimeEvent = RuntimeEvent;
	type RuntimeCall = RuntimeCall;
	type Currency = Balances;
	type DepositBase = DepositBase;
	type DepositFactor = DepositFactor;
	type MaxSignatories = MaxSignatories;
	type WeightInfo = weights::pallet_multisig::WeightInfo<Runtime>;
}

impl pallet_utility::Config for Runtime {
	type RuntimeEvent = RuntimeEvent;
	type RuntimeCall = RuntimeCall;
	type PalletsOrigin = OriginCaller;
	type WeightInfo = weights::pallet_utility::WeightInfo<Runtime>;
}

parameter_types! {
	// One storage item; key size 32, value size 8; .
	pub const ProxyDepositBase: Balance = deposit(1, 40);
	// Additional storage item size of 33 bytes.
	pub const ProxyDepositFactor: Balance = deposit(0, 33);
	pub const MaxProxies: u16 = 32;
	// One storage item; key size 32, value size 16
	pub const AnnouncementDepositBase: Balance = deposit(1, 48);
	pub const AnnouncementDepositFactor: Balance = deposit(0, 66);
	pub const MaxPending: u16 = 32;
}

/// The type used to represent the kinds of proxying allowed.
#[derive(
	Copy,
	Clone,
	Eq,
	PartialEq,
	Ord,
	PartialOrd,
	Encode,
	Decode,
	RuntimeDebug,
	MaxEncodedLen,
	scale_info::TypeInfo,
)]
pub enum ProxyType {
	/// Fully permissioned proxy. Can execute any call on behalf of _proxied_.
	Any,
	/// Can execute any call that does not transfer funds or assets.
	NonTransfer,
	/// Proxy with the ability to reject time-delay proxy announcements.
	CancelProxy,
	/// Assets proxy. Can execute any call from `assets`, **including asset transfers**.
	Assets,
	/// Owner proxy. Can execute calls related to asset ownership.
	AssetOwner,
	/// Asset manager. Can execute calls related to asset management.
	AssetManager,
	/// Collator selection proxy. Can execute calls related to collator selection mechanism.
	Collator,
}
impl Default for ProxyType {
	fn default() -> Self {
		Self::Any
	}
}
impl InstanceFilter<RuntimeCall> for ProxyType {
	fn filter(&self, c: &RuntimeCall) -> bool {
		match self {
			ProxyType::Any => true,
			ProxyType::NonTransfer => !matches!(
				c,
				RuntimeCall::Balances { .. } |
					RuntimeCall::Assets { .. } |
					RuntimeCall::Nfts { .. } |
					RuntimeCall::Uniques { .. }
			),
			ProxyType::CancelProxy => matches!(
				c,
				RuntimeCall::Proxy(pallet_proxy::Call::reject_announcement { .. }) |
					RuntimeCall::Utility { .. } |
					RuntimeCall::Multisig { .. }
			),
			ProxyType::Assets => {
				matches!(
					c,
					RuntimeCall::Assets { .. } |
						RuntimeCall::Utility { .. } |
						RuntimeCall::Multisig { .. } |
						RuntimeCall::Nfts { .. } | RuntimeCall::Uniques { .. }
				)
			},
			ProxyType::AssetOwner => matches!(
				c,
<<<<<<< HEAD
				RuntimeCall::Assets(TrustBackedAssetsCall::create { .. }) |
					RuntimeCall::Assets(TrustBackedAssetsCall::destroy { .. }) |
					RuntimeCall::Assets(TrustBackedAssetsCall::transfer_ownership { .. }) |
					RuntimeCall::Assets(TrustBackedAssetsCall::set_team { .. }) |
					RuntimeCall::Assets(TrustBackedAssetsCall::set_metadata { .. }) |
					RuntimeCall::Assets(TrustBackedAssetsCall::clear_metadata { .. }) |
=======
				RuntimeCall::Assets(pallet_assets::Call::create { .. }) |
					RuntimeCall::Assets(pallet_assets::Call::start_destroy { .. }) |
					RuntimeCall::Assets(pallet_assets::Call::destroy_accounts { .. }) |
					RuntimeCall::Assets(pallet_assets::Call::destroy_approvals { .. }) |
					RuntimeCall::Assets(pallet_assets::Call::finish_destroy { .. }) |
					RuntimeCall::Assets(pallet_assets::Call::transfer_ownership { .. }) |
					RuntimeCall::Assets(pallet_assets::Call::set_team { .. }) |
					RuntimeCall::Assets(pallet_assets::Call::set_metadata { .. }) |
					RuntimeCall::Assets(pallet_assets::Call::clear_metadata { .. }) |
					RuntimeCall::Nfts(pallet_nfts::Call::create { .. }) |
					RuntimeCall::Nfts(pallet_nfts::Call::destroy { .. }) |
					RuntimeCall::Nfts(pallet_nfts::Call::transfer_ownership { .. }) |
					RuntimeCall::Nfts(pallet_nfts::Call::set_team { .. }) |
					RuntimeCall::Nfts(pallet_nfts::Call::lock_item_properties { .. }) |
					RuntimeCall::Nfts(pallet_nfts::Call::set_metadata { .. }) |
					RuntimeCall::Nfts(pallet_nfts::Call::set_collection_metadata { .. }) |
					RuntimeCall::Nfts(pallet_nfts::Call::clear_metadata { .. }) |
					RuntimeCall::Nfts(pallet_nfts::Call::clear_collection_metadata { .. }) |
					RuntimeCall::Nfts(pallet_nfts::Call::set_collection_max_supply { .. }) |
					RuntimeCall::Nfts(pallet_nfts::Call::update_mint_settings { .. }) |
>>>>>>> f6e1b01b
					RuntimeCall::Uniques(pallet_uniques::Call::create { .. }) |
					RuntimeCall::Uniques(pallet_uniques::Call::destroy { .. }) |
					RuntimeCall::Uniques(pallet_uniques::Call::transfer_ownership { .. }) |
					RuntimeCall::Uniques(pallet_uniques::Call::set_team { .. }) |
					RuntimeCall::Uniques(pallet_uniques::Call::set_metadata { .. }) |
					RuntimeCall::Uniques(pallet_uniques::Call::set_attribute { .. }) |
					RuntimeCall::Uniques(pallet_uniques::Call::set_collection_metadata { .. }) |
					RuntimeCall::Uniques(pallet_uniques::Call::clear_metadata { .. }) |
					RuntimeCall::Uniques(pallet_uniques::Call::clear_attribute { .. }) |
					RuntimeCall::Uniques(pallet_uniques::Call::clear_collection_metadata { .. }) |
					RuntimeCall::Uniques(pallet_uniques::Call::set_collection_max_supply { .. }) |
					RuntimeCall::Utility { .. } |
					RuntimeCall::Multisig { .. }
			),
			ProxyType::AssetManager => matches!(
				c,
<<<<<<< HEAD
				RuntimeCall::Assets(TrustBackedAssetsCall::mint { .. }) |
					RuntimeCall::Assets(TrustBackedAssetsCall::burn { .. }) |
					RuntimeCall::Assets(TrustBackedAssetsCall::freeze { .. }) |
					RuntimeCall::Assets(TrustBackedAssetsCall::thaw { .. }) |
					RuntimeCall::Assets(TrustBackedAssetsCall::freeze_asset { .. }) |
					RuntimeCall::Assets(TrustBackedAssetsCall::thaw_asset { .. }) |
=======
				RuntimeCall::Assets(pallet_assets::Call::mint { .. }) |
					RuntimeCall::Assets(pallet_assets::Call::burn { .. }) |
					RuntimeCall::Assets(pallet_assets::Call::freeze { .. }) |
					RuntimeCall::Assets(pallet_assets::Call::thaw { .. }) |
					RuntimeCall::Assets(pallet_assets::Call::freeze_asset { .. }) |
					RuntimeCall::Assets(pallet_assets::Call::thaw_asset { .. }) |
					RuntimeCall::Nfts(pallet_nfts::Call::force_mint { .. }) |
					RuntimeCall::Nfts(pallet_nfts::Call::burn { .. }) |
					RuntimeCall::Nfts(pallet_nfts::Call::lock_item_transfer { .. }) |
					RuntimeCall::Nfts(pallet_nfts::Call::unlock_item_transfer { .. }) |
					RuntimeCall::Nfts(pallet_nfts::Call::lock_collection { .. }) |
>>>>>>> f6e1b01b
					RuntimeCall::Uniques(pallet_uniques::Call::mint { .. }) |
					RuntimeCall::Uniques(pallet_uniques::Call::burn { .. }) |
					RuntimeCall::Uniques(pallet_uniques::Call::freeze { .. }) |
					RuntimeCall::Uniques(pallet_uniques::Call::thaw { .. }) |
					RuntimeCall::Uniques(pallet_uniques::Call::freeze_collection { .. }) |
					RuntimeCall::Uniques(pallet_uniques::Call::thaw_collection { .. }) |
					RuntimeCall::Utility { .. } |
					RuntimeCall::Multisig { .. }
			),
			ProxyType::Collator => matches!(
				c,
				RuntimeCall::CollatorSelection { .. } |
					RuntimeCall::Utility { .. } |
					RuntimeCall::Multisig { .. }
			),
		}
	}

	fn is_superset(&self, o: &Self) -> bool {
		match (self, o) {
			(x, y) if x == y => true,
			(ProxyType::Any, _) => true,
			(_, ProxyType::Any) => false,
			(ProxyType::Assets, ProxyType::AssetOwner) => true,
			(ProxyType::Assets, ProxyType::AssetManager) => true,
			(ProxyType::NonTransfer, ProxyType::Collator) => true,
			_ => false,
		}
	}
}

impl pallet_proxy::Config for Runtime {
	type RuntimeEvent = RuntimeEvent;
	type RuntimeCall = RuntimeCall;
	type Currency = Balances;
	type ProxyType = ProxyType;
	type ProxyDepositBase = ProxyDepositBase;
	type ProxyDepositFactor = ProxyDepositFactor;
	type MaxProxies = MaxProxies;
	type WeightInfo = weights::pallet_proxy::WeightInfo<Runtime>;
	type MaxPending = MaxPending;
	type CallHasher = BlakeTwo256;
	type AnnouncementDepositBase = AnnouncementDepositBase;
	type AnnouncementDepositFactor = AnnouncementDepositFactor;
}

parameter_types! {
	pub const ReservedXcmpWeight: Weight = MAXIMUM_BLOCK_WEIGHT.saturating_div(4);
	pub const ReservedDmpWeight: Weight = MAXIMUM_BLOCK_WEIGHT.saturating_div(4);
}

impl cumulus_pallet_parachain_system::Config for Runtime {
	type RuntimeEvent = RuntimeEvent;
	type OnSystemEvent = ();
	type SelfParaId = parachain_info::Pallet<Runtime>;
	type OutboundXcmpMessageSource = XcmpQueue;
	type DmpMessageHandler = DmpQueue;
	type ReservedDmpWeight = ReservedDmpWeight;
	type XcmpMessageHandler = XcmpQueue;
	type ReservedXcmpWeight = ReservedXcmpWeight;
	type CheckAssociatedRelayNumber = RelayNumberStrictlyIncreases;
}

impl parachain_info::Config for Runtime {}

impl cumulus_pallet_aura_ext::Config for Runtime {}

impl cumulus_pallet_xcmp_queue::Config for Runtime {
	type RuntimeEvent = RuntimeEvent;
	type XcmExecutor = XcmExecutor<XcmConfig>;
	type ChannelInfo = ParachainSystem;
	type VersionWrapper = PolkadotXcm;
	type ExecuteOverweightOrigin = EnsureRoot<AccountId>;
	type ControllerOrigin = EnsureRoot<AccountId>;
	type ControllerOriginConverter = XcmOriginToTransactDispatchOrigin;
	type WeightInfo = weights::cumulus_pallet_xcmp_queue::WeightInfo<Runtime>;
	type PriceForSiblingDelivery = ();
}

impl cumulus_pallet_dmp_queue::Config for Runtime {
	type RuntimeEvent = RuntimeEvent;
	type XcmExecutor = XcmExecutor<XcmConfig>;
	type ExecuteOverweightOrigin = EnsureRoot<AccountId>;
}

parameter_types! {
	pub const Period: u32 = 6 * HOURS;
	pub const Offset: u32 = 0;
}

impl pallet_session::Config for Runtime {
	type RuntimeEvent = RuntimeEvent;
	type ValidatorId = <Self as frame_system::Config>::AccountId;
	// we don't have stash and controller, thus we don't need the convert as well.
	type ValidatorIdOf = pallet_collator_selection::IdentityCollator;
	type ShouldEndSession = pallet_session::PeriodicSessions<Period, Offset>;
	type NextSessionRotation = pallet_session::PeriodicSessions<Period, Offset>;
	type SessionManager = CollatorSelection;
	// Essentially just Aura, but let's be pedantic.
	type SessionHandler = <SessionKeys as sp_runtime::traits::OpaqueKeys>::KeyTypeIdProviders;
	type Keys = SessionKeys;
	type WeightInfo = weights::pallet_session::WeightInfo<Runtime>;
}

impl pallet_aura::Config for Runtime {
	type AuthorityId = AuraId;
	type DisabledValidators = ();
	type MaxAuthorities = ConstU32<100_000>;
}

parameter_types! {
	pub const PotId: PalletId = PalletId(*b"PotStake");
	pub const MaxCandidates: u32 = 1000;
	pub const MinCandidates: u32 = 1;
	pub const SessionLength: BlockNumber = 6 * HOURS;
	pub const MaxInvulnerables: u32 = 100;
}

pub type CollatorSelectionUpdateOrigin = EnsureRoot<AccountId>;

impl pallet_collator_selection::Config for Runtime {
	type RuntimeEvent = RuntimeEvent;
	type Currency = Balances;
	type UpdateOrigin = CollatorSelectionUpdateOrigin;
	type PotId = PotId;
	type MaxCandidates = MaxCandidates;
	type MinCandidates = MinCandidates;
	type MaxInvulnerables = MaxInvulnerables;
	// should be a multiple of session or things will get inconsistent
	type KickThreshold = Period;
	type ValidatorId = <Self as frame_system::Config>::AccountId;
	type ValidatorIdOf = pallet_collator_selection::IdentityCollator;
	type ValidatorRegistration = Session;
	type WeightInfo = weights::pallet_collator_selection::WeightInfo<Runtime>;
}

impl pallet_asset_tx_payment::Config for Runtime {
	type RuntimeEvent = RuntimeEvent;
	// TODO https://github.com/paritytech/substrate/issues/12724
	// This should be able to take assets from any pallet instance. For now we only allow
	// sufficient, trust backed assets to pay for transaction fees.
	type Fungibles = Assets;
	type OnChargeAssetTransaction = pallet_asset_tx_payment::FungiblesAdapter<
		pallet_assets::BalanceToAssetBalance<
			Balances,
			Runtime,
			ConvertInto,
			TrustBackedAssetsInstance,
		>,
		AssetsToBlockAuthor<Runtime, TrustBackedAssetsInstance>,
	>;
}

parameter_types! {
	pub const CollectionDeposit: Balance = UNITS / 10; // 1 / 10 UNIT deposit to create asset class
	pub const ItemDeposit: Balance = UNITS / 1_000; // 1 / 1000 UNIT deposit to create asset instance
	pub const KeyLimit: u32 = 32;	// Max 32 bytes per key
	pub const ValueLimit: u32 = 64;	// Max 64 bytes per value
	pub const UniquesMetadataDepositBase: Balance = deposit(1, 129);
	pub const AttributeDepositBase: Balance = deposit(1, 0);
	pub const DepositPerByte: Balance = deposit(0, 1);
	pub const UniquesStringLimit: u32 = 128;
}

impl pallet_uniques::Config for Runtime {
	type RuntimeEvent = RuntimeEvent;
	type CollectionId = u32;
	type ItemId = u32;
	type Currency = Balances;
	type ForceOrigin = AssetsForceOrigin;
	type CollectionDeposit = CollectionDeposit;
	type ItemDeposit = ItemDeposit;
	type MetadataDepositBase = UniquesMetadataDepositBase;
	type AttributeDepositBase = AttributeDepositBase;
	type DepositPerByte = DepositPerByte;
	type StringLimit = UniquesStringLimit;
	type KeyLimit = KeyLimit;
	type ValueLimit = ValueLimit;
	type WeightInfo = weights::pallet_uniques::WeightInfo<Runtime>;
	#[cfg(feature = "runtime-benchmarks")]
	type Helper = ();
	type CreateOrigin = AsEnsureOriginWithArg<EnsureSigned<AccountId>>;
	type Locker = ();
}

parameter_types! {
	pub NftsPalletFeatures: PalletFeatures = PalletFeatures::all_enabled();
	pub const NftsMaxDeadlineDuration: BlockNumber = 12 * 30 * DAYS;
}

impl pallet_nfts::Config for Runtime {
	type RuntimeEvent = RuntimeEvent;
	type CollectionId = u32;
	type ItemId = u32;
	type Currency = Balances;
	type CreateOrigin = AsEnsureOriginWithArg<EnsureSigned<AccountId>>;
	type ForceOrigin = AssetsForceOrigin;
	type Locker = ();
	type CollectionDeposit = CollectionDeposit;
	type ItemDeposit = ItemDeposit;
	type MetadataDepositBase = UniquesMetadataDepositBase;
	type AttributeDepositBase = AttributeDepositBase;
	type DepositPerByte = DepositPerByte;
	type StringLimit = UniquesStringLimit;
	type KeyLimit = KeyLimit;
	type ValueLimit = ValueLimit;
	type ApprovalsLimit = ConstU32<20>;
	type ItemAttributesApprovalsLimit = ConstU32<30>;
	type MaxTips = ConstU32<10>;
	type MaxDeadlineDuration = NftsMaxDeadlineDuration;
	type Features = NftsPalletFeatures;
	type WeightInfo = weights::pallet_nfts::WeightInfo<Runtime>;
	#[cfg(feature = "runtime-benchmarks")]
	type Helper = ();
}

// Create the runtime by composing the FRAME pallets that were previously configured.
construct_runtime!(
	pub enum Runtime where
		Block = Block,
		NodeBlock = opaque::Block,
		UncheckedExtrinsic = UncheckedExtrinsic,
	{
		// System support stuff.
		System: frame_system::{Pallet, Call, Config, Storage, Event<T>} = 0,
		ParachainSystem: cumulus_pallet_parachain_system::{
			Pallet, Call, Config, Storage, Inherent, Event<T>, ValidateUnsigned,
		} = 1,
		// RandomnessCollectiveFlip = 2 removed
		Timestamp: pallet_timestamp::{Pallet, Call, Storage, Inherent} = 3,
		ParachainInfo: parachain_info::{Pallet, Storage, Config} = 4,

		// Monetary stuff.
		Balances: pallet_balances::{Pallet, Call, Storage, Config<T>, Event<T>} = 10,
		TransactionPayment: pallet_transaction_payment::{Pallet, Storage, Event<T>} = 11,
		AssetTxPayment: pallet_asset_tx_payment::{Pallet, Event<T>} = 12,

		// Collator support. the order of these 5 are important and shall not change.
		Authorship: pallet_authorship::{Pallet, Call, Storage} = 20,
		CollatorSelection: pallet_collator_selection::{Pallet, Call, Storage, Event<T>, Config<T>} = 21,
		Session: pallet_session::{Pallet, Call, Storage, Event, Config<T>} = 22,
		Aura: pallet_aura::{Pallet, Storage, Config<T>} = 23,
		AuraExt: cumulus_pallet_aura_ext::{Pallet, Storage, Config} = 24,

		// XCM helpers.
		XcmpQueue: cumulus_pallet_xcmp_queue::{Pallet, Call, Storage, Event<T>} = 30,
		PolkadotXcm: pallet_xcm::{Pallet, Call, Storage, Event<T>, Origin, Config} = 31,
		CumulusXcm: cumulus_pallet_xcm::{Pallet, Event<T>, Origin} = 32,
		DmpQueue: cumulus_pallet_dmp_queue::{Pallet, Call, Storage, Event<T>} = 33,

		// Handy utilities.
		Utility: pallet_utility::{Pallet, Call, Event} = 40,
		Multisig: pallet_multisig::{Pallet, Call, Storage, Event<T>} = 41,
		Proxy: pallet_proxy::{Pallet, Call, Storage, Event<T>} = 42,

		// The main stage.
		Assets: pallet_assets::<Instance1>::{Pallet, Call, Storage, Event<T>} = 50,
		Uniques: pallet_uniques::{Pallet, Call, Storage, Event<T>} = 51,
<<<<<<< HEAD
		ForeignAssets: pallet_assets::<Instance2>::{Pallet, Call, Storage, Event<T>} = 52,
=======
		Nfts: pallet_nfts::{Pallet, Call, Storage, Event<T>} = 52,
>>>>>>> f6e1b01b
	}
);

/// The address format for describing accounts.
pub type Address = sp_runtime::MultiAddress<AccountId, ()>;
/// Block type as expected by this runtime.
pub type Block = generic::Block<Header, UncheckedExtrinsic>;
/// A Block signed with a Justification
pub type SignedBlock = generic::SignedBlock<Block>;
/// BlockId type as expected by this runtime.
pub type BlockId = generic::BlockId<Block>;
/// The SignedExtension to the basic transaction logic.
pub type SignedExtra = (
	frame_system::CheckNonZeroSender<Runtime>,
	frame_system::CheckSpecVersion<Runtime>,
	frame_system::CheckTxVersion<Runtime>,
	frame_system::CheckGenesis<Runtime>,
	frame_system::CheckEra<Runtime>,
	frame_system::CheckNonce<Runtime>,
	frame_system::CheckWeight<Runtime>,
	pallet_asset_tx_payment::ChargeAssetTxPayment<Runtime>,
);
/// Unchecked extrinsic type as expected by this runtime.
pub type UncheckedExtrinsic =
	generic::UncheckedExtrinsic<Address, RuntimeCall, Signature, SignedExtra>;
/// Extrinsic type that has already been checked.
pub type CheckedExtrinsic = generic::CheckedExtrinsic<AccountId, RuntimeCall, SignedExtra>;
<<<<<<< HEAD
/// Migrations to apply on runtime upgrade.
pub type Migrations = ();
=======

pub type Migrations = ();

>>>>>>> f6e1b01b
/// Executive: handles dispatch to the various modules.
pub type Executive = frame_executive::Executive<
	Runtime,
	Block,
	frame_system::ChainContext<Runtime>,
	Runtime,
	AllPalletsWithSystem,
	Migrations,
>;

#[cfg(feature = "runtime-benchmarks")]
#[macro_use]
extern crate frame_benchmarking;

#[cfg(feature = "runtime-benchmarks")]
mod benches {
	define_benchmarks!(
		[frame_system, SystemBench::<Runtime>]
		[pallet_assets, Assets]
		[pallet_assets, ForeignAssets]
		[pallet_balances, Balances]
		[pallet_multisig, Multisig]
		[pallet_nfts, Nfts]
		[pallet_proxy, Proxy]
		[pallet_session, SessionBench::<Runtime>]
		[pallet_uniques, Uniques]
		[pallet_utility, Utility]
		[pallet_timestamp, Timestamp]
		[pallet_collator_selection, CollatorSelection]
		[cumulus_pallet_xcmp_queue, XcmpQueue]
		// XCM
		[pallet_xcm, PolkadotXcm]
		// NOTE: Make sure you point to the individual modules below.
		[pallet_xcm_benchmarks::fungible, XcmBalances]
		[pallet_xcm_benchmarks::generic, XcmGeneric]
	);
}

impl_runtime_apis! {
	impl sp_consensus_aura::AuraApi<Block, AuraId> for Runtime {
		fn slot_duration() -> sp_consensus_aura::SlotDuration {
			sp_consensus_aura::SlotDuration::from_millis(Aura::slot_duration())
		}

		fn authorities() -> Vec<AuraId> {
			Aura::authorities().into_inner()
		}
	}

	impl sp_api::Core<Block> for Runtime {
		fn version() -> RuntimeVersion {
			VERSION
		}

		fn execute_block(block: Block) {
			Executive::execute_block(block)
		}

		fn initialize_block(header: &<Block as BlockT>::Header) {
			Executive::initialize_block(header)
		}
	}

	impl sp_api::Metadata<Block> for Runtime {
		fn metadata() -> OpaqueMetadata {
			OpaqueMetadata::new(Runtime::metadata().into())
		}
	}

	impl sp_block_builder::BlockBuilder<Block> for Runtime {
		fn apply_extrinsic(extrinsic: <Block as BlockT>::Extrinsic) -> ApplyExtrinsicResult {
			Executive::apply_extrinsic(extrinsic)
		}

		fn finalize_block() -> <Block as BlockT>::Header {
			Executive::finalize_block()
		}

		fn inherent_extrinsics(data: sp_inherents::InherentData) -> Vec<<Block as BlockT>::Extrinsic> {
			data.create_extrinsics()
		}

		fn check_inherents(
			block: Block,
			data: sp_inherents::InherentData,
		) -> sp_inherents::CheckInherentsResult {
			data.check_extrinsics(&block)
		}
	}

	impl sp_transaction_pool::runtime_api::TaggedTransactionQueue<Block> for Runtime {
		fn validate_transaction(
			source: TransactionSource,
			tx: <Block as BlockT>::Extrinsic,
			block_hash: <Block as BlockT>::Hash,
		) -> TransactionValidity {
			Executive::validate_transaction(source, tx, block_hash)
		}
	}

	impl sp_offchain::OffchainWorkerApi<Block> for Runtime {
		fn offchain_worker(header: &<Block as BlockT>::Header) {
			Executive::offchain_worker(header)
		}
	}

	impl sp_session::SessionKeys<Block> for Runtime {
		fn generate_session_keys(seed: Option<Vec<u8>>) -> Vec<u8> {
			SessionKeys::generate(seed)
		}

		fn decode_session_keys(
			encoded: Vec<u8>,
		) -> Option<Vec<(Vec<u8>, KeyTypeId)>> {
			SessionKeys::decode_into_raw_public_keys(&encoded)
		}
	}

	impl frame_system_rpc_runtime_api::AccountNonceApi<Block, AccountId, Index> for Runtime {
		fn account_nonce(account: AccountId) -> Index {
			System::account_nonce(account)
		}
	}

	impl pallet_transaction_payment_rpc_runtime_api::TransactionPaymentApi<Block, Balance> for Runtime {
		fn query_info(
			uxt: <Block as BlockT>::Extrinsic,
			len: u32,
		) -> pallet_transaction_payment_rpc_runtime_api::RuntimeDispatchInfo<Balance> {
			TransactionPayment::query_info(uxt, len)
		}
		fn query_fee_details(
			uxt: <Block as BlockT>::Extrinsic,
			len: u32,
		) -> pallet_transaction_payment::FeeDetails<Balance> {
			TransactionPayment::query_fee_details(uxt, len)
		}
	}

	impl pallet_transaction_payment_rpc_runtime_api::TransactionPaymentCallApi<Block, Balance, RuntimeCall>
		for Runtime
	{
		fn query_call_info(
			call: RuntimeCall,
			len: u32,
		) -> pallet_transaction_payment::RuntimeDispatchInfo<Balance> {
			TransactionPayment::query_call_info(call, len)
		}
		fn query_call_fee_details(
			call: RuntimeCall,
			len: u32,
		) -> pallet_transaction_payment::FeeDetails<Balance> {
			TransactionPayment::query_call_fee_details(call, len)
		}
	}

	impl cumulus_primitives_core::CollectCollationInfo<Block> for Runtime {
		fn collect_collation_info(header: &<Block as BlockT>::Header) -> cumulus_primitives_core::CollationInfo {
			ParachainSystem::collect_collation_info(header)
		}
	}

	#[cfg(feature = "try-runtime")]
	impl frame_try_runtime::TryRuntime<Block> for Runtime {
		fn on_runtime_upgrade(checks: frame_try_runtime::UpgradeCheckSelect) -> (Weight, Weight) {
			let weight = Executive::try_runtime_upgrade(checks).unwrap();
			(weight, RuntimeBlockWeights::get().max_block)
		}

		fn execute_block(
			block: Block,
			state_root_check: bool,
			signature_check: bool,
			select: frame_try_runtime::TryStateSelect,
		) -> Weight {
			// NOTE: intentional unwrap: we don't want to propagate the error backwards, and want to
			// have a backtrace here.
			Executive::try_execute_block(block, state_root_check, signature_check, select).unwrap()
		}
	}

	#[cfg(feature = "runtime-benchmarks")]
	impl frame_benchmarking::Benchmark<Block> for Runtime {
		fn benchmark_metadata(extra: bool) -> (
			Vec<frame_benchmarking::BenchmarkList>,
			Vec<frame_support::traits::StorageInfo>,
		) {
			use frame_benchmarking::{Benchmarking, BenchmarkList};
			use frame_support::traits::StorageInfoTrait;
			use frame_system_benchmarking::Pallet as SystemBench;
			use cumulus_pallet_session_benchmarking::Pallet as SessionBench;

			// This is defined once again in dispatch_benchmark, because list_benchmarks!
			// and add_benchmarks! are macros exported by define_benchmarks! macros and those types
			// are referenced in that call.
			type XcmBalances = pallet_xcm_benchmarks::fungible::Pallet::<Runtime>;
			type XcmGeneric = pallet_xcm_benchmarks::generic::Pallet::<Runtime>;

			let mut list = Vec::<BenchmarkList>::new();
			list_benchmarks!(list, extra);

			let storage_info = AllPalletsWithSystem::storage_info();
			return (list, storage_info)
		}

		fn dispatch_benchmark(
			config: frame_benchmarking::BenchmarkConfig
		) -> Result<Vec<frame_benchmarking::BenchmarkBatch>, sp_runtime::RuntimeString> {
			use frame_benchmarking::{Benchmarking, BenchmarkBatch, TrackedStorageKey, BenchmarkError};

			use frame_system_benchmarking::Pallet as SystemBench;
			impl frame_system_benchmarking::Config for Runtime {}

			use cumulus_pallet_session_benchmarking::Pallet as SessionBench;
			impl cumulus_pallet_session_benchmarking::Config for Runtime {}

			use xcm::latest::prelude::*;
<<<<<<< HEAD
			use xcm_builder::MintLocation;
			use xcm_config::WestendLocation;
=======
			use xcm_config::{MaxAssetsIntoHolding, WestendLocation};
>>>>>>> f6e1b01b
			use pallet_xcm_benchmarks::asset_instance_from;

			impl pallet_xcm_benchmarks::Config for Runtime {
				type XcmConfig = xcm_config::XcmConfig;
				type AccountIdConverter = xcm_config::LocationToAccountId;
				fn valid_destination() -> Result<MultiLocation, BenchmarkError> {
					Ok(WestendLocation::get())
				}
				fn worst_case_holding(depositable_count: u32) -> MultiAssets {
					// A mix of fungible, non-fungible, and concrete assets.
					let holding_non_fungibles = MaxAssetsIntoHolding::get() / 2 - depositable_count;
					let holding_fungibles = holding_non_fungibles - 1;
					let fungibles_amount: u128 = 100;
					let mut assets = (0..holding_fungibles)
						.map(|i| {
							MultiAsset {
								id: Concrete(GeneralIndex(i as u128).into()),
								fun: Fungible(fungibles_amount * i as u128),
							}
							.into()
						})
						.chain(core::iter::once(MultiAsset { id: Concrete(Here.into()), fun: Fungible(u128::MAX) }))
						.chain((0..holding_non_fungibles).map(|i| MultiAsset {
							id: Concrete(GeneralIndex(i as u128).into()),
							fun: NonFungible(asset_instance_from(i)),
						}))
						.collect::<Vec<_>>();

					assets.push(MultiAsset {
						id: Concrete(WestendLocation::get()),
						fun: Fungible(1_000_000 * UNITS),
					});
					assets.into()
				}
			}

			parameter_types! {
				pub const TrustedTeleporter: Option<(MultiLocation, MultiAsset)> = Some((
					WestendLocation::get(),
					MultiAsset { fun: Fungible(1 * UNITS), id: Concrete(WestendLocation::get()) },
				));
<<<<<<< HEAD
				pub const CheckedAccount: Option<(AccountId, MintLocation)> = None;
=======
				pub const CheckedAccount: Option<(AccountId, xcm_builder::MintLocation)> = None;
>>>>>>> f6e1b01b

			}

			impl pallet_xcm_benchmarks::fungible::Config for Runtime {
				type TransactAsset = Balances;

				type CheckedAccount = CheckedAccount;
				type TrustedTeleporter = TrustedTeleporter;

				fn get_multi_asset() -> MultiAsset {
					MultiAsset {
						id: Concrete(WestendLocation::get()),
						fun: Fungible(1 * UNITS),
					}
				}
			}

			impl pallet_xcm_benchmarks::generic::Config for Runtime {
				type RuntimeCall = RuntimeCall;

				fn worst_case_response() -> (u64, Response) {
					(0u64, Response::Version(Default::default()))
				}

				fn worst_case_asset_exchange() -> Result<(MultiAssets, MultiAssets), BenchmarkError> {
					Err(BenchmarkError::Skip)
				}

				fn universal_alias() -> Result<Junction, BenchmarkError> {
					Err(BenchmarkError::Skip)
				}

				fn transact_origin_and_runtime_call() -> Result<(MultiLocation, RuntimeCall), BenchmarkError> {
					Ok((WestendLocation::get(), frame_system::Call::remark_with_event { remark: vec![] }.into()))
				}

				fn subscribe_origin() -> Result<MultiLocation, BenchmarkError> {
					Ok(WestendLocation::get())
				}

				fn claimable_asset() -> Result<(MultiLocation, MultiLocation, MultiAssets), BenchmarkError> {
					let origin = WestendLocation::get();
					let assets: MultiAssets = (Concrete(WestendLocation::get()), 1_000 * UNITS).into();
					let ticket = MultiLocation { parents: 0, interior: Here };
					Ok((origin, ticket, assets))
				}

				fn unlockable_asset() -> Result<(MultiLocation, MultiLocation, MultiAsset), BenchmarkError> {
					Err(BenchmarkError::Skip)
				}
			}

			type XcmBalances = pallet_xcm_benchmarks::fungible::Pallet::<Runtime>;
			type XcmGeneric = pallet_xcm_benchmarks::generic::Pallet::<Runtime>;

			let whitelist: Vec<TrackedStorageKey> = vec![
				// Block Number
				hex_literal::hex!("26aa394eea5630e07c48ae0c9558cef702a5c1b19ab7a04f536c519aca4983ac").to_vec().into(),
				// Total Issuance
				hex_literal::hex!("c2261276cc9d1f8598ea4b6a74b15c2f57c875e4cff74148e4628f264b974c80").to_vec().into(),
				// Execution Phase
				hex_literal::hex!("26aa394eea5630e07c48ae0c9558cef7ff553b5a9862a516939d82b3d3d8661a").to_vec().into(),
				// Event Count
				hex_literal::hex!("26aa394eea5630e07c48ae0c9558cef70a98fdbe9ce6c55837576c60c7af3850").to_vec().into(),
				// System Events
				hex_literal::hex!("26aa394eea5630e07c48ae0c9558cef780d41e5e16056765bc8461851072c9d7").to_vec().into(),
				//TODO: use from relay_well_known_keys::ACTIVE_CONFIG
				hex_literal::hex!("06de3d8a54d27e44a9d5ce189618f22db4b49d95320d9021994c850f25b8e385").to_vec().into(),
			];

			let mut batches = Vec::<BenchmarkBatch>::new();
			let params = (&config, &whitelist);
			add_benchmarks!(params, batches);

			Ok(batches)
		}
	}
}

struct CheckInherents;

impl cumulus_pallet_parachain_system::CheckInherents<Block> for CheckInherents {
	fn check_inherents(
		block: &Block,
		relay_state_proof: &cumulus_pallet_parachain_system::RelayChainStateProof,
	) -> sp_inherents::CheckInherentsResult {
		let relay_chain_slot = relay_state_proof
			.read_slot()
			.expect("Could not read the relay chain slot from the proof");

		let inherent_data =
			cumulus_primitives_timestamp::InherentDataProvider::from_relay_chain_slot_and_duration(
				relay_chain_slot,
				sp_std::time::Duration::from_secs(6),
			)
			.create_inherent_data()
			.expect("Could not create the timestamp inherent data");

		inherent_data.check_extrinsics(block)
	}
}

cumulus_pallet_parachain_system::register_validate_block! {
	Runtime = Runtime,
	BlockExecutor = cumulus_pallet_aura_ext::BlockExecutor::<Runtime, Executive>,
	CheckInherents = CheckInherents,
}<|MERGE_RESOLUTION|>--- conflicted
+++ resolved
@@ -228,31 +228,6 @@
 	type AssetIdParameter = codec::Compact<AssetId>;
 	type Currency = Balances;
 	type CreateOrigin = AsEnsureOriginWithArg<EnsureSigned<AccountId>>;
-<<<<<<< HEAD
-	type ForceOrigin = AssetsForceOrigin;
-	type AssetDeposit = AssetDeposit;
-	type MetadataDepositBase = MetadataDepositBase;
-	type MetadataDepositPerByte = MetadataDepositPerByte;
-	type ApprovalDeposit = ApprovalDeposit;
-	type StringLimit = AssetsStringLimit;
-	type Freezer = ();
-	type Extra = ();
-	type WeightInfo = weights::pallet_assets::WeightInfo<Runtime>;
-	type AssetAccountDeposit = AssetAccountDeposit;
-	#[cfg(feature = "runtime-benchmarks")]
-	type Helper = ();
-}
-
-/// Assets managed by some foreign location.
-type ForeignAssetsInstance = pallet_assets::Instance2;
-impl pallet_assets::Config<ForeignAssetsInstance> for Runtime {
-	type RuntimeEvent = RuntimeEvent;
-	type Balance = Balance;
-	type AssetId = MultiLocationForAssetId;
-	type Currency = Balances;
-	type CreateOrigin = ForeignCreators;
-=======
->>>>>>> f6e1b01b
 	type ForceOrigin = AssetsForceOrigin;
 	type AssetDeposit = AssetDeposit;
 	type MetadataDepositBase = MetadataDepositBase;
@@ -264,14 +239,34 @@
 	type WeightInfo = weights::pallet_assets::WeightInfo<Runtime>;
 	type CallbackHandle = ();
 	type AssetAccountDeposit = AssetAccountDeposit;
-<<<<<<< HEAD
-	#[cfg(feature = "runtime-benchmarks")]
-	type Helper = xcm_config::XcmBenchmarkHelper;
-=======
 	type RemoveItemsLimit = frame_support::traits::ConstU32<1000>;
 	#[cfg(feature = "runtime-benchmarks")]
 	type BenchmarkHelper = ();
->>>>>>> f6e1b01b
+}
+
+/// Assets managed by some foreign location.
+type ForeignAssetsInstance = pallet_assets::Instance2;
+impl pallet_assets::Config<ForeignAssetsInstance> for Runtime {
+	type RuntimeEvent = RuntimeEvent;
+	type Balance = Balance;
+	type AssetId = MultiLocationForAssetId;
+	type AssetIdParameter = MultiLocationForAssetId;
+	type Currency = Balances;
+	type CreateOrigin = ForeignCreators;
+	type ForceOrigin = AssetsForceOrigin;
+	type AssetDeposit = AssetDeposit;
+	type MetadataDepositBase = MetadataDepositBase;
+	type MetadataDepositPerByte = MetadataDepositPerByte;
+	type ApprovalDeposit = ApprovalDeposit;
+	type StringLimit = AssetsStringLimit;
+	type Freezer = ();
+	type Extra = ();
+	type WeightInfo = weights::pallet_assets::WeightInfo<Runtime>;
+	type CallbackHandle = ();
+	type AssetAccountDeposit = AssetAccountDeposit;
+	type RemoveItemsLimit = frame_support::traits::ConstU32<1000>;
+	#[cfg(feature = "runtime-benchmarks")]
+	type BenchmarkHelper = ();
 }
 
 parameter_types! {
@@ -374,23 +369,15 @@
 			},
 			ProxyType::AssetOwner => matches!(
 				c,
-<<<<<<< HEAD
 				RuntimeCall::Assets(TrustBackedAssetsCall::create { .. }) |
-					RuntimeCall::Assets(TrustBackedAssetsCall::destroy { .. }) |
+					RuntimeCall::Assets(TrustBackedAssetsCall::start_destroy { .. }) |
+					RuntimeCall::Assets(TrustBackedAssetsCall::destroy_accounts { .. }) |
+					RuntimeCall::Assets(TrustBackedAssetsCall::destroy_approvals { .. }) |
+					RuntimeCall::Assets(TrustBackedAssetsCall::finish_destroy { .. }) |
 					RuntimeCall::Assets(TrustBackedAssetsCall::transfer_ownership { .. }) |
 					RuntimeCall::Assets(TrustBackedAssetsCall::set_team { .. }) |
 					RuntimeCall::Assets(TrustBackedAssetsCall::set_metadata { .. }) |
 					RuntimeCall::Assets(TrustBackedAssetsCall::clear_metadata { .. }) |
-=======
-				RuntimeCall::Assets(pallet_assets::Call::create { .. }) |
-					RuntimeCall::Assets(pallet_assets::Call::start_destroy { .. }) |
-					RuntimeCall::Assets(pallet_assets::Call::destroy_accounts { .. }) |
-					RuntimeCall::Assets(pallet_assets::Call::destroy_approvals { .. }) |
-					RuntimeCall::Assets(pallet_assets::Call::finish_destroy { .. }) |
-					RuntimeCall::Assets(pallet_assets::Call::transfer_ownership { .. }) |
-					RuntimeCall::Assets(pallet_assets::Call::set_team { .. }) |
-					RuntimeCall::Assets(pallet_assets::Call::set_metadata { .. }) |
-					RuntimeCall::Assets(pallet_assets::Call::clear_metadata { .. }) |
 					RuntimeCall::Nfts(pallet_nfts::Call::create { .. }) |
 					RuntimeCall::Nfts(pallet_nfts::Call::destroy { .. }) |
 					RuntimeCall::Nfts(pallet_nfts::Call::transfer_ownership { .. }) |
@@ -402,7 +389,6 @@
 					RuntimeCall::Nfts(pallet_nfts::Call::clear_collection_metadata { .. }) |
 					RuntimeCall::Nfts(pallet_nfts::Call::set_collection_max_supply { .. }) |
 					RuntimeCall::Nfts(pallet_nfts::Call::update_mint_settings { .. }) |
->>>>>>> f6e1b01b
 					RuntimeCall::Uniques(pallet_uniques::Call::create { .. }) |
 					RuntimeCall::Uniques(pallet_uniques::Call::destroy { .. }) |
 					RuntimeCall::Uniques(pallet_uniques::Call::transfer_ownership { .. }) |
@@ -419,26 +405,17 @@
 			),
 			ProxyType::AssetManager => matches!(
 				c,
-<<<<<<< HEAD
 				RuntimeCall::Assets(TrustBackedAssetsCall::mint { .. }) |
 					RuntimeCall::Assets(TrustBackedAssetsCall::burn { .. }) |
 					RuntimeCall::Assets(TrustBackedAssetsCall::freeze { .. }) |
 					RuntimeCall::Assets(TrustBackedAssetsCall::thaw { .. }) |
 					RuntimeCall::Assets(TrustBackedAssetsCall::freeze_asset { .. }) |
 					RuntimeCall::Assets(TrustBackedAssetsCall::thaw_asset { .. }) |
-=======
-				RuntimeCall::Assets(pallet_assets::Call::mint { .. }) |
-					RuntimeCall::Assets(pallet_assets::Call::burn { .. }) |
-					RuntimeCall::Assets(pallet_assets::Call::freeze { .. }) |
-					RuntimeCall::Assets(pallet_assets::Call::thaw { .. }) |
-					RuntimeCall::Assets(pallet_assets::Call::freeze_asset { .. }) |
-					RuntimeCall::Assets(pallet_assets::Call::thaw_asset { .. }) |
 					RuntimeCall::Nfts(pallet_nfts::Call::force_mint { .. }) |
 					RuntimeCall::Nfts(pallet_nfts::Call::burn { .. }) |
 					RuntimeCall::Nfts(pallet_nfts::Call::lock_item_transfer { .. }) |
 					RuntimeCall::Nfts(pallet_nfts::Call::unlock_item_transfer { .. }) |
 					RuntimeCall::Nfts(pallet_nfts::Call::lock_collection { .. }) |
->>>>>>> f6e1b01b
 					RuntimeCall::Uniques(pallet_uniques::Call::mint { .. }) |
 					RuntimeCall::Uniques(pallet_uniques::Call::burn { .. }) |
 					RuntimeCall::Uniques(pallet_uniques::Call::freeze { .. }) |
@@ -697,11 +674,8 @@
 		// The main stage.
 		Assets: pallet_assets::<Instance1>::{Pallet, Call, Storage, Event<T>} = 50,
 		Uniques: pallet_uniques::{Pallet, Call, Storage, Event<T>} = 51,
-<<<<<<< HEAD
-		ForeignAssets: pallet_assets::<Instance2>::{Pallet, Call, Storage, Event<T>} = 52,
-=======
 		Nfts: pallet_nfts::{Pallet, Call, Storage, Event<T>} = 52,
->>>>>>> f6e1b01b
+		ForeignAssets: pallet_assets::<Instance2>::{Pallet, Call, Storage, Event<T>} = 53,
 	}
 );
 
@@ -729,14 +703,9 @@
 	generic::UncheckedExtrinsic<Address, RuntimeCall, Signature, SignedExtra>;
 /// Extrinsic type that has already been checked.
 pub type CheckedExtrinsic = generic::CheckedExtrinsic<AccountId, RuntimeCall, SignedExtra>;
-<<<<<<< HEAD
-/// Migrations to apply on runtime upgrade.
+
 pub type Migrations = ();
-=======
-
-pub type Migrations = ();
-
->>>>>>> f6e1b01b
+
 /// Executive: handles dispatch to the various modules.
 pub type Executive = frame_executive::Executive<
 	Runtime,
@@ -954,12 +923,7 @@
 			impl cumulus_pallet_session_benchmarking::Config for Runtime {}
 
 			use xcm::latest::prelude::*;
-<<<<<<< HEAD
-			use xcm_builder::MintLocation;
-			use xcm_config::WestendLocation;
-=======
 			use xcm_config::{MaxAssetsIntoHolding, WestendLocation};
->>>>>>> f6e1b01b
 			use pallet_xcm_benchmarks::asset_instance_from;
 
 			impl pallet_xcm_benchmarks::Config for Runtime {
@@ -1001,11 +965,7 @@
 					WestendLocation::get(),
 					MultiAsset { fun: Fungible(1 * UNITS), id: Concrete(WestendLocation::get()) },
 				));
-<<<<<<< HEAD
-				pub const CheckedAccount: Option<(AccountId, MintLocation)> = None;
-=======
 				pub const CheckedAccount: Option<(AccountId, xcm_builder::MintLocation)> = None;
->>>>>>> f6e1b01b
 
 			}
 
