// Copyright (C) 2021-2022 Parity Technologies (UK) Ltd.
// SPDX-License-Identifier: Apache-2.0

// Licensed under the Apache License, Version 2.0 (the "License");
// you may not use this file except in compliance with the License.
// You may obtain a copy of the License at
//
// 	http://www.apache.org/licenses/LICENSE-2.0
//
// Unless required by applicable law or agreed to in writing, software
// distributed under the License is distributed on an "AS IS" BASIS,
// WITHOUT WARRANTIES OR CONDITIONS OF ANY KIND, either express or implied.
// See the License for the specific language governing permissions and
// limitations under the License.

//! # Westmint Runtime
//!
//! Westmint is the testnet for Statemint.

#![cfg_attr(not(feature = "std"), no_std)]
#![recursion_limit = "256"]

// Make the WASM binary available.
#[cfg(feature = "std")]
include!(concat!(env!("OUT_DIR"), "/wasm_binary.rs"));

pub mod constants;
mod weights;
pub mod xcm_config;

use cumulus_pallet_parachain_system::RelayNumberStrictlyIncreases;
use frame_support::traits::ConstU128;
use frame_system::EnsureSignedBy;
use parachains_common::impls::{LocalAndForeignAssets, MultiLocationConverter};
use sp_api::impl_runtime_apis;
use sp_core::{crypto::KeyTypeId, OpaqueMetadata};
use sp_runtime::{
	create_runtime_str, generic, impl_opaque_keys,
	traits::{
		AccountIdConversion, AccountIdLookup, BlakeTwo256, Block as BlockT, ConvertInto, Verify,
	},
	transaction_validity::{TransactionSource, TransactionValidity},
	ApplyExtrinsicResult,
};
use sp_std::prelude::*;
#[cfg(feature = "std")]
use sp_version::NativeVersion;
use sp_version::RuntimeVersion;
use xcm::opaque::v3::MultiLocation;

use codec::{Decode, Encode, MaxEncodedLen};
use constants::{currency::*, fee::WeightToFee};
use frame_support::{
	construct_runtime,
	dispatch::DispatchClass,
	ord_parameter_types, parameter_types,
	traits::{
		tokens::nonfungibles_v2::Inspect, AsEnsureOriginWithArg, ConstU32, ConstU64, ConstU8,
		InstanceFilter,
	},
	weights::{ConstantMultiplier, Weight},
	BoundedVec, PalletId, RuntimeDebug,
};
use frame_system::{
	limits::{BlockLength, BlockWeights},
	EnsureRoot, EnsureSigned,
};
use pallet_nfts::PalletFeatures;
pub use parachains_common as common;
use parachains_common::{
	impls::{AssetsToBlockAuthor, DealWithFees},
	opaque, AccountId, AssetIdForTrustBackedAssets, AuraId, Balance, BlockNumber, Hash, Header,
	Index, Signature, AVERAGE_ON_INITIALIZE_RATIO, DAYS, HOURS, MAXIMUM_BLOCK_WEIGHT,
	NORMAL_DISPATCH_RATIO, SLOT_DURATION,
};
use xcm_config::{
	ForeignAssetsConvertedConcreteId, TrustBackedAssetsConvertedConcreteId, WestendLocation,
	XcmConfig, XcmOriginToTransactDispatchOrigin,
};

#[cfg(any(feature = "std", test))]
pub use sp_runtime::BuildStorage;

use assets_common::{
	foreign_creators::ForeignCreators, matching::FromSiblingParachain, MultiLocationForAssetId,
};
use polkadot_runtime_common::{BlockHashCount, SlowAdjustingFeeUpdate};
use xcm_executor::XcmExecutor;

use crate::xcm_config::ForeignCreatorsSovereignAccountOf;
use weights::{BlockExecutionWeight, ExtrinsicBaseWeight, RocksDbWeight};

impl_opaque_keys! {
	pub struct SessionKeys {
		pub aura: Aura,
	}
}

#[sp_version::runtime_version]
pub const VERSION: RuntimeVersion = RuntimeVersion {
	spec_name: create_runtime_str!("westmint"),
	impl_name: create_runtime_str!("westmint"),
	authoring_version: 1,
	spec_version: 9420,
	impl_version: 0,
	apis: RUNTIME_API_VERSIONS,
	transaction_version: 13,
	state_version: 0,
};

/// The version information used to identify this runtime when compiled natively.
#[cfg(feature = "std")]
pub fn native_version() -> NativeVersion {
	NativeVersion { runtime_version: VERSION, can_author_with: Default::default() }
}

parameter_types! {
	pub const Version: RuntimeVersion = VERSION;
	pub RuntimeBlockLength: BlockLength =
		BlockLength::max_with_normal_ratio(5 * 1024 * 1024, NORMAL_DISPATCH_RATIO);
	pub RuntimeBlockWeights: BlockWeights = BlockWeights::builder()
		.base_block(BlockExecutionWeight::get())
		.for_class(DispatchClass::all(), |weights| {
			weights.base_extrinsic = ExtrinsicBaseWeight::get();
		})
		.for_class(DispatchClass::Normal, |weights| {
			weights.max_total = Some(NORMAL_DISPATCH_RATIO * MAXIMUM_BLOCK_WEIGHT);
		})
		.for_class(DispatchClass::Operational, |weights| {
			weights.max_total = Some(MAXIMUM_BLOCK_WEIGHT);
			// Operational transactions have some extra reserved space, so that they
			// are included even if block reached `MAXIMUM_BLOCK_WEIGHT`.
			weights.reserved = Some(
				MAXIMUM_BLOCK_WEIGHT - NORMAL_DISPATCH_RATIO * MAXIMUM_BLOCK_WEIGHT
			);
		})
		.avg_block_initialization(AVERAGE_ON_INITIALIZE_RATIO)
		.build_or_panic();
	pub const SS58Prefix: u8 = 42;
}

// Configure FRAME pallets to include in runtime.
impl frame_system::Config for Runtime {
	type BaseCallFilter = frame_support::traits::Everything;
	type BlockWeights = RuntimeBlockWeights;
	type BlockLength = RuntimeBlockLength;
	type AccountId = AccountId;
	type RuntimeCall = RuntimeCall;
	type Lookup = AccountIdLookup<AccountId, ()>;
	type Index = Index;
	type BlockNumber = BlockNumber;
	type Hash = Hash;
	type Hashing = BlakeTwo256;
	type Header = Header;
	type RuntimeEvent = RuntimeEvent;
	type RuntimeOrigin = RuntimeOrigin;
	type BlockHashCount = BlockHashCount;
	type DbWeight = RocksDbWeight;
	type Version = Version;
	type PalletInfo = PalletInfo;
	type OnNewAccount = ();
	type OnKilledAccount = ();
	type AccountData = pallet_balances::AccountData<Balance>;
	type SystemWeightInfo = weights::frame_system::WeightInfo<Runtime>;
	type SS58Prefix = SS58Prefix;
	type OnSetCode = cumulus_pallet_parachain_system::ParachainSetCode<Self>;
	type MaxConsumers = frame_support::traits::ConstU32<16>;
}

impl pallet_timestamp::Config for Runtime {
	/// A timestamp: milliseconds since the unix epoch.
	type Moment = u64;
	type OnTimestampSet = Aura;
	type MinimumPeriod = ConstU64<{ SLOT_DURATION / 2 }>;
	type WeightInfo = weights::pallet_timestamp::WeightInfo<Runtime>;
}

impl pallet_authorship::Config for Runtime {
	type FindAuthor = pallet_session::FindAccountFromAuthorIndex<Self, Aura>;
	type EventHandler = (CollatorSelection,);
}

parameter_types! {
	pub const ExistentialDeposit: Balance = EXISTENTIAL_DEPOSIT;
}

impl pallet_balances::Config for Runtime {
	type MaxLocks = ConstU32<50>;
	/// The type for recording an account's balance.
	type Balance = Balance;
	/// The ubiquitous event type.
	type RuntimeEvent = RuntimeEvent;
	type DustRemoval = ();
	type ExistentialDeposit = ExistentialDeposit;
	type AccountStore = System;
	type WeightInfo = weights::pallet_balances::WeightInfo<Runtime>;
	type MaxReserves = ConstU32<50>;
	type ReserveIdentifier = [u8; 8];
	type RuntimeHoldReason = RuntimeHoldReason;
	type FreezeIdentifier = ();
	type MaxHolds = ConstU32<1>;
	type MaxFreezes = ConstU32<0>;
}

parameter_types! {
	/// Relay Chain `TransactionByteFee` / 10
	pub const TransactionByteFee: Balance = MILLICENTS;
}

impl pallet_transaction_payment::Config for Runtime {
	type RuntimeEvent = RuntimeEvent;
	type OnChargeTransaction =
		pallet_transaction_payment::CurrencyAdapter<Balances, DealWithFees<Runtime>>;
	type WeightToFee = WeightToFee;
	type LengthToFee = ConstantMultiplier<Balance, TransactionByteFee>;
	type FeeMultiplierUpdate = SlowAdjustingFeeUpdate<Self>;
	type OperationalFeeMultiplier = ConstU8<5>;
}

parameter_types! {
	pub const AssetDeposit: Balance = UNITS / 10; // 1 / 10 WND deposit to create asset
	pub const AssetAccountDeposit: Balance = deposit(1, 16);
	pub const ApprovalDeposit: Balance = EXISTENTIAL_DEPOSIT;
	pub const AssetsStringLimit: u32 = 50;
	/// Key = 32 bytes, Value = 36 bytes (32+1+1+1+1)
	// https://github.com/paritytech/substrate/blob/069917b/frame/assets/src/lib.rs#L257L271
	pub const MetadataDepositBase: Balance = deposit(1, 68);
	pub const MetadataDepositPerByte: Balance = deposit(0, 1);
}

pub type AssetsForceOrigin = EnsureRoot<AccountId>;

// Called "Trust Backed" assets because these are generally registered by some account, and users of
// the asset assume it has some claimed backing. The pallet is called `Assets` in
// `construct_runtime` to avoid breaking changes on storage reads.
pub type TrustBackedAssetsInstance = pallet_assets::Instance1;
type TrustBackedAssetsCall = pallet_assets::Call<Runtime, TrustBackedAssetsInstance>;
impl pallet_assets::Config<TrustBackedAssetsInstance> for Runtime {
	type RuntimeEvent = RuntimeEvent;
	type Balance = Balance;
	type AssetId = AssetIdForTrustBackedAssets;
	type AssetIdParameter = codec::Compact<AssetIdForTrustBackedAssets>;
	type Currency = Balances;
	type CreateOrigin = AsEnsureOriginWithArg<EnsureSigned<AccountId>>;
	type ForceOrigin = AssetsForceOrigin;
	type AssetDeposit = AssetDeposit;
	type MetadataDepositBase = MetadataDepositBase;
	type MetadataDepositPerByte = MetadataDepositPerByte;
	type ApprovalDeposit = ApprovalDeposit;
	type StringLimit = AssetsStringLimit;
	type Freezer = ();
	type Extra = ();
	type WeightInfo = weights::pallet_assets::WeightInfo<Runtime>;
	type CallbackHandle = ();
	type AssetAccountDeposit = AssetAccountDeposit;
	type RemoveItemsLimit = ConstU32<1000>;
	#[cfg(feature = "runtime-benchmarks")]
	type BenchmarkHelper = ();
}

parameter_types! {
	pub const AssetConversionPalletId: PalletId = PalletId(*b"py/ascon");
	pub storage AllowMultiAssetPools: bool = false;
}

ord_parameter_types! {
	pub const AssetConversionOrigin: sp_runtime::AccountId32 = AccountIdConversion::<sp_runtime::AccountId32>::into_account_truncating(&AssetConversionPalletId::get());
}

const MAX_SWAP_PATH_LEN: u32 = 4;

pub type PoolAssetsInstance = pallet_assets::Instance3;
impl pallet_assets::Config<PoolAssetsInstance> for Runtime {
	type RuntimeEvent = RuntimeEvent;
	type Balance = Balance;
	type RemoveItemsLimit = ConstU32<1000>;
	type AssetId = u32;
	type AssetIdParameter = u32;
	type Currency = Balances;
	type CreateOrigin =
		AsEnsureOriginWithArg<EnsureSignedBy<AssetConversionOrigin, sp_runtime::AccountId32>>;
	type ForceOrigin = AssetsForceOrigin;
	type AssetDeposit = ConstU128<0>;
	type AssetAccountDeposit = ConstU128<0>;
	type MetadataDepositBase = ConstU128<0>;
	type MetadataDepositPerByte = ConstU128<0>;
	type ApprovalDeposit = ConstU128<0>;
	type StringLimit = ConstU32<50>;
	type Freezer = ();
	type Extra = ();
	type WeightInfo = weights::pallet_assets::WeightInfo<Runtime>;
	type CallbackHandle = ();
	#[cfg(feature = "runtime-benchmarks")]
	type BenchmarkHelper = ();
}

impl pallet_asset_conversion::Config for Runtime {
	type RuntimeEvent = RuntimeEvent;
	type Balance = Balance;
	type HigherPrecisionBalance = sp_core::U256;
	type Currency = Balances;
	type AssetBalance = <Self as pallet_balances::Config>::Balance;
	type AssetId = MultiLocation;
	type Assets = LocalAndForeignAssets<Assets, ForeignAssets, parachain_info::Pallet<Runtime>>;
	type PoolAssets = PoolAssets;
	type PoolAssetId = u32;
	type PoolSetupFee = ConstU128<0>; // Asset class deposit fees are sufficient to prevent spam
	type PoolSetupFeeReceiver = AssetConversionOrigin;
	type LiquidityProvisionFee = ConstU128<0>; // should be non-zero if AllowMultiAssetPools is true, otherwise can be zero.
	type LPFee = ConstU32<3>;
	type PalletId = AssetConversionPalletId;
	type AllowMultiAssetPools = AllowMultiAssetPools;
	type MaxSwapPathLength = ConstU32<MAX_SWAP_PATH_LEN>;

	type MultiAssetId = MultiLocation;
	type MultiAssetIdConverter = MultiLocationConverter<Balances, parachain_info::Pallet<Runtime>>;

	type MintMinLiquidity = ConstU128<100>;

	type WeightInfo = ();

	#[cfg(feature = "runtime-benchmarks")]
	type BenchmarkHelper =
		crate::xcm_config::BenchmarkMultiLocationConverter<parachain_info::Pallet<Runtime>>;
}

parameter_types! {
	// we just reuse the same deposits
	pub const ForeignAssetsAssetDeposit: Balance = AssetDeposit::get();
	pub const ForeignAssetsAssetAccountDeposit: Balance = AssetAccountDeposit::get();
	pub const ForeignAssetsApprovalDeposit: Balance = ApprovalDeposit::get();
	pub const ForeignAssetsAssetsStringLimit: u32 = AssetsStringLimit::get();
	pub const ForeignAssetsMetadataDepositBase: Balance = MetadataDepositBase::get();
	pub const ForeignAssetsMetadataDepositPerByte: Balance = MetadataDepositPerByte::get();
}

/// Assets managed by some foreign location. Note: we do not declare a `ForeignAssetsCall` type, as
/// this type is used in proxy definitions. We assume that a foreign location would not want to set
/// an individual, local account as a proxy for the issuance of their assets. This issuance should
/// be managed by the foreign location's governance.
pub type ForeignAssetsInstance = pallet_assets::Instance2;
impl pallet_assets::Config<ForeignAssetsInstance> for Runtime {
	type RuntimeEvent = RuntimeEvent;
	type Balance = Balance;
	type AssetId = MultiLocationForAssetId;
	type AssetIdParameter = MultiLocationForAssetId;
	type Currency = Balances;
	type CreateOrigin = ForeignCreators<
		(FromSiblingParachain<parachain_info::Pallet<Runtime>>,),
		ForeignCreatorsSovereignAccountOf,
		AccountId,
	>;
	type ForceOrigin = AssetsForceOrigin;
	type AssetDeposit = ForeignAssetsAssetDeposit;
	type MetadataDepositBase = ForeignAssetsMetadataDepositBase;
	type MetadataDepositPerByte = ForeignAssetsMetadataDepositPerByte;
	type ApprovalDeposit = ForeignAssetsApprovalDeposit;
	type StringLimit = ForeignAssetsAssetsStringLimit;
	type Freezer = ();
	type Extra = ();
	type WeightInfo = weights::pallet_assets::WeightInfo<Runtime>;
	type CallbackHandle = ();
	type AssetAccountDeposit = ForeignAssetsAssetAccountDeposit;
	type RemoveItemsLimit = frame_support::traits::ConstU32<1000>;
	#[cfg(feature = "runtime-benchmarks")]
	type BenchmarkHelper = xcm_config::XcmBenchmarkHelper;
}

parameter_types! {
	// One storage item; key size is 32; value is size 4+4+16+32 bytes = 56 bytes.
	pub const DepositBase: Balance = deposit(1, 88);
	// Additional storage item size of 32 bytes.
	pub const DepositFactor: Balance = deposit(0, 32);
	pub const MaxSignatories: u32 = 100;
}

impl pallet_multisig::Config for Runtime {
	type RuntimeEvent = RuntimeEvent;
	type RuntimeCall = RuntimeCall;
	type Currency = Balances;
	type DepositBase = DepositBase;
	type DepositFactor = DepositFactor;
	type MaxSignatories = MaxSignatories;
	type WeightInfo = weights::pallet_multisig::WeightInfo<Runtime>;
}

impl pallet_utility::Config for Runtime {
	type RuntimeEvent = RuntimeEvent;
	type RuntimeCall = RuntimeCall;
	type PalletsOrigin = OriginCaller;
	type WeightInfo = weights::pallet_utility::WeightInfo<Runtime>;
}

parameter_types! {
	// One storage item; key size 32, value size 8; .
	pub const ProxyDepositBase: Balance = deposit(1, 40);
	// Additional storage item size of 33 bytes.
	pub const ProxyDepositFactor: Balance = deposit(0, 33);
	pub const MaxProxies: u16 = 32;
	// One storage item; key size 32, value size 16
	pub const AnnouncementDepositBase: Balance = deposit(1, 48);
	pub const AnnouncementDepositFactor: Balance = deposit(0, 66);
	pub const MaxPending: u16 = 32;
}

/// The type used to represent the kinds of proxying allowed.
#[derive(
	Copy,
	Clone,
	Eq,
	PartialEq,
	Ord,
	PartialOrd,
	Encode,
	Decode,
	RuntimeDebug,
	MaxEncodedLen,
	scale_info::TypeInfo,
)]
pub enum ProxyType {
	/// Fully permissioned proxy. Can execute any call on behalf of _proxied_.
	Any,
	/// Can execute any call that does not transfer funds or assets.
	NonTransfer,
	/// Proxy with the ability to reject time-delay proxy announcements.
	CancelProxy,
	/// Assets proxy. Can execute any call from `assets`, **including asset transfers**.
	Assets,
	/// Owner proxy. Can execute calls related to asset ownership.
	AssetOwner,
	/// Asset manager. Can execute calls related to asset management.
	AssetManager,
	/// Collator selection proxy. Can execute calls related to collator selection mechanism.
	Collator,
}
impl Default for ProxyType {
	fn default() -> Self {
		Self::Any
	}
}

impl InstanceFilter<RuntimeCall> for ProxyType {
	fn filter(&self, c: &RuntimeCall) -> bool {
		match self {
			ProxyType::Any => true,
			ProxyType::NonTransfer => !matches!(
				c,
				RuntimeCall::Balances { .. } |
					RuntimeCall::Assets { .. } |
					RuntimeCall::NftFractionalization { .. } |
					RuntimeCall::Nfts { .. } |
					RuntimeCall::Uniques { .. }
			),
			ProxyType::CancelProxy => matches!(
				c,
				RuntimeCall::Proxy(pallet_proxy::Call::reject_announcement { .. }) |
					RuntimeCall::Utility { .. } |
					RuntimeCall::Multisig { .. }
			),
			ProxyType::Assets => {
				matches!(
					c,
					RuntimeCall::Assets { .. } |
						RuntimeCall::Utility { .. } |
						RuntimeCall::Multisig { .. } |
						RuntimeCall::NftFractionalization { .. } |
						RuntimeCall::Nfts { .. } | RuntimeCall::Uniques { .. }
				)
			},
			ProxyType::AssetOwner => matches!(
				c,
				RuntimeCall::Assets(TrustBackedAssetsCall::create { .. }) |
					RuntimeCall::Assets(TrustBackedAssetsCall::start_destroy { .. }) |
					RuntimeCall::Assets(TrustBackedAssetsCall::destroy_accounts { .. }) |
					RuntimeCall::Assets(TrustBackedAssetsCall::destroy_approvals { .. }) |
					RuntimeCall::Assets(TrustBackedAssetsCall::finish_destroy { .. }) |
					RuntimeCall::Assets(TrustBackedAssetsCall::transfer_ownership { .. }) |
					RuntimeCall::Assets(TrustBackedAssetsCall::set_team { .. }) |
					RuntimeCall::Assets(TrustBackedAssetsCall::set_metadata { .. }) |
					RuntimeCall::Assets(TrustBackedAssetsCall::clear_metadata { .. }) |
					RuntimeCall::Nfts(pallet_nfts::Call::create { .. }) |
					RuntimeCall::Nfts(pallet_nfts::Call::destroy { .. }) |
					RuntimeCall::Nfts(pallet_nfts::Call::redeposit { .. }) |
					RuntimeCall::Nfts(pallet_nfts::Call::transfer_ownership { .. }) |
					RuntimeCall::Nfts(pallet_nfts::Call::set_team { .. }) |
					RuntimeCall::Nfts(pallet_nfts::Call::set_collection_max_supply { .. }) |
					RuntimeCall::Nfts(pallet_nfts::Call::lock_collection { .. }) |
					RuntimeCall::Uniques(pallet_uniques::Call::create { .. }) |
					RuntimeCall::Uniques(pallet_uniques::Call::destroy { .. }) |
					RuntimeCall::Uniques(pallet_uniques::Call::transfer_ownership { .. }) |
					RuntimeCall::Uniques(pallet_uniques::Call::set_team { .. }) |
					RuntimeCall::Uniques(pallet_uniques::Call::set_metadata { .. }) |
					RuntimeCall::Uniques(pallet_uniques::Call::set_attribute { .. }) |
					RuntimeCall::Uniques(pallet_uniques::Call::set_collection_metadata { .. }) |
					RuntimeCall::Uniques(pallet_uniques::Call::clear_metadata { .. }) |
					RuntimeCall::Uniques(pallet_uniques::Call::clear_attribute { .. }) |
					RuntimeCall::Uniques(pallet_uniques::Call::clear_collection_metadata { .. }) |
					RuntimeCall::Uniques(pallet_uniques::Call::set_collection_max_supply { .. }) |
					RuntimeCall::Utility { .. } |
					RuntimeCall::Multisig { .. }
			),
			ProxyType::AssetManager => matches!(
				c,
				RuntimeCall::Assets(TrustBackedAssetsCall::mint { .. }) |
					RuntimeCall::Assets(TrustBackedAssetsCall::burn { .. }) |
					RuntimeCall::Assets(TrustBackedAssetsCall::freeze { .. }) |
					RuntimeCall::Assets(TrustBackedAssetsCall::thaw { .. }) |
					RuntimeCall::Assets(TrustBackedAssetsCall::freeze_asset { .. }) |
					RuntimeCall::Assets(TrustBackedAssetsCall::thaw_asset { .. }) |
					RuntimeCall::Nfts(pallet_nfts::Call::force_mint { .. }) |
					RuntimeCall::Nfts(pallet_nfts::Call::update_mint_settings { .. }) |
					RuntimeCall::Nfts(pallet_nfts::Call::mint_pre_signed { .. }) |
					RuntimeCall::Nfts(pallet_nfts::Call::set_attributes_pre_signed { .. }) |
					RuntimeCall::Nfts(pallet_nfts::Call::lock_item_transfer { .. }) |
					RuntimeCall::Nfts(pallet_nfts::Call::unlock_item_transfer { .. }) |
					RuntimeCall::Nfts(pallet_nfts::Call::lock_item_properties { .. }) |
					RuntimeCall::Nfts(pallet_nfts::Call::set_metadata { .. }) |
					RuntimeCall::Nfts(pallet_nfts::Call::clear_metadata { .. }) |
					RuntimeCall::Nfts(pallet_nfts::Call::set_collection_metadata { .. }) |
					RuntimeCall::Nfts(pallet_nfts::Call::clear_collection_metadata { .. }) |
					RuntimeCall::Uniques(pallet_uniques::Call::mint { .. }) |
					RuntimeCall::Uniques(pallet_uniques::Call::burn { .. }) |
					RuntimeCall::Uniques(pallet_uniques::Call::freeze { .. }) |
					RuntimeCall::Uniques(pallet_uniques::Call::thaw { .. }) |
					RuntimeCall::Uniques(pallet_uniques::Call::freeze_collection { .. }) |
					RuntimeCall::Uniques(pallet_uniques::Call::thaw_collection { .. }) |
					RuntimeCall::Utility { .. } |
					RuntimeCall::Multisig { .. }
			),
			ProxyType::Collator => matches!(
				c,
				RuntimeCall::CollatorSelection { .. } |
					RuntimeCall::Utility { .. } |
					RuntimeCall::Multisig { .. }
			),
		}
	}

	fn is_superset(&self, o: &Self) -> bool {
		match (self, o) {
			(x, y) if x == y => true,
			(ProxyType::Any, _) => true,
			(_, ProxyType::Any) => false,
			(ProxyType::Assets, ProxyType::AssetOwner) => true,
			(ProxyType::Assets, ProxyType::AssetManager) => true,
			(ProxyType::NonTransfer, ProxyType::Collator) => true,
			_ => false,
		}
	}
}

impl pallet_proxy::Config for Runtime {
	type RuntimeEvent = RuntimeEvent;
	type RuntimeCall = RuntimeCall;
	type Currency = Balances;
	type ProxyType = ProxyType;
	type ProxyDepositBase = ProxyDepositBase;
	type ProxyDepositFactor = ProxyDepositFactor;
	type MaxProxies = MaxProxies;
	type WeightInfo = weights::pallet_proxy::WeightInfo<Runtime>;
	type MaxPending = MaxPending;
	type CallHasher = BlakeTwo256;
	type AnnouncementDepositBase = AnnouncementDepositBase;
	type AnnouncementDepositFactor = AnnouncementDepositFactor;
}

parameter_types! {
	pub const ReservedXcmpWeight: Weight = MAXIMUM_BLOCK_WEIGHT.saturating_div(4);
	pub const ReservedDmpWeight: Weight = MAXIMUM_BLOCK_WEIGHT.saturating_div(4);
}

impl cumulus_pallet_parachain_system::Config for Runtime {
	type RuntimeEvent = RuntimeEvent;
	type OnSystemEvent = ();
	type SelfParaId = parachain_info::Pallet<Runtime>;
	type OutboundXcmpMessageSource = XcmpQueue;
	type DmpMessageHandler = DmpQueue;
	type ReservedDmpWeight = ReservedDmpWeight;
	type XcmpMessageHandler = XcmpQueue;
	type ReservedXcmpWeight = ReservedXcmpWeight;
	type CheckAssociatedRelayNumber = RelayNumberStrictlyIncreases;
}

impl parachain_info::Config for Runtime {}

impl cumulus_pallet_aura_ext::Config for Runtime {}

impl cumulus_pallet_xcmp_queue::Config for Runtime {
	type RuntimeEvent = RuntimeEvent;
	type XcmExecutor = XcmExecutor<XcmConfig>;
	type ChannelInfo = ParachainSystem;
	type VersionWrapper = PolkadotXcm;
	type ExecuteOverweightOrigin = EnsureRoot<AccountId>;
	type ControllerOrigin = EnsureRoot<AccountId>;
	type ControllerOriginConverter = XcmOriginToTransactDispatchOrigin;
	type WeightInfo = weights::cumulus_pallet_xcmp_queue::WeightInfo<Runtime>;
	type PriceForSiblingDelivery = ();
}

impl cumulus_pallet_dmp_queue::Config for Runtime {
	type RuntimeEvent = RuntimeEvent;
	type XcmExecutor = XcmExecutor<XcmConfig>;
	type ExecuteOverweightOrigin = EnsureRoot<AccountId>;
}

parameter_types! {
	pub const Period: u32 = 6 * HOURS;
	pub const Offset: u32 = 0;
}

impl pallet_session::Config for Runtime {
	type RuntimeEvent = RuntimeEvent;
	type ValidatorId = <Self as frame_system::Config>::AccountId;
	// we don't have stash and controller, thus we don't need the convert as well.
	type ValidatorIdOf = pallet_collator_selection::IdentityCollator;
	type ShouldEndSession = pallet_session::PeriodicSessions<Period, Offset>;
	type NextSessionRotation = pallet_session::PeriodicSessions<Period, Offset>;
	type SessionManager = CollatorSelection;
	// Essentially just Aura, but let's be pedantic.
	type SessionHandler = <SessionKeys as sp_runtime::traits::OpaqueKeys>::KeyTypeIdProviders;
	type Keys = SessionKeys;
	type WeightInfo = weights::pallet_session::WeightInfo<Runtime>;
}

impl pallet_aura::Config for Runtime {
	type AuthorityId = AuraId;
	type DisabledValidators = ();
	type MaxAuthorities = ConstU32<100_000>;
}

parameter_types! {
	pub const PotId: PalletId = PalletId(*b"PotStake");
	pub const MaxCandidates: u32 = 1000;
	pub const MinCandidates: u32 = 1;
	pub const SessionLength: BlockNumber = 6 * HOURS;
	pub const MaxInvulnerables: u32 = 100;
}

pub type CollatorSelectionUpdateOrigin = EnsureRoot<AccountId>;

impl pallet_collator_selection::Config for Runtime {
	type RuntimeEvent = RuntimeEvent;
	type Currency = Balances;
	type UpdateOrigin = CollatorSelectionUpdateOrigin;
	type PotId = PotId;
	type MaxCandidates = MaxCandidates;
	type MinCandidates = MinCandidates;
	type MaxInvulnerables = MaxInvulnerables;
	// should be a multiple of session or things will get inconsistent
	type KickThreshold = Period;
	type ValidatorId = <Self as frame_system::Config>::AccountId;
	type ValidatorIdOf = pallet_collator_selection::IdentityCollator;
	type ValidatorRegistration = Session;
	type WeightInfo = weights::pallet_collator_selection::WeightInfo<Runtime>;
}

impl pallet_asset_tx_payment::Config for Runtime {
	type RuntimeEvent = RuntimeEvent;
	type Fungibles = Assets;
	type OnChargeAssetTransaction = pallet_asset_tx_payment::FungiblesAdapter<
		pallet_assets::BalanceToAssetBalance<
			Balances,
			Runtime,
			ConvertInto,
			TrustBackedAssetsInstance,
		>,
		AssetsToBlockAuthor<Runtime, TrustBackedAssetsInstance>,
	>;
}

parameter_types! {
	pub const UniquesCollectionDeposit: Balance = UNITS / 10; // 1 / 10 UNIT deposit to create a collection
	pub const UniquesItemDeposit: Balance = UNITS / 1_000; // 1 / 1000 UNIT deposit to mint an item
	pub const UniquesMetadataDepositBase: Balance = deposit(1, 129);
	pub const UniquesAttributeDepositBase: Balance = deposit(1, 0);
	pub const UniquesDepositPerByte: Balance = deposit(0, 1);
}

impl pallet_uniques::Config for Runtime {
	type RuntimeEvent = RuntimeEvent;
	type CollectionId = u32;
	type ItemId = u32;
	type Currency = Balances;
	type ForceOrigin = AssetsForceOrigin;
	type CollectionDeposit = UniquesCollectionDeposit;
	type ItemDeposit = UniquesItemDeposit;
	type MetadataDepositBase = UniquesMetadataDepositBase;
	type AttributeDepositBase = UniquesAttributeDepositBase;
	type DepositPerByte = UniquesDepositPerByte;
	type StringLimit = ConstU32<128>;
	type KeyLimit = ConstU32<32>;
	type ValueLimit = ConstU32<64>;
	type WeightInfo = weights::pallet_uniques::WeightInfo<Runtime>;
	#[cfg(feature = "runtime-benchmarks")]
	type Helper = ();
	type CreateOrigin = AsEnsureOriginWithArg<EnsureSigned<AccountId>>;
	type Locker = ();
}

parameter_types! {
	pub const NftFractionalizationPalletId: PalletId = PalletId(*b"fraction");
	pub NewAssetSymbol: BoundedVec<u8, AssetsStringLimit> = (*b"FRAC").to_vec().try_into().unwrap();
	pub NewAssetName: BoundedVec<u8, AssetsStringLimit> = (*b"Frac").to_vec().try_into().unwrap();
}

impl pallet_nft_fractionalization::Config for Runtime {
	type RuntimeEvent = RuntimeEvent;
	type Deposit = AssetDeposit;
	type Currency = Balances;
	type NewAssetSymbol = NewAssetSymbol;
	type NewAssetName = NewAssetName;
	type StringLimit = AssetsStringLimit;
	type NftCollectionId = <Self as pallet_nfts::Config>::CollectionId;
	type NftId = <Self as pallet_nfts::Config>::ItemId;
	type AssetBalance = <Self as pallet_balances::Config>::Balance;
	type AssetId = <Self as pallet_assets::Config<TrustBackedAssetsInstance>>::AssetId;
	type Assets = Assets;
	type Nfts = Nfts;
	type PalletId = NftFractionalizationPalletId;
	type WeightInfo = pallet_nft_fractionalization::weights::SubstrateWeight<Runtime>;
	type RuntimeHoldReason = RuntimeHoldReason;
	#[cfg(feature = "runtime-benchmarks")]
	type BenchmarkHelper = ();
}

parameter_types! {
	pub NftsPalletFeatures: PalletFeatures = PalletFeatures::all_enabled();
	pub const NftsMaxDeadlineDuration: BlockNumber = 12 * 30 * DAYS;
	// re-use the Uniques deposits
	pub const NftsCollectionDeposit: Balance = UniquesCollectionDeposit::get();
	pub const NftsItemDeposit: Balance = UniquesItemDeposit::get();
	pub const NftsMetadataDepositBase: Balance = UniquesMetadataDepositBase::get();
	pub const NftsAttributeDepositBase: Balance = UniquesAttributeDepositBase::get();
	pub const NftsDepositPerByte: Balance = UniquesDepositPerByte::get();
}

impl pallet_nfts::Config for Runtime {
	type RuntimeEvent = RuntimeEvent;
	type CollectionId = u32;
	type ItemId = u32;
	type Currency = Balances;
	type CreateOrigin = AsEnsureOriginWithArg<EnsureSigned<AccountId>>;
	type ForceOrigin = AssetsForceOrigin;
	type Locker = ();
	type CollectionDeposit = NftsCollectionDeposit;
	type ItemDeposit = NftsItemDeposit;
	type MetadataDepositBase = NftsMetadataDepositBase;
	type AttributeDepositBase = NftsAttributeDepositBase;
	type DepositPerByte = NftsDepositPerByte;
	type StringLimit = ConstU32<256>;
	type KeyLimit = ConstU32<64>;
	type ValueLimit = ConstU32<256>;
	type ApprovalsLimit = ConstU32<20>;
	type ItemAttributesApprovalsLimit = ConstU32<30>;
	type MaxTips = ConstU32<10>;
	type MaxDeadlineDuration = NftsMaxDeadlineDuration;
	type MaxAttributesPerCall = ConstU32<10>;
	type Features = NftsPalletFeatures;
	type OffchainSignature = Signature;
	type OffchainPublic = <Signature as Verify>::Signer;
	type WeightInfo = weights::pallet_nfts::WeightInfo<Runtime>;
	#[cfg(feature = "runtime-benchmarks")]
	type Helper = ();
}

// Create the runtime by composing the FRAME pallets that were previously configured.
construct_runtime!(
	pub enum Runtime where
		Block = Block,
		NodeBlock = opaque::Block,
		UncheckedExtrinsic = UncheckedExtrinsic,
	{
		// System support stuff.
		System: frame_system::{Pallet, Call, Config, Storage, Event<T>} = 0,
		ParachainSystem: cumulus_pallet_parachain_system::{
			Pallet, Call, Config, Storage, Inherent, Event<T>, ValidateUnsigned,
		} = 1,
		// RandomnessCollectiveFlip = 2 removed
		Timestamp: pallet_timestamp::{Pallet, Call, Storage, Inherent} = 3,
		ParachainInfo: parachain_info::{Pallet, Storage, Config} = 4,

		// Monetary stuff.
		Balances: pallet_balances::{Pallet, Call, Storage, Config<T>, Event<T>} = 10,
		TransactionPayment: pallet_transaction_payment::{Pallet, Storage, Event<T>} = 11,
		AssetTxPayment: pallet_asset_tx_payment::{Pallet, Event<T>} = 12,

		// Collator support. the order of these 5 are important and shall not change.
		Authorship: pallet_authorship::{Pallet, Storage} = 20,
		CollatorSelection: pallet_collator_selection::{Pallet, Call, Storage, Event<T>, Config<T>} = 21,
		Session: pallet_session::{Pallet, Call, Storage, Event, Config<T>} = 22,
		Aura: pallet_aura::{Pallet, Storage, Config<T>} = 23,
		AuraExt: cumulus_pallet_aura_ext::{Pallet, Storage, Config} = 24,

		// XCM helpers.
		XcmpQueue: cumulus_pallet_xcmp_queue::{Pallet, Call, Storage, Event<T>} = 30,
		PolkadotXcm: pallet_xcm::{Pallet, Call, Storage, Event<T>, Origin, Config} = 31,
		CumulusXcm: cumulus_pallet_xcm::{Pallet, Event<T>, Origin} = 32,
		DmpQueue: cumulus_pallet_dmp_queue::{Pallet, Call, Storage, Event<T>} = 33,

		// Handy utilities.
		Utility: pallet_utility::{Pallet, Call, Event} = 40,
		Multisig: pallet_multisig::{Pallet, Call, Storage, Event<T>} = 41,
		Proxy: pallet_proxy::{Pallet, Call, Storage, Event<T>} = 42,

		// The main stage.
		Assets: pallet_assets::<Instance1>::{Pallet, Call, Storage, Event<T>} = 50,
		Uniques: pallet_uniques::{Pallet, Call, Storage, Event<T>} = 51,
		Nfts: pallet_nfts::{Pallet, Call, Storage, Event<T>} = 52,
		ForeignAssets: pallet_assets::<Instance2>::{Pallet, Call, Storage, Event<T>} = 53,
<<<<<<< HEAD
		NftFractionalization: pallet_nft_fractionalization::{Pallet, Call, Storage, Event<T>} = 54,
		PoolAssets: pallet_assets::<Instance3>::{Pallet, Call, Storage, Event<T>} = 55,
		AssetConversion: pallet_asset_conversion::{Pallet, Call, Storage, Event<T>} = 56,
=======
		NftFractionalization: pallet_nft_fractionalization::{Pallet, Call, Storage, Event<T>, HoldReason} = 54,
>>>>>>> c608131f
	}
);

/// The address format for describing accounts.
pub type Address = sp_runtime::MultiAddress<AccountId, ()>;
/// Block type as expected by this runtime.
pub type Block = generic::Block<Header, UncheckedExtrinsic>;
/// A Block signed with a Justification
pub type SignedBlock = generic::SignedBlock<Block>;
/// BlockId type as expected by this runtime.
pub type BlockId = generic::BlockId<Block>;
/// The SignedExtension to the basic transaction logic.
pub type SignedExtra = (
	frame_system::CheckNonZeroSender<Runtime>,
	frame_system::CheckSpecVersion<Runtime>,
	frame_system::CheckTxVersion<Runtime>,
	frame_system::CheckGenesis<Runtime>,
	frame_system::CheckEra<Runtime>,
	frame_system::CheckNonce<Runtime>,
	frame_system::CheckWeight<Runtime>,
	pallet_asset_tx_payment::ChargeAssetTxPayment<Runtime>,
);
/// Unchecked extrinsic type as expected by this runtime.
pub type UncheckedExtrinsic =
	generic::UncheckedExtrinsic<Address, RuntimeCall, Signature, SignedExtra>;

/// Migrations to apply on runtime upgrade.
pub type Migrations = ();

/// Executive: handles dispatch to the various modules.
pub type Executive = frame_executive::Executive<
	Runtime,
	Block,
	frame_system::ChainContext<Runtime>,
	Runtime,
	AllPalletsWithSystem,
	Migrations,
>;

#[cfg(feature = "runtime-benchmarks")]
#[macro_use]
extern crate frame_benchmarking;

#[cfg(feature = "runtime-benchmarks")]
mod benches {
	define_benchmarks!(
		[frame_system, SystemBench::<Runtime>]
		[pallet_assets, Assets]
		[pallet_assets, ForeignAssets]
		[pallet_assets, PoolAssets]
		[pallet_asset_conversion, AssetConversion]
		[pallet_balances, Balances]
		[pallet_multisig, Multisig]
		[pallet_nft_fractionalization, NftFractionalization]
		[pallet_nfts, Nfts]
		[pallet_proxy, Proxy]
		[pallet_session, SessionBench::<Runtime>]
		[pallet_uniques, Uniques]
		[pallet_utility, Utility]
		[pallet_timestamp, Timestamp]
		[pallet_collator_selection, CollatorSelection]
		[cumulus_pallet_xcmp_queue, XcmpQueue]
		// XCM
		[pallet_xcm, PolkadotXcm]
		// NOTE: Make sure you point to the individual modules below.
		[pallet_xcm_benchmarks::fungible, XcmBalances]
		[pallet_xcm_benchmarks::generic, XcmGeneric]
	);
}

impl_runtime_apis! {
	impl sp_consensus_aura::AuraApi<Block, AuraId> for Runtime {
		fn slot_duration() -> sp_consensus_aura::SlotDuration {
			sp_consensus_aura::SlotDuration::from_millis(Aura::slot_duration())
		}

		fn authorities() -> Vec<AuraId> {
			Aura::authorities().into_inner()
		}
	}

	impl sp_api::Core<Block> for Runtime {
		fn version() -> RuntimeVersion {
			VERSION
		}

		fn execute_block(block: Block) {
			Executive::execute_block(block)
		}

		fn initialize_block(header: &<Block as BlockT>::Header) {
			Executive::initialize_block(header)
		}
	}

	impl sp_api::Metadata<Block> for Runtime {
		fn metadata() -> OpaqueMetadata {
			OpaqueMetadata::new(Runtime::metadata().into())
		}

		fn metadata_at_version(version: u32) -> Option<OpaqueMetadata> {
			Runtime::metadata_at_version(version)
		}

		fn metadata_versions() -> sp_std::vec::Vec<u32> {
			Runtime::metadata_versions()
		}
	}

	impl sp_block_builder::BlockBuilder<Block> for Runtime {
		fn apply_extrinsic(extrinsic: <Block as BlockT>::Extrinsic) -> ApplyExtrinsicResult {
			Executive::apply_extrinsic(extrinsic)
		}

		fn finalize_block() -> <Block as BlockT>::Header {
			Executive::finalize_block()
		}

		fn inherent_extrinsics(data: sp_inherents::InherentData) -> Vec<<Block as BlockT>::Extrinsic> {
			data.create_extrinsics()
		}

		fn check_inherents(
			block: Block,
			data: sp_inherents::InherentData,
		) -> sp_inherents::CheckInherentsResult {
			data.check_extrinsics(&block)
		}
	}

	impl sp_transaction_pool::runtime_api::TaggedTransactionQueue<Block> for Runtime {
		fn validate_transaction(
			source: TransactionSource,
			tx: <Block as BlockT>::Extrinsic,
			block_hash: <Block as BlockT>::Hash,
		) -> TransactionValidity {
			Executive::validate_transaction(source, tx, block_hash)
		}
	}

	impl sp_offchain::OffchainWorkerApi<Block> for Runtime {
		fn offchain_worker(header: &<Block as BlockT>::Header) {
			Executive::offchain_worker(header)
		}
	}

	impl sp_session::SessionKeys<Block> for Runtime {
		fn generate_session_keys(seed: Option<Vec<u8>>) -> Vec<u8> {
			SessionKeys::generate(seed)
		}

		fn decode_session_keys(
			encoded: Vec<u8>,
		) -> Option<Vec<(Vec<u8>, KeyTypeId)>> {
			SessionKeys::decode_into_raw_public_keys(&encoded)
		}
	}

	impl frame_system_rpc_runtime_api::AccountNonceApi<Block, AccountId, Index> for Runtime {
		fn account_nonce(account: AccountId) -> Index {
			System::account_nonce(account)
		}
	}

	impl pallet_nfts_runtime_api::NftsApi<Block, AccountId, u32, u32> for Runtime {
		fn owner(collection: u32, item: u32) -> Option<AccountId> {
			<Nfts as Inspect<AccountId>>::owner(&collection, &item)
		}

		fn collection_owner(collection: u32) -> Option<AccountId> {
			<Nfts as Inspect<AccountId>>::collection_owner(&collection)
		}

		fn attribute(
			collection: u32,
			item: u32,
			key: Vec<u8>,
		) -> Option<Vec<u8>> {
			<Nfts as Inspect<AccountId>>::attribute(&collection, &item, &key)
		}

		fn custom_attribute(
			account: AccountId,
			collection: u32,
			item: u32,
			key: Vec<u8>,
		) -> Option<Vec<u8>> {
			<Nfts as Inspect<AccountId>>::custom_attribute(
				&account,
				&collection,
				&item,
				&key,
			)
		}

		fn system_attribute(
			collection: u32,
			item: u32,
			key: Vec<u8>,
		) -> Option<Vec<u8>> {
			<Nfts as Inspect<AccountId>>::system_attribute(&collection, &item, &key)
		}

		fn collection_attribute(collection: u32, key: Vec<u8>) -> Option<Vec<u8>> {
			<Nfts as Inspect<AccountId>>::collection_attribute(&collection, &key)
		}
	}

	impl pallet_asset_conversion::AssetConversionApi<
		Block,
		Balance,
		u128,
		MultiLocation,
	> for Runtime
	{
		fn quote_price_exact_tokens_for_tokens(asset1: MultiLocation, asset2: MultiLocation, amount: u128, include_fee: bool) -> Option<Balance> {
			AssetConversion::quote_price_exact_tokens_for_tokens(asset1, asset2, amount, include_fee)
		}

		fn quote_price_tokens_for_exact_tokens(asset1: MultiLocation, asset2: MultiLocation, amount: u128, include_fee: bool) -> Option<Balance> {
			AssetConversion::quote_price_tokens_for_exact_tokens(asset1, asset2, amount, include_fee)
		}

		fn get_reserves(asset1: MultiLocation, asset2: MultiLocation) -> Option<(Balance, Balance)> {
			AssetConversion::get_reserves(asset1, asset2).ok()
		}
	}

	impl pallet_transaction_payment_rpc_runtime_api::TransactionPaymentApi<Block, Balance> for Runtime {
		fn query_info(
			uxt: <Block as BlockT>::Extrinsic,
			len: u32,
		) -> pallet_transaction_payment_rpc_runtime_api::RuntimeDispatchInfo<Balance> {
			TransactionPayment::query_info(uxt, len)
		}
		fn query_fee_details(
			uxt: <Block as BlockT>::Extrinsic,
			len: u32,
		) -> pallet_transaction_payment::FeeDetails<Balance> {
			TransactionPayment::query_fee_details(uxt, len)
		}
		fn query_weight_to_fee(weight: Weight) -> Balance {
			TransactionPayment::weight_to_fee(weight)
		}
		fn query_length_to_fee(length: u32) -> Balance {
			TransactionPayment::length_to_fee(length)
		}
	}

	impl pallet_transaction_payment_rpc_runtime_api::TransactionPaymentCallApi<Block, Balance, RuntimeCall>
		for Runtime
	{
		fn query_call_info(
			call: RuntimeCall,
			len: u32,
		) -> pallet_transaction_payment::RuntimeDispatchInfo<Balance> {
			TransactionPayment::query_call_info(call, len)
		}
		fn query_call_fee_details(
			call: RuntimeCall,
			len: u32,
		) -> pallet_transaction_payment::FeeDetails<Balance> {
			TransactionPayment::query_call_fee_details(call, len)
		}
		fn query_weight_to_fee(weight: Weight) -> Balance {
			TransactionPayment::weight_to_fee(weight)
		}
		fn query_length_to_fee(length: u32) -> Balance {
			TransactionPayment::length_to_fee(length)
		}
	}

	impl assets_common::runtime_api::FungiblesApi<
		Block,
		AccountId,
	> for Runtime
	{
		fn query_account_balances(account: AccountId) -> Result<xcm::VersionedMultiAssets, assets_common::runtime_api::FungiblesAccessError> {
			use assets_common::fungible_conversion::{convert, convert_balance};
			Ok([
				// collect pallet_balance
				{
					let balance = Balances::free_balance(account.clone());
					if balance > 0 {
						vec![convert_balance::<WestendLocation, Balance>(balance)?]
					} else {
						vec![]
					}
				},
				// collect pallet_assets (TrustBackedAssets)
				convert::<_, _, _, _, TrustBackedAssetsConvertedConcreteId>(
					Assets::account_balances(account.clone())
						.iter()
						.filter(|(_, balance)| balance > &0)
				)?,
				// collect pallet_assets (ForeignAssets)
				convert::<_, _, _, _, ForeignAssetsConvertedConcreteId>(
					ForeignAssets::account_balances(account)
						.iter()
						.filter(|(_, balance)| balance > &0)
				)?,
				// collect ... e.g. other tokens
			].concat().into())
		}
	}

	impl cumulus_primitives_core::CollectCollationInfo<Block> for Runtime {
		fn collect_collation_info(header: &<Block as BlockT>::Header) -> cumulus_primitives_core::CollationInfo {
			ParachainSystem::collect_collation_info(header)
		}
	}

	#[cfg(feature = "try-runtime")]
	impl frame_try_runtime::TryRuntime<Block> for Runtime {
		fn on_runtime_upgrade(checks: frame_try_runtime::UpgradeCheckSelect) -> (Weight, Weight) {
			let weight = Executive::try_runtime_upgrade(checks).unwrap();
			(weight, RuntimeBlockWeights::get().max_block)
		}

		fn execute_block(
			block: Block,
			state_root_check: bool,
			signature_check: bool,
			select: frame_try_runtime::TryStateSelect,
		) -> Weight {
			// NOTE: intentional unwrap: we don't want to propagate the error backwards, and want to
			// have a backtrace here.
			Executive::try_execute_block(block, state_root_check, signature_check, select).unwrap()
		}
	}

	#[cfg(feature = "runtime-benchmarks")]
	impl frame_benchmarking::Benchmark<Block> for Runtime {
		fn benchmark_metadata(extra: bool) -> (
			Vec<frame_benchmarking::BenchmarkList>,
			Vec<frame_support::traits::StorageInfo>,
		) {
			use frame_benchmarking::{Benchmarking, BenchmarkList};
			use frame_support::traits::StorageInfoTrait;
			use frame_system_benchmarking::Pallet as SystemBench;
			use cumulus_pallet_session_benchmarking::Pallet as SessionBench;

			// This is defined once again in dispatch_benchmark, because list_benchmarks!
			// and add_benchmarks! are macros exported by define_benchmarks! macros and those types
			// are referenced in that call.
			type XcmBalances = pallet_xcm_benchmarks::fungible::Pallet::<Runtime>;
			type XcmGeneric = pallet_xcm_benchmarks::generic::Pallet::<Runtime>;

			let mut list = Vec::<BenchmarkList>::new();
			list_benchmarks!(list, extra);

			let storage_info = AllPalletsWithSystem::storage_info();
			(list, storage_info)
		}

		fn dispatch_benchmark(
			config: frame_benchmarking::BenchmarkConfig
		) -> Result<Vec<frame_benchmarking::BenchmarkBatch>, sp_runtime::RuntimeString> {
			use frame_benchmarking::{Benchmarking, BenchmarkBatch, TrackedStorageKey, BenchmarkError};

			use frame_system_benchmarking::Pallet as SystemBench;
			impl frame_system_benchmarking::Config for Runtime {}

			use cumulus_pallet_session_benchmarking::Pallet as SessionBench;
			impl cumulus_pallet_session_benchmarking::Config for Runtime {}

			use xcm::latest::prelude::*;
			use xcm_config::{MaxAssetsIntoHolding, WestendLocation};
			use pallet_xcm_benchmarks::asset_instance_from;

			impl pallet_xcm_benchmarks::Config for Runtime {
				type XcmConfig = xcm_config::XcmConfig;
				type AccountIdConverter = xcm_config::LocationToAccountId;
				fn valid_destination() -> Result<MultiLocation, BenchmarkError> {
					Ok(WestendLocation::get())
				}
				fn worst_case_holding(depositable_count: u32) -> MultiAssets {
					// A mix of fungible, non-fungible, and concrete assets.
					let holding_non_fungibles = MaxAssetsIntoHolding::get() / 2 - depositable_count;
					let holding_fungibles = holding_non_fungibles - 1;
					let fungibles_amount: u128 = 100;
					let mut assets = (0..holding_fungibles)
						.map(|i| {
							MultiAsset {
								id: Concrete(GeneralIndex(i as u128).into()),
								fun: Fungible(fungibles_amount * i as u128),
							}
						})
						.chain(core::iter::once(MultiAsset { id: Concrete(Here.into()), fun: Fungible(u128::MAX) }))
						.chain((0..holding_non_fungibles).map(|i| MultiAsset {
							id: Concrete(GeneralIndex(i as u128).into()),
							fun: NonFungible(asset_instance_from(i)),
						}))
						.collect::<Vec<_>>();

					assets.push(MultiAsset {
						id: Concrete(WestendLocation::get()),
						fun: Fungible(1_000_000 * UNITS),
					});
					assets.into()
				}
			}

			parameter_types! {
				pub const TrustedTeleporter: Option<(MultiLocation, MultiAsset)> = Some((
					WestendLocation::get(),
					MultiAsset { fun: Fungible(UNITS), id: Concrete(WestendLocation::get()) },
				));
				pub const CheckedAccount: Option<(AccountId, xcm_builder::MintLocation)> = None;

			}

			impl pallet_xcm_benchmarks::fungible::Config for Runtime {
				type TransactAsset = Balances;

				type CheckedAccount = CheckedAccount;
				type TrustedTeleporter = TrustedTeleporter;

				fn get_multi_asset() -> MultiAsset {
					MultiAsset {
						id: Concrete(WestendLocation::get()),
						fun: Fungible(UNITS),
					}
				}
			}

			impl pallet_xcm_benchmarks::generic::Config for Runtime {
				type RuntimeCall = RuntimeCall;

				fn worst_case_response() -> (u64, Response) {
					(0u64, Response::Version(Default::default()))
				}

				fn worst_case_asset_exchange() -> Result<(MultiAssets, MultiAssets), BenchmarkError> {
					Err(BenchmarkError::Skip)
				}

				fn universal_alias() -> Result<(MultiLocation, Junction), BenchmarkError> {
					Err(BenchmarkError::Skip)
				}

				fn transact_origin_and_runtime_call() -> Result<(MultiLocation, RuntimeCall), BenchmarkError> {
					Ok((WestendLocation::get(), frame_system::Call::remark_with_event { remark: vec![] }.into()))
				}

				fn subscribe_origin() -> Result<MultiLocation, BenchmarkError> {
					Ok(WestendLocation::get())
				}

				fn claimable_asset() -> Result<(MultiLocation, MultiLocation, MultiAssets), BenchmarkError> {
					let origin = WestendLocation::get();
					let assets: MultiAssets = (Concrete(WestendLocation::get()), 1_000 * UNITS).into();
					let ticket = MultiLocation { parents: 0, interior: Here };
					Ok((origin, ticket, assets))
				}

				fn unlockable_asset() -> Result<(MultiLocation, MultiLocation, MultiAsset), BenchmarkError> {
					Err(BenchmarkError::Skip)
				}

				fn export_message_origin_and_destination(
				) -> Result<(MultiLocation, NetworkId, InteriorMultiLocation), BenchmarkError> {
					Err(BenchmarkError::Skip)
				}
			}

			type XcmBalances = pallet_xcm_benchmarks::fungible::Pallet::<Runtime>;
			type XcmGeneric = pallet_xcm_benchmarks::generic::Pallet::<Runtime>;

			let whitelist: Vec<TrackedStorageKey> = vec![
				// Block Number
				hex_literal::hex!("26aa394eea5630e07c48ae0c9558cef702a5c1b19ab7a04f536c519aca4983ac").to_vec().into(),
				// Total Issuance
				hex_literal::hex!("c2261276cc9d1f8598ea4b6a74b15c2f57c875e4cff74148e4628f264b974c80").to_vec().into(),
				// Execution Phase
				hex_literal::hex!("26aa394eea5630e07c48ae0c9558cef7ff553b5a9862a516939d82b3d3d8661a").to_vec().into(),
				// Event Count
				hex_literal::hex!("26aa394eea5630e07c48ae0c9558cef70a98fdbe9ce6c55837576c60c7af3850").to_vec().into(),
				// System Events
				hex_literal::hex!("26aa394eea5630e07c48ae0c9558cef780d41e5e16056765bc8461851072c9d7").to_vec().into(),
				//TODO: use from relay_well_known_keys::ACTIVE_CONFIG
				hex_literal::hex!("06de3d8a54d27e44a9d5ce189618f22db4b49d95320d9021994c850f25b8e385").to_vec().into(),
			];

			let mut batches = Vec::<BenchmarkBatch>::new();
			let params = (&config, &whitelist);
			add_benchmarks!(params, batches);

			Ok(batches)
		}
	}
}

struct CheckInherents;

impl cumulus_pallet_parachain_system::CheckInherents<Block> for CheckInherents {
	fn check_inherents(
		block: &Block,
		relay_state_proof: &cumulus_pallet_parachain_system::RelayChainStateProof,
	) -> sp_inherents::CheckInherentsResult {
		let relay_chain_slot = relay_state_proof
			.read_slot()
			.expect("Could not read the relay chain slot from the proof");

		let inherent_data =
			cumulus_primitives_timestamp::InherentDataProvider::from_relay_chain_slot_and_duration(
				relay_chain_slot,
				sp_std::time::Duration::from_secs(6),
			)
			.create_inherent_data()
			.expect("Could not create the timestamp inherent data");

		inherent_data.check_extrinsics(block)
	}
}

cumulus_pallet_parachain_system::register_validate_block! {
	Runtime = Runtime,
	BlockExecutor = cumulus_pallet_aura_ext::BlockExecutor::<Runtime, Executive>,
	CheckInherents = CheckInherents,
}<|MERGE_RESOLUTION|>--- conflicted
+++ resolved
@@ -807,13 +807,9 @@
 		Uniques: pallet_uniques::{Pallet, Call, Storage, Event<T>} = 51,
 		Nfts: pallet_nfts::{Pallet, Call, Storage, Event<T>} = 52,
 		ForeignAssets: pallet_assets::<Instance2>::{Pallet, Call, Storage, Event<T>} = 53,
-<<<<<<< HEAD
 		NftFractionalization: pallet_nft_fractionalization::{Pallet, Call, Storage, Event<T>} = 54,
 		PoolAssets: pallet_assets::<Instance3>::{Pallet, Call, Storage, Event<T>} = 55,
 		AssetConversion: pallet_asset_conversion::{Pallet, Call, Storage, Event<T>} = 56,
-=======
-		NftFractionalization: pallet_nft_fractionalization::{Pallet, Call, Storage, Event<T>, HoldReason} = 54,
->>>>>>> c608131f
 	}
 );
 
