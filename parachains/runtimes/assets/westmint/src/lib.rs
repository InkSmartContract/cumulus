--- conflicted
+++ resolved
@@ -89,11 +89,7 @@
 	spec_name: create_runtime_str!("westmint"),
 	impl_name: create_runtime_str!("westmint"),
 	authoring_version: 1,
-<<<<<<< HEAD
-	spec_version: 9302,
-=======
 	spec_version: 9360,
->>>>>>> 4365baa6
 	impl_version: 0,
 	apis: RUNTIME_API_VERSIONS,
 	transaction_version: 11,
