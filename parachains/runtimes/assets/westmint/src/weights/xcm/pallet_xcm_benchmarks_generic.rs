--- conflicted
+++ resolved
@@ -133,48 +133,6 @@
 	// Storage: ParachainSystem PendingUpwardMessages (r:1 w:1)
 	pub(crate) fn initiate_reserve_withdraw() -> Weight {
 		Weight::from_ref_time(390_638_000 as u64)
-<<<<<<< HEAD
-			.saturating_add(T::DbWeight::get().reads(6 as u64))
-			.saturating_add(T::DbWeight::get().writes(2 as u64))
-	}
-	pub(crate) fn burn_asset() -> Weight {
-		Weight::from_ref_time(128_254_000 as u64)
-	}
-	pub(crate) fn expect_asset() -> Weight {
-		Weight::from_ref_time(15_386_000 as u64)
-	}
-	pub(crate) fn expect_origin() -> Weight {
-		Weight::from_ref_time(6_071_000 as u64)
-	}
-	pub(crate) fn expect_error() -> Weight {
-		Weight::from_ref_time(6_044_000 as u64)
-	}
-	// Storage: ParachainInfo ParachainId (r:1 w:0)
-	// Storage: PolkadotXcm SupportedVersion (r:1 w:0)
-	// Storage: PolkadotXcm VersionDiscoveryQueue (r:1 w:1)
-	// Storage: PolkadotXcm SafeXcmVersion (r:1 w:0)
-	// Storage: ParachainSystem HostConfiguration (r:1 w:0)
-	// Storage: ParachainSystem PendingUpwardMessages (r:1 w:1)
-	pub(crate) fn query_pallet() -> Weight {
-		Weight::from_ref_time(24_744_000 as u64)
-			.saturating_add(T::DbWeight::get().reads(6 as u64))
-			.saturating_add(T::DbWeight::get().writes(2 as u64))
-	}
-	pub(crate) fn expect_pallet() -> Weight {
-		Weight::from_ref_time(7_558_000 as u64)
-	}
-	// Storage: ParachainInfo ParachainId (r:1 w:0)
-	// Storage: PolkadotXcm SupportedVersion (r:1 w:0)
-	// Storage: PolkadotXcm VersionDiscoveryQueue (r:1 w:1)
-	// Storage: PolkadotXcm SafeXcmVersion (r:1 w:0)
-	// Storage: ParachainSystem HostConfiguration (r:1 w:0)
-	// Storage: ParachainSystem PendingUpwardMessages (r:1 w:1)
-	pub(crate) fn report_transact_status() -> Weight {
-		Weight::from_ref_time(22_068_000 as u64)
-			.saturating_add(T::DbWeight::get().reads(6 as u64))
-			.saturating_add(T::DbWeight::get().writes(2 as u64))
-	}
-=======
 			.saturating_add(T::DbWeight::get().reads(6 as u64))
 			.saturating_add(T::DbWeight::get().writes(2 as u64))
 	}
@@ -218,7 +176,6 @@
 			.saturating_add(T::DbWeight::get().reads(6 as u64))
 			.saturating_add(T::DbWeight::get().writes(2 as u64))
 	}
->>>>>>> b3224825
 	pub(crate) fn clear_transact_status() -> Weight {
 		Weight::from_ref_time(5_945_000 as u64)
 	}
