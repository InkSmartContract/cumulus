--- conflicted
+++ resolved
@@ -182,17 +182,8 @@
 		UsingComponents<WeightToFee, WestendLocation, AccountId, Balances, ToStakingPot<Runtime>>,
 		cumulus_primitives_utility::TakeFirstAssetTrader<
 			AccountId,
-<<<<<<< HEAD
-			AssetFeeAsExistentialDepositMultiplier<
-				Runtime,
-				WeightToFee,
-				pallet_assets::BalanceToAssetBalance<Balances, Runtime, ConvertInto>,
-			>,
+			AssetFeeAsExistentialDepositMultiplierFeeCharger,
 			ConvertedConcreteId<
-=======
-			AssetFeeAsExistentialDepositMultiplierFeeCharger,
-			ConvertedConcreteAssetId<
->>>>>>> f3077615
 				AssetId,
 				Balance,
 				AsPrefixedGeneralIndex<AssetsPalletLocation, AssetId, JustTry>,
