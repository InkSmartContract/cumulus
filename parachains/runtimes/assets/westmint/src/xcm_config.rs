--- conflicted
+++ resolved
@@ -21,11 +21,7 @@
 use frame_support::{
 	match_types, parameter_types,
 	traits::{
-<<<<<<< HEAD
 		ConstU32, Contains, EnsureOrigin, EnsureOriginWithArg, Everything, OriginTrait,
-=======
-		ConstU32, Contains, EnsureOrigin, EnsureOriginWithArg, Everything, Nothing,
->>>>>>> 0d751234
 		PalletInfoAccess,
 	},
 };
