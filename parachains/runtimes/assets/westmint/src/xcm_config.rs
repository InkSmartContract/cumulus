--- conflicted
+++ resolved
@@ -304,7 +304,6 @@
 	}
 }
 
-<<<<<<< HEAD
 parameter_types! {
 	// TODO:check-parameter - add new pallet and persist/manage this via governance?
 	// Means, that we accept some `GlobalConsensus` from some `MultiLocation` (which is supposed to be our bridge-hub)
@@ -446,14 +445,16 @@
 		} else {
 			Err(origin)
 		}
-=======
+	}
+}
+
 /// Simple conversion of `u32` into an `AssetId` for use in benchmarking.
 pub struct XcmBenchmarkHelper;
+#[cfg(feature = "runtime-benchmarks")]
 use pallet_assets::BenchmarkHelper;
 #[cfg(feature = "runtime-benchmarks")]
 impl BenchmarkHelper<MultiLocation> for XcmBenchmarkHelper {
 	fn create_asset_id(id: u32) -> MultiLocation {
 		MultiLocation { parents: 1, interior: X1(Parachain(id)) }
->>>>>>> a4a581b0
 	}
 }