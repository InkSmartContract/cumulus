[package]
name = "shell-runtime"
version = "0.1.0"
authors = ["Parity Technologies <admin@parity.io>"]
edition = "2021"

[dependencies]
codec = { package = "parity-scale-codec", version = "3.0.0", default-features = false, features = ["derive"] }
log = { version = "0.4.17", default-features = false }
scale-info = { version = "2.1.1", default-features = false, features = ["derive"] }
serde = { version = "1.0.143", optional = true, features = ["derive"] }

# Substrate
<<<<<<< HEAD
frame-executive = { git = "https://github.com/paritytech/substrate", default-features = false, branch = "polkadot-v0.9.28" }
frame-support = { git = "https://github.com/paritytech/substrate", default-features = false, branch = "polkadot-v0.9.28" }
frame-system = { git = "https://github.com/paritytech/substrate", default-features = false, branch = "polkadot-v0.9.28" }
frame-try-runtime = { git = "https://github.com/paritytech/substrate", default-features = false, optional = true , branch = "polkadot-v0.9.28" }
sp-api = { git = "https://github.com/paritytech/substrate", default-features = false, branch = "polkadot-v0.9.28" }
sp-block-builder = { git = "https://github.com/paritytech/substrate", default-features = false, branch = "polkadot-v0.9.28" }
sp-core = { git = "https://github.com/paritytech/substrate", default-features = false, branch = "polkadot-v0.9.28" }
sp-inherents = { git = "https://github.com/paritytech/substrate", default-features = false, branch = "polkadot-v0.9.28" }
sp-io = { git = "https://github.com/paritytech/substrate", default-features = false, branch = "polkadot-v0.9.28" }
sp-offchain = { git = "https://github.com/paritytech/substrate", default-features = false, branch = "polkadot-v0.9.28" }
sp-runtime = { git = "https://github.com/paritytech/substrate", default-features = false, branch = "polkadot-v0.9.28" }
sp-session = { git = "https://github.com/paritytech/substrate", default-features = false, branch = "polkadot-v0.9.28" }
sp-std = { git = "https://github.com/paritytech/substrate", default-features = false, branch = "polkadot-v0.9.28" }
sp-transaction-pool = { git = "https://github.com/paritytech/substrate", default-features = false, branch = "polkadot-v0.9.28" }
sp-version = { git = "https://github.com/paritytech/substrate", default-features = false, branch = "polkadot-v0.9.28" }

# Polkadot
xcm = { git = "https://github.com/paritytech/polkadot", default-features = false, branch = "release-v0.9.28" }
xcm-builder = { git = "https://github.com/paritytech/polkadot", default-features = false, branch = "release-v0.9.28" }
xcm-executor = { git = "https://github.com/paritytech/polkadot", default-features = false, branch = "release-v0.9.28" }
=======
frame-executive = { git = "https://github.com/arturgontijo/substrate", default-features = false, branch = "master" }
frame-support = { git = "https://github.com/arturgontijo/substrate", default-features = false, branch = "master" }
frame-system = { git = "https://github.com/arturgontijo/substrate", default-features = false, branch = "master" }
frame-try-runtime = { git = "https://github.com/arturgontijo/substrate", branch = "master", default-features = false, optional = true }
sp-api = { git = "https://github.com/arturgontijo/substrate", default-features = false, branch = "master" }
sp-block-builder = { git = "https://github.com/arturgontijo/substrate", default-features = false, branch = "master" }
sp-core = { git = "https://github.com/arturgontijo/substrate", default-features = false, branch = "master" }
sp-inherents = { git = "https://github.com/arturgontijo/substrate", default-features = false, branch = "master" }
sp-io = { git = "https://github.com/arturgontijo/substrate", default-features = false, branch = "master" }
sp-offchain = { git = "https://github.com/arturgontijo/substrate", default-features = false, branch = "master" }
sp-runtime = { git = "https://github.com/arturgontijo/substrate", default-features = false, branch = "master" }
sp-session = { git = "https://github.com/arturgontijo/substrate", default-features = false, branch = "master" }
sp-std = { git = "https://github.com/arturgontijo/substrate", default-features = false, branch = "master" }
sp-transaction-pool = { git = "https://github.com/arturgontijo/substrate", default-features = false, branch = "master" }
sp-version = { git = "https://github.com/arturgontijo/substrate", default-features = false, branch = "master" }

# Polkadot
xcm = { git = "https://github.com/arturgontijo/polkadot", default-features = false, branch = "trappist-xcm-v3" }
xcm-builder = { git = "https://github.com/arturgontijo/polkadot", default-features = false, branch = "trappist-xcm-v3" }
xcm-executor = { git = "https://github.com/arturgontijo/polkadot", default-features = false, branch = "trappist-xcm-v3" }
>>>>>>> c90b0597

# Cumulus
cumulus-pallet-dmp-queue = { path = "../../../../pallets/dmp-queue", default-features = false }
cumulus-pallet-parachain-system = { path = "../../../../pallets/parachain-system", default-features = false }
cumulus-pallet-xcm = { path = "../../../../pallets/xcm", default-features = false }
cumulus-primitives-core = { path = "../../../../primitives/core", default-features = false }
cumulus-primitives-utility = { path = "../../../../primitives/utility", default-features = false }
parachain-info = { path = "../../../pallets/parachain-info", default-features = false }
parachains-common = { path = "../../../common", default-features = false }

[build-dependencies]
<<<<<<< HEAD
substrate-wasm-builder = { git = "https://github.com/paritytech/substrate", branch = "polkadot-v0.9.28" }
=======
substrate-wasm-builder = { git = "https://github.com/arturgontijo/substrate", branch = "master" }
>>>>>>> c90b0597

[features]
default = [ "std" ]
std = [
	"codec/std",
	"log/std",
	"scale-info/std",
	"serde",
	"frame-executive/std",
	"frame-support/std",
	"frame-system/std",
	"sp-api/std",
	"sp-block-builder/std",
	"sp-core/std",
	"sp-inherents/std",
	"sp-io/std",
	"sp-offchain/std",
	"sp-runtime/std",
	"sp-session/std",
	"sp-std/std",
	"sp-transaction-pool/std",
	"sp-version/std",
	"xcm-builder/std",
	"xcm-executor/std",
	"xcm/std",
	"cumulus-pallet-dmp-queue/std",
	"cumulus-pallet-parachain-system/std",
	"cumulus-pallet-xcm/std",
	"cumulus-primitives-core/std",
	"cumulus-primitives-utility/std",
	"parachain-info/std",
]
try-runtime = [
	"frame-executive/try-runtime",
	"frame-try-runtime",
]<|MERGE_RESOLUTION|>--- conflicted
+++ resolved
@@ -11,7 +11,6 @@
 serde = { version = "1.0.143", optional = true, features = ["derive"] }
 
 # Substrate
-<<<<<<< HEAD
 frame-executive = { git = "https://github.com/paritytech/substrate", default-features = false, branch = "polkadot-v0.9.28" }
 frame-support = { git = "https://github.com/paritytech/substrate", default-features = false, branch = "polkadot-v0.9.28" }
 frame-system = { git = "https://github.com/paritytech/substrate", default-features = false, branch = "polkadot-v0.9.28" }
@@ -29,31 +28,9 @@
 sp-version = { git = "https://github.com/paritytech/substrate", default-features = false, branch = "polkadot-v0.9.28" }
 
 # Polkadot
-xcm = { git = "https://github.com/paritytech/polkadot", default-features = false, branch = "release-v0.9.28" }
-xcm-builder = { git = "https://github.com/paritytech/polkadot", default-features = false, branch = "release-v0.9.28" }
-xcm-executor = { git = "https://github.com/paritytech/polkadot", default-features = false, branch = "release-v0.9.28" }
-=======
-frame-executive = { git = "https://github.com/arturgontijo/substrate", default-features = false, branch = "master" }
-frame-support = { git = "https://github.com/arturgontijo/substrate", default-features = false, branch = "master" }
-frame-system = { git = "https://github.com/arturgontijo/substrate", default-features = false, branch = "master" }
-frame-try-runtime = { git = "https://github.com/arturgontijo/substrate", branch = "master", default-features = false, optional = true }
-sp-api = { git = "https://github.com/arturgontijo/substrate", default-features = false, branch = "master" }
-sp-block-builder = { git = "https://github.com/arturgontijo/substrate", default-features = false, branch = "master" }
-sp-core = { git = "https://github.com/arturgontijo/substrate", default-features = false, branch = "master" }
-sp-inherents = { git = "https://github.com/arturgontijo/substrate", default-features = false, branch = "master" }
-sp-io = { git = "https://github.com/arturgontijo/substrate", default-features = false, branch = "master" }
-sp-offchain = { git = "https://github.com/arturgontijo/substrate", default-features = false, branch = "master" }
-sp-runtime = { git = "https://github.com/arturgontijo/substrate", default-features = false, branch = "master" }
-sp-session = { git = "https://github.com/arturgontijo/substrate", default-features = false, branch = "master" }
-sp-std = { git = "https://github.com/arturgontijo/substrate", default-features = false, branch = "master" }
-sp-transaction-pool = { git = "https://github.com/arturgontijo/substrate", default-features = false, branch = "master" }
-sp-version = { git = "https://github.com/arturgontijo/substrate", default-features = false, branch = "master" }
-
-# Polkadot
-xcm = { git = "https://github.com/arturgontijo/polkadot", default-features = false, branch = "trappist-xcm-v3" }
-xcm-builder = { git = "https://github.com/arturgontijo/polkadot", default-features = false, branch = "trappist-xcm-v3" }
-xcm-executor = { git = "https://github.com/arturgontijo/polkadot", default-features = false, branch = "trappist-xcm-v3" }
->>>>>>> c90b0597
+xcm = { git = "https://github.com/bernardoaraujor/polkadot", default-features = false, branch = "v0.9.28-xcm-v3" }
+xcm-builder = { git = "https://github.com/bernardoaraujor/polkadot", default-features = false, branch = "v0.9.28-xcm-v3" }
+xcm-executor = { git = "https://github.com/bernardoaraujor/polkadot", default-features = false, branch = "v0.9.28-xcm-v3" }
 
 # Cumulus
 cumulus-pallet-dmp-queue = { path = "../../../../pallets/dmp-queue", default-features = false }
@@ -65,11 +42,7 @@
 parachains-common = { path = "../../../common", default-features = false }
 
 [build-dependencies]
-<<<<<<< HEAD
 substrate-wasm-builder = { git = "https://github.com/paritytech/substrate", branch = "polkadot-v0.9.28" }
-=======
-substrate-wasm-builder = { git = "https://github.com/arturgontijo/substrate", branch = "master" }
->>>>>>> c90b0597
 
 [features]
 default = [ "std" ]
