// Copyright 2019-2022 Parity Technologies (UK) Ltd.
// This file is part of Cumulus.

// Cumulus is free software: you can redistribute it and/or modify
// it under the terms of the GNU General Public License as published by
// the Free Software Foundation, either version 3 of the License, or
// (at your option) any later version.

// Cumulus is distributed in the hope that it will be useful,
// but WITHOUT ANY WARRANTY; without even the implied warranty of
// MERCHANTABILITY or FITNESS FOR A PARTICULAR PURPOSE.  See the
// GNU General Public License for more details.

// You should have received a copy of the GNU General Public License
// along with Cumulus.  If not, see <http://www.gnu.org/licenses/>.

#![cfg_attr(not(feature = "std"), no_std)]
// `construct_runtime!` does a lot of recursion and requires us to increase the limit to 256.
#![recursion_limit = "256"]

// Make the WASM binary available.
#[cfg(feature = "std")]
include!(concat!(env!("OUT_DIR"), "/wasm_binary.rs"));

use cumulus_pallet_parachain_system::RelayNumberStrictlyIncreases;
use sp_api::impl_runtime_apis;
use sp_core::OpaqueMetadata;
use sp_runtime::{
	create_runtime_str, generic, impl_opaque_keys,
	traits::{AccountIdLookup, BlakeTwo256, Block as BlockT},
	transaction_validity::{TransactionSource, TransactionValidity},
	ApplyExtrinsicResult,
};
use sp_std::prelude::*;
#[cfg(feature = "std")]
use sp_version::NativeVersion;
use sp_version::RuntimeVersion;

// A few exports that help ease life for downstream crates.
pub use frame_support::{
	construct_runtime,
	dispatch::DispatchClass,
	match_types, parameter_types,
	traits::{
		AsEnsureOriginWithArg, ConstBool, ConstU32, ConstU64, ConstU8, EitherOfDiverse, Everything,
		IsInVec, Nothing, Randomness,
	},
	weights::{
		constants::{
			BlockExecutionWeight, ExtrinsicBaseWeight, RocksDbWeight, WEIGHT_REF_TIME_PER_SECOND,
		},
		ConstantMultiplier, IdentityFee, Weight,
	},
	StorageValue,
};
use frame_system::{
	limits::{BlockLength, BlockWeights},
	EnsureRoot, EnsureSigned,
};
pub use pallet_balances::Call as BalancesCall;
pub use pallet_timestamp::Call as TimestampCall;
pub use sp_consensus_aura::sr25519::AuthorityId as AuraId;
#[cfg(any(feature = "std", test))]
pub use sp_runtime::BuildStorage;
pub use sp_runtime::{Perbill, Permill};

use parachains_common::{
	impls::{AssetsFrom, NonZeroIssuance},
	AccountId, AssetIdForTrustBackedAssets, Signature,
};
use xcm_builder::{
	AllowKnownQueryResponses, AllowSubscriptionsFrom, AsPrefixedGeneralIndex, ConvertedConcreteId,
<<<<<<< HEAD
	FungiblesAdapter, LocalMint, UniversalWeigherAdapter,
=======
	FungiblesAdapter, LocalMint, TrailingSetTopicAsId, WithUniqueTopic,
>>>>>>> 5a9997bf
};
use xcm_executor::traits::JustTry;

// XCM imports
use pallet_xcm::{EnsureXcm, IsMajorityOfBody, XcmPassthrough};
use polkadot_parachain::primitives::Sibling;
use xcm::latest::prelude::*;
use xcm_builder::{
	AccountId32Aliases, AllowExplicitUnpaidExecutionFrom, AllowTopLevelPaidExecutionFrom,
	CurrencyAdapter, EnsureXcmOrigin, FixedWeightBounds, IsConcrete, NativeAsset,
	ParentAsSuperuser, ParentIsPreset, RelayChainAsNative, SiblingParachainAsNative,
	SiblingParachainConvertsVia, SignedAccountId32AsNative, SignedToAccountId32,
	SovereignSignedViaLocation, TakeWeightCredit, UsingComponents,
};
use xcm_executor::XcmExecutor;

pub type SessionHandlers = ();

impl_opaque_keys! {
	pub struct SessionKeys {
		pub aura: Aura,
	}
}

/// This runtime version.
#[sp_version::runtime_version]
pub const VERSION: RuntimeVersion = RuntimeVersion {
	spec_name: create_runtime_str!("test-parachain"),
	impl_name: create_runtime_str!("test-parachain"),
	authoring_version: 1,
	spec_version: 9430,
	impl_version: 0,
	apis: RUNTIME_API_VERSIONS,
	transaction_version: 6,
	state_version: 0,
};

pub const MILLISECS_PER_BLOCK: u64 = 12000;

pub const SLOT_DURATION: u64 = MILLISECS_PER_BLOCK;

pub const EPOCH_DURATION_IN_BLOCKS: u32 = 10 * MINUTES;

// These time units are defined in number of blocks.
pub const MINUTES: BlockNumber = 60_000 / (MILLISECS_PER_BLOCK as BlockNumber);
pub const HOURS: BlockNumber = MINUTES * 60;
pub const DAYS: BlockNumber = HOURS * 24;

pub const ROC: Balance = 1_000_000_000_000;
pub const MILLIROC: Balance = 1_000_000_000;
pub const MICROROC: Balance = 1_000_000;

// 1 in 4 blocks (on average, not counting collisions) will be primary babe blocks.
pub const PRIMARY_PROBABILITY: (u64, u64) = (1, 4);

/// The version information used to identify this runtime when compiled natively.
#[cfg(feature = "std")]
pub fn native_version() -> NativeVersion {
	NativeVersion { runtime_version: VERSION, can_author_with: Default::default() }
}

/// We assume that ~10% of the block weight is consumed by `on_initalize` handlers.
/// This is used to limit the maximal weight of a single extrinsic.
const AVERAGE_ON_INITIALIZE_RATIO: Perbill = Perbill::from_percent(10);
/// We allow `Normal` extrinsics to fill up the block up to 75%, the rest can be used
/// by  Operational  extrinsics.
const NORMAL_DISPATCH_RATIO: Perbill = Perbill::from_percent(75);
/// We allow for .5 seconds of compute with a 12 second average block time.
const MAXIMUM_BLOCK_WEIGHT: Weight = Weight::from_parts(
	WEIGHT_REF_TIME_PER_SECOND.saturating_div(2),
	cumulus_primitives_core::relay_chain::MAX_POV_SIZE as u64,
);

parameter_types! {
	pub const BlockHashCount: BlockNumber = 250;
	pub const Version: RuntimeVersion = VERSION;
	pub RuntimeBlockLength: BlockLength =
		BlockLength::max_with_normal_ratio(5 * 1024 * 1024, NORMAL_DISPATCH_RATIO);
	pub RuntimeBlockWeights: BlockWeights = BlockWeights::builder()
		.base_block(BlockExecutionWeight::get())
		.for_class(DispatchClass::all(), |weights| {
			weights.base_extrinsic = ExtrinsicBaseWeight::get();
		})
		.for_class(DispatchClass::Normal, |weights| {
			weights.max_total = Some(NORMAL_DISPATCH_RATIO * MAXIMUM_BLOCK_WEIGHT);
		})
		.for_class(DispatchClass::Operational, |weights| {
			weights.max_total = Some(MAXIMUM_BLOCK_WEIGHT);
			// Operational transactions have some extra reserved space, so that they
			// are included even if block reached `MAXIMUM_BLOCK_WEIGHT`.
			weights.reserved = Some(
				MAXIMUM_BLOCK_WEIGHT - NORMAL_DISPATCH_RATIO * MAXIMUM_BLOCK_WEIGHT
			);
		})
		.avg_block_initialization(AVERAGE_ON_INITIALIZE_RATIO)
		.build_or_panic();
	pub const SS58Prefix: u8 = 42;
}

impl frame_system::Config for Runtime {
	/// The identifier used to distinguish between accounts.
	type AccountId = AccountId;
	/// The aggregated dispatch type that is available for extrinsics.
	type RuntimeCall = RuntimeCall;
	/// The lookup mechanism to get account ID from whatever is passed in dispatchers.
	type Lookup = AccountIdLookup<AccountId, ()>;
	/// The index type for storing how many extrinsics an account has signed.
	type Nonce = Nonce;
	/// The type for hashing blocks and tries.
	type Hash = Hash;
	/// The hashing algorithm used.
	type Hashing = BlakeTwo256;
	/// The block type.
	type Block = Block;
	/// The ubiquitous event type.
	type RuntimeEvent = RuntimeEvent;
	/// The ubiquitous origin type.
	type RuntimeOrigin = RuntimeOrigin;
	/// Maximum number of block number to block hash mappings to keep (oldest pruned first).
	type BlockHashCount = BlockHashCount;
	/// Runtime version.
	type Version = Version;
	/// Converts a module to an index of this module in the runtime.
	type PalletInfo = PalletInfo;
	type AccountData = pallet_balances::AccountData<Balance>;
	type OnNewAccount = ();
	type OnKilledAccount = ();
	type DbWeight = RocksDbWeight;
	type BaseCallFilter = frame_support::traits::Everything;
	type SystemWeightInfo = ();
	type BlockWeights = RuntimeBlockWeights;
	type BlockLength = RuntimeBlockLength;
	type SS58Prefix = SS58Prefix;
	type OnSetCode = cumulus_pallet_parachain_system::ParachainSetCode<Self>;
	type MaxConsumers = frame_support::traits::ConstU32<16>;
}

impl pallet_timestamp::Config for Runtime {
	/// A timestamp: milliseconds since the unix epoch.
	type Moment = u64;
	type OnTimestampSet = Aura;
	type MinimumPeriod = ConstU64<{ SLOT_DURATION / 2 }>;
	type WeightInfo = ();
}

parameter_types! {
	pub const ExistentialDeposit: u128 = MILLIROC;
	pub const TransferFee: u128 = MILLIROC;
	pub const CreationFee: u128 = MILLIROC;
	pub const TransactionByteFee: u128 = MICROROC;
}

impl pallet_balances::Config for Runtime {
	/// The type for recording an account's balance.
	type Balance = Balance;
	type DustRemoval = ();
	/// The ubiquitous event type.
	type RuntimeEvent = RuntimeEvent;
	type ExistentialDeposit = ExistentialDeposit;
	type AccountStore = System;
	type WeightInfo = ();
	type MaxLocks = ConstU32<50>;
	type MaxReserves = ConstU32<50>;
	type ReserveIdentifier = [u8; 8];
	type RuntimeHoldReason = RuntimeHoldReason;
	type FreezeIdentifier = ();
	type MaxHolds = ConstU32<0>;
	type MaxFreezes = ConstU32<0>;
}

impl pallet_transaction_payment::Config for Runtime {
	type RuntimeEvent = RuntimeEvent;
	type OnChargeTransaction = pallet_transaction_payment::CurrencyAdapter<Balances, ()>;
	type WeightToFee = IdentityFee<Balance>;
	type LengthToFee = ConstantMultiplier<Balance, TransactionByteFee>;
	type FeeMultiplierUpdate = ();
	type OperationalFeeMultiplier = ConstU8<5>;
}

impl pallet_sudo::Config for Runtime {
	type RuntimeCall = RuntimeCall;
	type RuntimeEvent = RuntimeEvent;
	type WeightInfo = pallet_sudo::weights::SubstrateWeight<Runtime>;
}

parameter_types! {
	pub const ReservedXcmpWeight: Weight = MAXIMUM_BLOCK_WEIGHT.saturating_div(4);
	pub const ReservedDmpWeight: Weight = MAXIMUM_BLOCK_WEIGHT.saturating_div(4);
}

impl cumulus_pallet_parachain_system::Config for Runtime {
	type RuntimeEvent = RuntimeEvent;
	type OnSystemEvent = ();
	type SelfParaId = parachain_info::Pallet<Runtime>;
	type OutboundXcmpMessageSource = XcmpQueue;
	type DmpMessageHandler = DmpQueue;
	type ReservedDmpWeight = ReservedDmpWeight;
	type XcmpMessageHandler = XcmpQueue;
	type ReservedXcmpWeight = ReservedXcmpWeight;
	type CheckAssociatedRelayNumber = RelayNumberStrictlyIncreases;
}

impl parachain_info::Config for Runtime {}

impl cumulus_pallet_aura_ext::Config for Runtime {}

parameter_types! {
	pub const RocLocation: MultiLocation = MultiLocation::parent();
	pub const RococoNetwork: Option<NetworkId> = Some(NetworkId::Rococo);
	pub RelayChainOrigin: RuntimeOrigin = cumulus_pallet_xcm::Origin::Relay.into();
	pub UniversalLocation: InteriorMultiLocation = X1(Parachain(ParachainInfo::parachain_id().into()));
	pub CheckingAccount: AccountId = PolkadotXcm::check_account();
}

/// Type for specifying how a `MultiLocation` can be converted into an `AccountId`. This is used
/// when determining ownership of accounts for asset transacting and when attempting to use XCM
/// `Transact` in order to determine the dispatch Origin.
pub type LocationToAccountId = (
	// The parent (Relay-chain) origin converts to the parent `AccountId`.
	ParentIsPreset<AccountId>,
	// Sibling parachain origins convert to AccountId via the `ParaId::into`.
	SiblingParachainConvertsVia<Sibling, AccountId>,
	// Straight up local `AccountId32` origins just alias directly to `AccountId`.
	AccountId32Aliases<RococoNetwork, AccountId>,
);

/// Means for transacting assets on this chain.
pub type CurrencyTransactor = CurrencyAdapter<
	// Use this currency:
	Balances,
	// Use this currency when it is a fungible asset matching the given location or name:
	IsConcrete<RocLocation>,
	// Do a simple punn to convert an AccountId32 MultiLocation into a native chain account ID:
	LocationToAccountId,
	// Our chain's account ID type (we can't get away without mentioning it explicitly):
	AccountId,
	// We don't track any teleports.
	(),
>;

/// Means for transacting assets besides the native currency on this chain.
pub type FungiblesTransactor = FungiblesAdapter<
	// Use this fungibles implementation:
	Assets,
	// Use this currency when it is a fungible asset matching the given location or name:
	ConvertedConcreteId<
		AssetIdForTrustBackedAssets,
		u64,
		AsPrefixedGeneralIndex<
			SystemAssetHubAssetsPalletLocation,
			AssetIdForTrustBackedAssets,
			JustTry,
		>,
		JustTry,
	>,
	// Convert an XCM MultiLocation into a local account id:
	LocationToAccountId,
	// Our chain's account ID type (we can't get away without mentioning it explicitly):
	AccountId,
	// We only want to allow teleports of known assets. We use non-zero issuance as an indication
	// that this asset is known.
	LocalMint<NonZeroIssuance<AccountId, Assets>>,
	// The account to use for tracking teleports.
	CheckingAccount,
>;
/// Means for transacting assets on this chain.
pub type AssetTransactors = (CurrencyTransactor, FungiblesTransactor);

/// This is the type we use to convert an (incoming) XCM origin into a local `Origin` instance,
/// ready for dispatching a transaction with Xcm's `Transact`. There is an `OriginKind` which can
/// biases the kind of local `Origin` it will become.
pub type XcmOriginToTransactDispatchOrigin = (
	// Sovereign account converter; this attempts to derive an `AccountId` from the origin location
	// using `LocationToAccountId` and then turn that into the usual `Signed` origin. Useful for
	// foreign chains who want to have a local sovereign account on this chain which they control.
	SovereignSignedViaLocation<LocationToAccountId, RuntimeOrigin>,
	// Native converter for Relay-chain (Parent) location; will convert to a `Relay` origin when
	// recognised.
	RelayChainAsNative<RelayChainOrigin, RuntimeOrigin>,
	// Native converter for sibling Parachains; will convert to a `SiblingPara` origin when
	// recognised.
	SiblingParachainAsNative<cumulus_pallet_xcm::Origin, RuntimeOrigin>,
	// Superuser converter for the Relay-chain (Parent) location. This will allow it to issue a
	// transaction from the Root origin.
	ParentAsSuperuser<RuntimeOrigin>,
	// Native signed account converter; this just converts an `AccountId32` origin into a normal
	// `RuntimeOrigin::Signed` origin of the same 32-byte value.
	SignedAccountId32AsNative<RococoNetwork, RuntimeOrigin>,
	// Xcm origins can be represented natively under the Xcm pallet's Xcm origin.
	XcmPassthrough<RuntimeOrigin>,
);

parameter_types! {
	// One XCM operation is 1_000_000_000 weight - almost certainly a conservative estimate.
	pub UnitWeightCost: Weight = Weight::from_parts(1_000_000_000, 64 * 1024);
	// One ROC buys 1 second of weight.
	pub const WeightPrice: (MultiLocation, u128) = (MultiLocation::parent(), ROC);
	pub const MaxInstructions: u32 = 100;
}

match_types! {
	// The parent or the parent's unit plurality.
	pub type ParentOrParentsUnitPlurality: impl Contains<MultiLocation> = {
		MultiLocation { parents: 1, interior: Here } |
		MultiLocation { parents: 1, interior: X1(Plurality { id: BodyId::Unit, .. }) }
	};
	// The location recognized as the Relay network's Asset Hub.
	pub type AssetHub: impl Contains<MultiLocation> = {
		MultiLocation { parents: 1, interior: X1(Parachain(1000)) }
	};
}

pub type Barrier = TrailingSetTopicAsId<(
	TakeWeightCredit,
	AllowTopLevelPaidExecutionFrom<Everything>,
	// Parent & its unit plurality gets free execution.
	AllowExplicitUnpaidExecutionFrom<ParentOrParentsUnitPlurality>,
	// The network's Asset Hub gets free execution.
	AllowExplicitUnpaidExecutionFrom<AssetHub>,
	// Expected responses are OK.
	AllowKnownQueryResponses<PolkadotXcm>,
	// Subscriptions for version tracking are OK.
	AllowSubscriptionsFrom<Everything>,
)>;

parameter_types! {
	pub MaxAssetsIntoHolding: u32 = 64;
	pub SystemAssetHubLocation: MultiLocation = MultiLocation::new(1, X1(Parachain(1000)));
	// ALWAYS ensure that the index in PalletInstance stays up-to-date with
	// the Relay Chain's Asset Hub's Assets pallet index
	pub SystemAssetHubAssetsPalletLocation: MultiLocation =
		MultiLocation::new(1, X2(Parachain(1000), PalletInstance(50)));
}

pub type Reserves = (NativeAsset, AssetsFrom<SystemAssetHubLocation>);

pub struct XcmConfig;
impl xcm_executor::Config for XcmConfig {
	type RuntimeCall = RuntimeCall;
	type XcmSender = XcmRouter;
	// How to withdraw and deposit an asset.
	type AssetTransactor = AssetTransactors;
	type OriginConverter = XcmOriginToTransactDispatchOrigin;
	type IsReserve = Reserves;
	type IsTeleporter = NativeAsset; // <- should be enough to allow teleportation of ROC
	type UniversalLocation = UniversalLocation;
	type Barrier = Barrier;
	type Weigher = FixedWeightBounds<UnitWeightCost, RuntimeCall, MaxInstructions>;
	type Trader = UsingComponents<IdentityFee<Balance>, RocLocation, AccountId, Balances, ()>;
	type ResponseHandler = PolkadotXcm;
	type AssetTrap = PolkadotXcm;
	type AssetClaims = PolkadotXcm;
	type SubscriptionService = PolkadotXcm;
	type PalletInstancesInfo = AllPalletsWithSystem;
	type MaxAssetsIntoHolding = MaxAssetsIntoHolding;
	type AssetLocker = ();
	type AssetExchanger = ();
	type FeeManager = ();
	type MessageExporter = ();
	type UniversalAliases = Nothing;
	type CallDispatcher = RuntimeCall;
	type SafeCallFilter = Everything;
	type Aliasers = Nothing;
}

/// Local origins on this chain are allowed to dispatch XCM sends/executions.
pub type LocalOriginToLocation = SignedToAccountId32<RuntimeOrigin, AccountId, RococoNetwork>;

/// The means for routing XCM messages which are not for local execution into the right message
/// queues.
pub type XcmRouter = WithUniqueTopic<(
	// Two routers - use UMP to communicate with the relay chain:
	cumulus_primitives_utility::ParentAsUmp<ParachainSystem, (), ()>,
	// ..and XCMP to communicate with the sibling chains.
	XcmpQueue,
)>;

#[cfg(feature = "runtime-benchmarks")]
parameter_types! {
	pub ReachableDest: Option<MultiLocation> = Some(Parent.into());
}

impl pallet_xcm::Config for Runtime {
	type RuntimeEvent = RuntimeEvent;
	type SendXcmOrigin = EnsureXcmOrigin<RuntimeOrigin, LocalOriginToLocation>;
	type XcmRouter = XcmRouter;
	type ExecuteXcmOrigin = EnsureXcmOrigin<RuntimeOrigin, LocalOriginToLocation>;
	type XcmExecuteFilter = Everything;
	type XcmExecutor = XcmExecutor<XcmConfig>;
	type XcmTeleportFilter = Everything;
	type XcmReserveTransferFilter = Nothing;
	type Weigher = FixedWeightBounds<UnitWeightCost, RuntimeCall, MaxInstructions>;
	type DestinationWeigher = UniversalWeigherAdapter<
		// use local weight for remote message and hope for the best.
		FixedWeightBounds<UnitWeightCost, (), MaxInstructions>,
		(),
	>;
	type UniversalLocation = UniversalLocation;
	type RuntimeOrigin = RuntimeOrigin;
	type RuntimeCall = RuntimeCall;
	const VERSION_DISCOVERY_QUEUE_SIZE: u32 = 100;
	type AdvertisedXcmVersion = pallet_xcm::CurrentXcmVersion;
	type Currency = Balances;
	type CurrencyMatcher = ();
	type TrustedLockers = ();
	type SovereignAccountOf = LocationToAccountId;
	type MaxLockers = ConstU32<8>;
	type WeightInfo = pallet_xcm::TestWeightInfo;
	#[cfg(feature = "runtime-benchmarks")]
	type ReachableDest = ReachableDest;
	type AdminOrigin = EnsureRoot<AccountId>;
	type MaxRemoteLockConsumers = ConstU32<0>;
	type RemoteLockConsumerIdentifier = ();
}

impl cumulus_pallet_xcm::Config for Runtime {
	type RuntimeEvent = RuntimeEvent;
	type XcmExecutor = XcmExecutor<XcmConfig>;
}

impl cumulus_pallet_xcmp_queue::Config for Runtime {
	type RuntimeEvent = RuntimeEvent;
	type XcmExecutor = XcmExecutor<XcmConfig>;
	type ChannelInfo = ParachainSystem;
	type VersionWrapper = ();
	type ExecuteOverweightOrigin = EnsureRoot<AccountId>;
	type ControllerOrigin = EnsureRoot<AccountId>;
	type ControllerOriginConverter = XcmOriginToTransactDispatchOrigin;
	type WeightInfo = cumulus_pallet_xcmp_queue::weights::SubstrateWeight<Runtime>;
	type PriceForSiblingDelivery = ();
}

impl cumulus_pallet_dmp_queue::Config for Runtime {
	type RuntimeEvent = RuntimeEvent;
	type XcmExecutor = XcmExecutor<XcmConfig>;
	type ExecuteOverweightOrigin = frame_system::EnsureRoot<AccountId>;
}

impl cumulus_ping::Config for Runtime {
	type RuntimeEvent = RuntimeEvent;
	type RuntimeOrigin = RuntimeOrigin;
	type RuntimeCall = RuntimeCall;
	type XcmSender = XcmRouter;
}

parameter_types! {
	pub const AssetDeposit: Balance = ROC;
	pub const AssetAccountDeposit: Balance = ROC;
	pub const ApprovalDeposit: Balance = 100 * MILLIROC;
	pub const AssetsStringLimit: u32 = 50;
	pub const MetadataDepositBase: Balance = ROC;
	pub const MetadataDepositPerByte: Balance = 10 * MILLIROC;
	pub const UnitBody: BodyId = BodyId::Unit;
}

/// A majority of the Unit body from Rococo over XCM is our required administration origin.
pub type AdminOrigin =
	EitherOfDiverse<EnsureRoot<AccountId>, EnsureXcm<IsMajorityOfBody<RocLocation, UnitBody>>>;

impl pallet_assets::Config for Runtime {
	type RuntimeEvent = RuntimeEvent;
	type Balance = u64;
	type AssetId = AssetIdForTrustBackedAssets;
	type AssetIdParameter = codec::Compact<AssetIdForTrustBackedAssets>;
	type Currency = Balances;
	type CreateOrigin = AsEnsureOriginWithArg<EnsureSigned<AccountId>>;
	type ForceOrigin = AdminOrigin;
	type AssetDeposit = AssetDeposit;
	type MetadataDepositBase = MetadataDepositBase;
	type MetadataDepositPerByte = MetadataDepositPerByte;
	type ApprovalDeposit = ApprovalDeposit;
	type StringLimit = AssetsStringLimit;
	type Freezer = ();
	type Extra = ();
	type WeightInfo = pallet_assets::weights::SubstrateWeight<Runtime>;
	type CallbackHandle = ();
	type AssetAccountDeposit = AssetAccountDeposit;
	type RemoveItemsLimit = frame_support::traits::ConstU32<1000>;
	#[cfg(feature = "runtime-benchmarks")]
	type BenchmarkHelper = ();
}

impl pallet_aura::Config for Runtime {
	type AuthorityId = AuraId;
	type DisabledValidators = ();
	type MaxAuthorities = ConstU32<100_000>;
	type AllowMultipleBlocksPerSlot = ConstBool<false>;
}

construct_runtime! {
	pub enum Runtime
	{
		System: frame_system::{Pallet, Call, Storage, Config<T>, Event<T>},
		Timestamp: pallet_timestamp::{Pallet, Call, Storage, Inherent},
		Sudo: pallet_sudo::{Pallet, Call, Storage, Config<T>, Event<T>},
		TransactionPayment: pallet_transaction_payment::{Pallet, Storage, Event<T>},

		ParachainSystem: cumulus_pallet_parachain_system::{
			Pallet, Call, Config<T>, Storage, Inherent, Event<T>, ValidateUnsigned,
		} = 20,
		ParachainInfo: parachain_info::{Pallet, Storage, Config<T>} = 21,

		Balances: pallet_balances::{Pallet, Call, Storage, Config<T>, Event<T>} = 30,
		Assets: pallet_assets::{Pallet, Call, Storage, Event<T>} = 31,

		Aura: pallet_aura::{Pallet, Config<T>},
		AuraExt: cumulus_pallet_aura_ext::{Pallet, Config<T>},

		// XCM helpers.
		XcmpQueue: cumulus_pallet_xcmp_queue::{Pallet, Call, Storage, Event<T>} = 50,
		PolkadotXcm: pallet_xcm::{Pallet, Call, Event<T>, Origin, Config<T>} = 51,
		CumulusXcm: cumulus_pallet_xcm::{Pallet, Call, Event<T>, Origin} = 52,
		DmpQueue: cumulus_pallet_dmp_queue::{Pallet, Call, Storage, Event<T>} = 53,

		Spambot: cumulus_ping::{Pallet, Call, Storage, Event<T>} = 99,
	}
}

/// Balance of an account.
pub type Balance = u128;
/// Index of a transaction in the chain.
pub type Nonce = u32;
/// A hash of some data used by the chain.
pub type Hash = sp_core::H256;
/// An index to a block.
pub type BlockNumber = u32;
/// The address format for describing accounts.
pub type Address = sp_runtime::MultiAddress<AccountId, ()>;
/// Block header type as expected by this runtime.
pub type Header = generic::Header<BlockNumber, BlakeTwo256>;
/// Block type as expected by this runtime.
pub type Block = generic::Block<Header, UncheckedExtrinsic>;
/// A Block signed with a Justification
pub type SignedBlock = generic::SignedBlock<Block>;
/// BlockId type as expected by this runtime.
pub type BlockId = generic::BlockId<Block>;
/// The SignedExtension to the basic transaction logic.
pub type SignedExtra = (
	frame_system::CheckNonZeroSender<Runtime>,
	frame_system::CheckSpecVersion<Runtime>,
	frame_system::CheckTxVersion<Runtime>,
	frame_system::CheckGenesis<Runtime>,
	frame_system::CheckEra<Runtime>,
	frame_system::CheckNonce<Runtime>,
	frame_system::CheckWeight<Runtime>,
	pallet_transaction_payment::ChargeTransactionPayment<Runtime>,
);
/// Unchecked extrinsic type as expected by this runtime.
pub type UncheckedExtrinsic =
	generic::UncheckedExtrinsic<Address, RuntimeCall, Signature, SignedExtra>;
/// Executive: handles dispatch to the various modules.
pub type Executive = frame_executive::Executive<
	Runtime,
	Block,
	frame_system::ChainContext<Runtime>,
	Runtime,
	AllPalletsWithSystem,
	RemoveCollectiveFlip,
>;

pub struct RemoveCollectiveFlip;
impl frame_support::traits::OnRuntimeUpgrade for RemoveCollectiveFlip {
	fn on_runtime_upgrade() -> Weight {
		use frame_support::storage::migration;
		// Remove the storage value `RandomMaterial` from removed pallet `RandomnessCollectiveFlip`
		#[allow(deprecated)]
		migration::remove_storage_prefix(b"RandomnessCollectiveFlip", b"RandomMaterial", b"");
		<Runtime as frame_system::Config>::DbWeight::get().writes(1)
	}
}

impl_runtime_apis! {
	impl sp_api::Core<Block> for Runtime {
		fn version() -> RuntimeVersion {
			VERSION
		}

		fn execute_block(block: Block) {
			Executive::execute_block(block);
		}

		fn initialize_block(header: &<Block as BlockT>::Header) {
			Executive::initialize_block(header)
		}
	}

	impl sp_api::Metadata<Block> for Runtime {
		fn metadata() -> OpaqueMetadata {
			OpaqueMetadata::new(Runtime::metadata().into())
		}

		fn metadata_at_version(version: u32) -> Option<OpaqueMetadata> {
			Runtime::metadata_at_version(version)
		}

		fn metadata_versions() -> sp_std::vec::Vec<u32> {
			Runtime::metadata_versions()
		}
	}

	impl sp_block_builder::BlockBuilder<Block> for Runtime {
		fn apply_extrinsic(
			extrinsic: <Block as BlockT>::Extrinsic,
		) -> ApplyExtrinsicResult {
			Executive::apply_extrinsic(extrinsic)
		}

		fn finalize_block() -> <Block as BlockT>::Header {
			Executive::finalize_block()
		}

		fn inherent_extrinsics(data: sp_inherents::InherentData) -> Vec<<Block as BlockT>::Extrinsic> {
			data.create_extrinsics()
		}

		fn check_inherents(block: Block, data: sp_inherents::InherentData) -> sp_inherents::CheckInherentsResult {
			data.check_extrinsics(&block)
		}
	}

	impl sp_transaction_pool::runtime_api::TaggedTransactionQueue<Block> for Runtime {
		fn validate_transaction(
			source: TransactionSource,
			tx: <Block as BlockT>::Extrinsic,
			block_hash: <Block as BlockT>::Hash,
		) -> TransactionValidity {
			Executive::validate_transaction(source, tx, block_hash)
		}
	}

	impl sp_offchain::OffchainWorkerApi<Block> for Runtime {
		fn offchain_worker(header: &<Block as BlockT>::Header) {
			Executive::offchain_worker(header)
		}
	}

	impl sp_session::SessionKeys<Block> for Runtime {
		fn decode_session_keys(
			encoded: Vec<u8>,
		) -> Option<Vec<(Vec<u8>, sp_core::crypto::KeyTypeId)>> {
			SessionKeys::decode_into_raw_public_keys(&encoded)
		}

		fn generate_session_keys(seed: Option<Vec<u8>>) -> Vec<u8> {
			SessionKeys::generate(seed)
		}
	}

	impl sp_consensus_aura::AuraApi<Block, AuraId> for Runtime {
		fn slot_duration() -> sp_consensus_aura::SlotDuration {
			sp_consensus_aura::SlotDuration::from_millis(Aura::slot_duration())
		}

		fn authorities() -> Vec<AuraId> {
			Aura::authorities().into_inner()
		}
	}

	impl frame_system_rpc_runtime_api::AccountNonceApi<Block, AccountId, Nonce> for Runtime {
		fn account_nonce(account: AccountId) -> Nonce {
			System::account_nonce(account)
		}
	}

	impl pallet_transaction_payment_rpc_runtime_api::TransactionPaymentApi<Block, Balance> for Runtime {
		fn query_info(
			uxt: <Block as BlockT>::Extrinsic,
			len: u32,
		) -> pallet_transaction_payment_rpc_runtime_api::RuntimeDispatchInfo<Balance> {
			TransactionPayment::query_info(uxt, len)
		}
		fn query_fee_details(
			uxt: <Block as BlockT>::Extrinsic,
			len: u32,
		) -> pallet_transaction_payment::FeeDetails<Balance> {
			TransactionPayment::query_fee_details(uxt, len)
		}
		fn query_weight_to_fee(weight: Weight) -> Balance {
			TransactionPayment::weight_to_fee(weight)
		}
		fn query_length_to_fee(length: u32) -> Balance {
			TransactionPayment::length_to_fee(length)
		}
	}

	impl pallet_transaction_payment_rpc_runtime_api::TransactionPaymentCallApi<Block, Balance, RuntimeCall>
		for Runtime
	{
		fn query_call_info(
			call: RuntimeCall,
			len: u32,
		) -> pallet_transaction_payment::RuntimeDispatchInfo<Balance> {
			TransactionPayment::query_call_info(call, len)
		}
		fn query_call_fee_details(
			call: RuntimeCall,
			len: u32,
		) -> pallet_transaction_payment::FeeDetails<Balance> {
			TransactionPayment::query_call_fee_details(call, len)
		}
		fn query_weight_to_fee(weight: Weight) -> Balance {
			TransactionPayment::weight_to_fee(weight)
		}
		fn query_length_to_fee(length: u32) -> Balance {
			TransactionPayment::length_to_fee(length)
		}
	}

	impl cumulus_primitives_core::CollectCollationInfo<Block> for Runtime {
		fn collect_collation_info(header: &<Block as BlockT>::Header) -> cumulus_primitives_core::CollationInfo {
			ParachainSystem::collect_collation_info(header)
		}
	}
}

struct CheckInherents;

impl cumulus_pallet_parachain_system::CheckInherents<Block> for CheckInherents {
	fn check_inherents(
		block: &Block,
		relay_state_proof: &cumulus_pallet_parachain_system::RelayChainStateProof,
	) -> sp_inherents::CheckInherentsResult {
		let relay_chain_slot = relay_state_proof
			.read_slot()
			.expect("Could not read the relay chain slot from the proof");

		let inherent_data =
			cumulus_primitives_timestamp::InherentDataProvider::from_relay_chain_slot_and_duration(
				relay_chain_slot,
				sp_std::time::Duration::from_secs(6),
			)
			.create_inherent_data()
			.expect("Could not create the timestamp inherent data");

		inherent_data.check_extrinsics(block)
	}
}

cumulus_pallet_parachain_system::register_validate_block! {
	Runtime = Runtime,
	BlockExecutor = cumulus_pallet_aura_ext::BlockExecutor::<Runtime, Executive>,
	CheckInherents = CheckInherents,
}<|MERGE_RESOLUTION|>--- conflicted
+++ resolved
@@ -70,11 +70,7 @@
 };
 use xcm_builder::{
 	AllowKnownQueryResponses, AllowSubscriptionsFrom, AsPrefixedGeneralIndex, ConvertedConcreteId,
-<<<<<<< HEAD
-	FungiblesAdapter, LocalMint, UniversalWeigherAdapter,
-=======
-	FungiblesAdapter, LocalMint, TrailingSetTopicAsId, WithUniqueTopic,
->>>>>>> 5a9997bf
+	FungiblesAdapter, LocalMint, TrailingSetTopicAsId, UniversalWeigherAdapter, WithUniqueTopic,
 };
 use xcm_executor::traits::JustTry;
 
@@ -470,7 +466,7 @@
 	type DestinationWeigher = UniversalWeigherAdapter<
 		// use local weight for remote message and hope for the best.
 		FixedWeightBounds<UnitWeightCost, (), MaxInstructions>,
-		(),
+		(XcmRouter,),
 	>;
 	type UniversalLocation = UniversalLocation;
 	type RuntimeOrigin = RuntimeOrigin;
